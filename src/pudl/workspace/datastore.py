#!/usr/bin/env python
# -*- coding: utf-8 -*-

"""Datastore manages file retrieval for PUDL datasets."""

import argparse
import hashlib
import json
import logging
import re
import sys
from pathlib import Path

import requests
import yaml
from requests.adapters import HTTPAdapter
from requests.packages.urllib3.util.retry import Retry

# The Zenodo tokens recorded here should have read-only access to our archives.
# Including them here is correct in order to allow public use of this tool, so
# long as we stick to read-only keys.

TOKEN = {
    "sandbox": "WX1FW2JOrkcCvoGutoZaGS69W5P9A73wybsToLeo4nt6NP3moeIg7sPBw8nI",
    "production": "N/A"
}

DOI = {
    "sandbox": {
        "eia860": "10.5072/zenodo.657344",
        "eia861": "10.5072/zenodo.656696",
        "eia923": "10.5072/zenodo.656697",
        "epaipm": "10.5072/zenodo.602953",
        "epacems": "10.5072/zenodo.638878",
        "ferc1": "10.5072/zenodo.656695"
    },
    "production": {}
}

PUDL_YML = Path.home() / ".pudl.yml"


class Datastore:
    """Handle connections and downloading of Zenodo Source archives."""

    def __init__(self, pudl_in, loglevel="WARNING", verbose=False,
                 sandbox=False, timeout=7):
        """
        Datastore manages file retrieval for PUDL datasets.

        Args:
            pudl_in (Path): path to the root pudl data directory
<<<<<<< HEAD
            loglevel: str, logging level
            verbose: boolean. If true, logs printed to stdout
            sandbox: boolean. If true, use the sandbox server instead of
                     production
            timeout: float. Network timeout for http requests.
=======
            loglevel (str): logging level
            verbose (bool): If true, logs printed to stdout
            sandbox (bool): If true, use the sandbox server instead of
                production
>>>>>>> 2f6f7365
        """
        self.pudl_in = pudl_in
        logger = logging.Logger(__name__)
        logger.setLevel(loglevel)

        if verbose:
            logger.addHandler(logging.StreamHandler())

        self.logger = logger
        logger.info("Logging at loglevel %s" % loglevel)

        if sandbox:
            self._dois = DOI["sandbox"]
            self.token = TOKEN["sandbox"]
            self.api_root = "https://sandbox.zenodo.org/api"

        else:
            raise NotImplementedError(
                "Production archive not ready. Use --sandbox.")
            self._dois = DOI["production"]
            self.token = TOKEN["production"]
            self.api_root = "https://zenodo.org/api"

        # HTTP Requests
        self.timeout = timeout
        retries = Retry(backoff_factor=2, total=3,
                        status_forcelist=[429, 500, 502, 503, 504])
        adapter = HTTPAdapter(max_retries=retries)

        self.http = requests.Session()
        self.http.mount("http://", adapter)
        self.http.mount("https://", adapter)

    # Location conversion & helpers

    def doi(self, dataset):
        """
        Produce the DOI for a given dataset, or log & raise error.

        Args:
            datapackage: the name of the datapackage

        Returns:
            str, doi for the datapackage

        """
        try:
            return self._dois[dataset]
        except KeyError:
            msg = "No DOI available for %s" % dataset
            self.logger.error(msg)
            raise ValueError(msg)

    def doi_to_url(self, doi):
        """
        Given a DOI, produce the API url to retrieve it.

        Args:
            doi (str): the doi (concept doi) to retrieve, per
                https://help.zenodo.org/

        Returns:
            url to get the deposition from the api

        """
        match = re.search(r"zenodo.([\d]+)", doi)

        if match is None:
            msg = "Invalid doi %s" % doi
            self.logger.error(msg)
            raise ValueError(msg)

        zen_id = int(match.groups()[0])
        return "%s/deposit/depositions/%d" % (self.api_root, zen_id)

    def local_path(self, dataset, filename=None):
        """
        Produce the local absolute path for a given dataset.

        Args:
            dataset: the name of the dataset
            filename: optional filename as it would appear, if included in the
                path

        Return:
            str: a path
        """
        doi_dirname = re.sub("/", "-", self.doi(dataset))
        directory = self.pudl_in / "data" / dataset / doi_dirname

        if filename is None:
            return directory

        return directory / filename

    def save_datapackage_json(self, dataset, dpkg):
        """
        Save a datapackage.json file.  Overwrite any previous version.

        Args:
            dataset (str): name of the dataset, as available in DOI
            dpkg (dict): dict matching frictionless datapackage spec

        Returns:
            Path of the saved datapackage
        """
        path = self.local_path(dataset, filename="datapackage.json")
        path.parent.mkdir(parents=True, exist_ok=True)
        text = json.dumps(dpkg, sort_keys=True)

        with path.open("w") as f:
            f.write(text)
            self.logger.debug("%s saved.", path)

        return path

    # Datapackage metadata

    def remote_datapackage_json(self, doi):
        """
        Produce the contents of a remote datapackage.json.

        Args:
            doi: the DOI

        Returns:
            dict representation of the datapackage.json file as available on
            Zenodo, or raises an error
        """
        dpkg_url = self.doi_to_url(doi)
        response = self.http.get(
            dpkg_url, params={"access_token": self.token}, timeout=self.timeout)

        if response.status_code > 299:
            msg = "Failed to retrieve %s" % dpkg_url
            self.logger.error(msg)
            raise ValueError(msg)

        jsr = response.json()
        files = {x["filename"]: x for x in jsr["files"]}

        response = self.http.get(
            files["datapackage.json"]["links"]["download"],
            params={"access_token": self.token},
            timeout=self.timeout)

        if response.status_code > 299:
            msg = "Failed to retrieve datapackage for %s: %s" % (
                doi, response.text)
            self.logger.error(msg)
            raise ValueError(msg)

        return json.loads(response.text)

    def datapackage_json(self, dataset, force_download=False):
        """
        Produce the contents of datapackage.json, cache as necessary.

        Args:
            dataset (str): name of the dataset, must be available in the DOIS

        Return:
            dict: representation of the datapackage.json
        """
        path = self.local_path(dataset, filename="datapackage.json")

        if force_download or not path.exists():
            doi = self.doi(dataset)
            dpkg = self.remote_datapackage_json(doi)
            self.save_datapackage_json(dataset, dpkg)

        with path.open("r") as f:
            return yaml.safe_load(f)

    # Remote resource retrieval

    def is_remote(self, resource):
        """
        Determine whether a described resource is located on a remote server.

        Args:
            resource: dict, a resource descriptor from a frictionless data
                package

        Returns:
            bool
        """
        return resource["path"][:8] == "https://" or \
            resource["path"][:7] == "http://"

    def passes_filters(self, resource, filters):
        """
        Test whether file metadata passes given filters.

        Args:
            resource (dict): a "resource" descriptior from a frictionless
                datapackage
            filters (dict): pairs that must match in order for a
                resource to pass

        Returns:
            bool: True if the resource parts pass the filters

        """
        for key, _ in filters.items():

            part_val = resource["parts"].get(key, None)

            if part_val != filters[key]:
                self.logger.debug(
                    "Filtered %s on %s: %s != %s", resource["name"], key,
                    part_val, filters[key])
                return False

        return True

    def download_resource(self, resource, directory, retries=3):
        """
        Download a frictionless datapackage resource.

        Args:
            resource: dict, a remotely located resource descriptior from a
<<<<<<< HEAD
                      frictionless datapackage. Requires a custom
                      "parts/remote_url" since we can't rely on our "path"
                      referring to a url.
=======
                frictionless datapackage
>>>>>>> 2f6f7365
            directory: the directory where the resource should be saved

        Returns:
            Path of the saved resource, or none on failure

        """
        response = self.http.get(
            resource["parts"]["remote_url"],
            params={"access_token": self.token},
            timeout=self.timeout)

        if response.status_code >= 299:
            msg = "Failed to download %s, %s" % (resource["path"], response.text)

            self.logger.error(msg)
            raise RuntimeError(msg)

        local_path = directory / resource["name"]

        with local_path.open("wb") as f:
            f.write(response.content)
            self.logger.debug("Cached %s" % local_path)

        if not self._validate_file(local_path, resource["hash"]):
            self.logger.error(
                "Invalid md5 after download of %s.\n"
                "Response: %s\n"
                "Resource: %s\n"
                "Retries left: %d",
                local_path, response, resource, retries)

            if retries > 0:
                self.download_resource(resource, directory,
                                       retries=retries - 1)
            else:
                raise RuntimeError("Could not download valid %s",
                                   resource["path"])

        return local_path

    def _validate_file(self, path, hsh):
        """
        Validate a filename by md5 hash.

        Args:
            path: path to the resource on disk
            hsh: string, expected md5hash
        Returns:
            Boolean: True if the resource md5sum matches the descriptor.
        """
        if not path.exists():
            return False

        with path.open("rb") as f:
            m = hashlib.md5()  # nosec
            m.update(f.read())

        if m.hexdigest() == hsh:
            self.logger.debug("%s appears valid" % path)
            return True

        self.logger.warning("%s md5 mismatch" % path)
        return False

    def _validate_dataset(self, dataset):
        """
        Make sure each resource on disc has the right md5sum.

        Args:
            dataset: name of a dataset

        Returns:
            Bool, True if local resources appear to be correct.

        """
        dpkg = self.datapackage_json(dataset)
        ok = True

        for r in dpkg["resources"]:

            if self.is_remote(r):
                self.logger.debug("%s not cached, skipping validation"
                                  % r["path"])
                continue

            # We verify and warn on every resource. Even though a single
            # failure could end the algorithm, we want to see which ones are
            # invalid.

            ok = self._validate_file(Path(r["path"]), r["hash"]) and ok

        return ok

    def validate(self, dataset=None):
        """
        Validate all datasets, or just the specified one.

        Args:
            dataset: name of a dataset.

        Returns:
            bool: True if local resources appear to be correct.

        """
        if dataset is not None:
            return self._validate_dataset(dataset)

        valid = True

        for dataset in self._dois.keys():
            valid = valid and self._validate_dataset(dataset)

        return valid

    def get_resources(self, dataset, **kwargs):
        """
        Produce resource descriptors as requested.

        Any resource listed as remote will be downloaded and the
        datapackage.json will be updated.

        Args:
            dataset (str): name of the dataset, must be available in the DOIS
            **kwargs: limit retrieved files to those where the
                datapackage.json["parts"] key & val pairs match provided
                keywords. Eg. year=2011 or state="md"

        Returns:
            list of dicts, each representing a resource per the frictionless
<<<<<<< HEAD
            datapackage spec.
=======
            datapackage spec. For a given r, Path(r["path"]) should open the
            local file, r["parts"] should provide metadata identifiers.

>>>>>>> 2f6f7365
        """
        filters = dict(**kwargs)

        dpkg = self.datapackage_json(dataset)
        self.logger.debug("%s datapackage lists %d resources" %
                          (dataset, len(dpkg["resources"])))

        for r in dpkg["resources"]:

            if self.passes_filters(r, filters):

                if self.is_remote(r) or not self._validate_file(
                        self.local_path(dataset, r["path"]), r["hash"]):
                    local = self.download_resource(r, self.local_path(dataset))

                    # save with a relative path
                    r["path"] = str(local.relative_to(self.local_path(dataset)))
                    self.save_datapackage_json(dataset, dpkg)

                r["path"] = str(self.local_path(dataset, r["path"]))
                yield r


def main_arguments():
    """Collect the command line arguments."""
    prod_dois = "\n".join(["    - %s" % x for x in DOI["production"].keys()])
    sand_dois = "\n".join(["    - %s" % x for x in DOI["sandbox"].keys()])

    dataset_msg = "--Available datasets--\n \nProduction:\n%s\n \nSandbox:\n%s" \
        % (prod_dois, sand_dois)

    parser = argparse.ArgumentParser(
        description="Download and cache ETL source data from Zenodo.",
        epilog=dataset_msg,
        formatter_class=argparse.RawTextHelpFormatter
    )

    parser.add_argument(
        "--dataset", help="Get only a specified dataset. Default gets all.")
    parser.add_argument(
        "--pudl_in",
        help="Override pudl_in directory, defaults to option .pudl.yml")
    parser.add_argument(
        "--validate", help="Validate existing cache.", const=True,
        default=False, action="store_const")
    parser.add_argument(
        "--sandbox", help="Use sandbox server instead of production.",
        action="store_const", const=True, default=False)
    parser.add_argument(
        "--loglevel", help="Set logging level", default="WARNING")
    parser.add_argument(
        "--verbose", help="Display logging messages", default=False,
        action="store_const", const=True)

    return parser.parse_args()


def main():
    """Cache datasets."""
    args = main_arguments()
    dataset = getattr(args, "dataset", None)
    pudl_in = getattr(args, "pudl_in", None)

    if pudl_in is None:
        with PUDL_YML.open() as f:
            cfg = yaml.safe_load(f)
            pudl_in = Path(cfg["pudl_in"])
    else:
        pudl_in = Path(pudl_in)

    ds = Datastore(pudl_in, loglevel=args.loglevel, verbose=args.verbose,
                   sandbox=args.sandbox)

    if dataset is None:
        if args.sandbox:
            datasets = DOI["sandbox"].keys()
        else:
            datasets = DOI["production"].keys()
    else:
        datasets = [dataset]

    for selection in datasets:

        if args.validate:
            ds.validate(selection)
            continue

        list(ds.get_resources(selection))


if __name__ == "__main__":
    sys.exit(main())<|MERGE_RESOLUTION|>--- conflicted
+++ resolved
@@ -50,18 +50,11 @@
 
         Args:
             pudl_in (Path): path to the root pudl data directory
-<<<<<<< HEAD
-            loglevel: str, logging level
-            verbose: boolean. If true, logs printed to stdout
-            sandbox: boolean. If true, use the sandbox server instead of
-                     production
-            timeout: float. Network timeout for http requests.
-=======
             loglevel (str): logging level
             verbose (bool): If true, logs printed to stdout
             sandbox (bool): If true, use the sandbox server instead of
                 production
->>>>>>> 2f6f7365
+            timeout (float): Network timeout for http requests.
         """
         self.pudl_in = pudl_in
         logger = logging.Logger(__name__)
@@ -284,13 +277,7 @@
 
         Args:
             resource: dict, a remotely located resource descriptior from a
-<<<<<<< HEAD
-                      frictionless datapackage. Requires a custom
-                      "parts/remote_url" since we can't rely on our "path"
-                      referring to a url.
-=======
-                frictionless datapackage
->>>>>>> 2f6f7365
+                      frictionless datapackage.
             directory: the directory where the resource should be saved
 
         Returns:
@@ -420,13 +407,7 @@
 
         Returns:
             list of dicts, each representing a resource per the frictionless
-<<<<<<< HEAD
-            datapackage spec.
-=======
-            datapackage spec. For a given r, Path(r["path"]) should open the
-            local file, r["parts"] should provide metadata identifiers.
-
->>>>>>> 2f6f7365
+            datapackage spec, except that locas paths are modified to be absolute.
         """
         filters = dict(**kwargs)
 
