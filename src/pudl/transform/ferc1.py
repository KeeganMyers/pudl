--- conflicted
+++ resolved
@@ -3177,17 +3177,7 @@
         """The main table-specific transformations, affecting contents not structure.
 
         Annotates and alters data based on information from the XBRL taxonomy metadata.
-<<<<<<< HEAD
         Also assigns utility type for use in table explosions.
-        """
-        return (
-            super()
-            .transform_main(df)
-            .pipe(self.apply_sign_conventions)
-            .assign(utility_type="electric")
-        )
-=======
-
         Make all electric_plant_sold balances positive.
         """
         df = super().transform_main(df).pipe(self.apply_sign_conventions)
@@ -3202,8 +3192,7 @@
         logger.info(
             f"{self.table_id.value}: Converted {len(df[neg_values])} negative values to positive."
         )
-        return df
->>>>>>> 8f1e23e4
+        return df.assign(utility_type="electric")
 
 
 class PlantsSmallFerc1TableTransformer(Ferc1AbstractTableTransformer):
