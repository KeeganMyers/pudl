"""A subpackage to define and organize PUDL database tables by data group."""

import importlib
import pkgutil

from pudl.metadata.helpers import build_foreign_keys

RESOURCE_METADATA = {}
for module_info in pkgutil.iter_modules(__path__):
    module = importlib.import_module(f"{__name__}.{module_info.name}")
    if module.__name__ == "pudl.metadata.resources.eia861":
        continue
    resources = module.RESOURCE_METADATA
    RESOURCE_METADATA.update(resources)

FOREIGN_KEYS: dict[str, list[dict]] = build_foreign_keys(RESOURCE_METADATA)
"""
Generated foreign key constraints by resource name.

See :func:`pudl.metadata.helpers.build_foreign_keys`.
"""

ENTITIES: dict[str, dict[str, list[str]]] = {
    "plants": {
        "id_cols": ["plant_id_eia"],
        "static_cols": [
            "city",
            "county",
            "latitude",
            "longitude",
            "plant_name_eia",
            "state",
            "street_address",
            "zip_code",
        ],
        "annual_cols": [
            "ash_impoundment",
            "ash_impoundment_lined",
            "ash_impoundment_status",
            "balancing_authority_code_eia",
            "balancing_authority_name_eia",
            "datum",
            "energy_storage",
            "ferc_cogen_docket_no",
            "ferc_cogen_status",
            "ferc_exempt_wholesale_generator_docket_no",
            "ferc_exempt_wholesale_generator",
            "ferc_small_power_producer_docket_no",
            "ferc_small_power_producer",
            "ferc_qualifying_facility_docket_no",
            "grid_voltage_1_kv",
            "grid_voltage_2_kv",
            "grid_voltage_3_kv",
            "iso_rto_code",
            "liquefied_natural_gas_storage",
            "natural_gas_local_distribution_company",
            "natural_gas_storage",
            "natural_gas_pipeline_name_1",
            "natural_gas_pipeline_name_2",
            "natural_gas_pipeline_name_3",
            "nerc_region",
            "net_metering",
            "pipeline_notes",
            "primary_purpose_id_naics",
            "regulatory_status_code",
            "reporting_frequency_code",
            "sector_id_eia",
            "sector_name_eia",
            "service_area",
            "transmission_distribution_owner_id",
            "transmission_distribution_owner_name",
            "transmission_distribution_owner_state",
            "utility_id_eia",
            "water_source",
            "data_maturity",
        ],
        "not_to_drop_cols": ["data_maturity", "utility_id_eia"],
    },
    "generators": {
        "id_cols": ["plant_id_eia", "generator_id"],
        "static_cols": [
            "duct_burners",
            "operating_date",
            "topping_bottoming_code",
            "solid_fuel_gasification",
            "pulverized_coal_tech",
            "fluidized_bed_tech",
            "subcritical_tech",
            "supercritical_tech",
            "ultrasupercritical_tech",
            "stoker_tech",
            "other_combustion_tech",
            "bypass_heat_recovery",
            "rto_iso_lmp_node_id",
            "rto_iso_location_wholesale_reporting_id",
            "associated_combined_heat_power",
            "original_planned_operating_date",
            "operating_switch",
            "previously_canceled",
        ],
        "annual_cols": [
            "capacity_mw",
            "fuel_type_code_pudl",
            "multiple_fuels",
            "ownership_code",
            "owned_by_non_utility",
            "deliver_power_transgrid",
            "summer_capacity_mw",
            "winter_capacity_mw",
            "summer_capacity_estimate",
            "winter_capacity_estimate",
            "minimum_load_mw",
            "distributed_generation",
            "technology_description",
            "reactive_power_output_mvar",
            "prime_mover_code",
            "energy_source_code_1",
            "energy_source_code_2",
            "energy_source_code_3",
            "energy_source_code_4",
            "energy_source_code_5",
            "energy_source_code_6",
            "energy_source_1_transport_1",
            "energy_source_1_transport_2",
            "energy_source_1_transport_3",
            "energy_source_2_transport_1",
            "energy_source_2_transport_2",
            "energy_source_2_transport_3",
            "startup_source_code_1",
            "startup_source_code_2",
            "startup_source_code_3",
            "startup_source_code_4",
            "time_cold_shutdown_full_load_code",
            "syncronized_transmission_grid",
            "turbines_num",
            "operational_status_code",
            "operational_status",
            "planned_modifications",
            "planned_net_summer_capacity_uprate_mw",
            "planned_net_winter_capacity_uprate_mw",
            "planned_new_capacity_mw",
            "planned_uprate_date",
            "planned_net_summer_capacity_derate_mw",
            "planned_net_winter_capacity_derate_mw",
            "planned_derate_date",
            "planned_new_prime_mover_code",
            "planned_energy_source_code_1",
            "planned_repower_date",
            "other_planned_modifications",
            "other_modifications_date",
            "planned_retirement_date",
            "carbon_capture",
            "cofire_fuels",
            "switch_oil_gas",
            "turbines_inverters_hydrokinetics",
            "nameplate_power_factor",
            "uprate_derate_during_year",
            "uprate_derate_completed_date",
            "current_planned_operating_date",
            "summer_estimated_capability_mw",
            "winter_estimated_capability_mw",
            "retirement_date",
            "utility_id_eia",
<<<<<<< HEAD
            "data_maturity",
=======
            "ferc_qualifying_facility",
            "data_source",
>>>>>>> 1de8891f
        ],
        "not_to_drop_cols": ["utility_id_eia", "data_maturity"],
    },
    # utilities must come after plants. plant location needs to be
    # removed before the utility locations are compiled
    "utilities": {
        "id_cols": ["utility_id_eia"],
        "static_cols": ["utility_name_eia"],
        "annual_cols": [
            "street_address",
            "city",
            "state",
            "zip_code",
            "entity_type",
            "plants_reported_owner",
            "plants_reported_operator",
            "plants_reported_asset_manager",
            "plants_reported_other_relationship",
            "attention_line",
            "address_2",
            "zip_code_4",
            "contact_firstname",
            "contact_lastname",
            "contact_title",
            "contact_firstname_2",
            "contact_lastname_2",
            "contact_title_2",
            "phone_extension",
            "phone_extension_2",
            "phone_number",
            "phone_number_2",
            "data_maturity",
        ],
        "not_to_drop_cols": ["data_maturity"],
    },
    "boilers": {
        "id_cols": ["plant_id_eia", "boiler_id"],
        "static_cols": ["prime_mover_code"],
        "annual_cols": [],
    },
}
"""
Columns kept for either entity or annual EIA tables in the harvesting process.

For each entity type (key), the ID columns, static columns, and annual columns,

The order of the entities matters. Plants must be harvested before utilities,
since plant location must be removed before the utility locations are harvested.
"""<|MERGE_RESOLUTION|>--- conflicted
+++ resolved
@@ -161,12 +161,8 @@
             "winter_estimated_capability_mw",
             "retirement_date",
             "utility_id_eia",
-<<<<<<< HEAD
+            "ferc_qualifying_facility",
             "data_maturity",
-=======
-            "ferc_qualifying_facility",
-            "data_source",
->>>>>>> 1de8891f
         ],
         "not_to_drop_cols": ["utility_id_eia", "data_maturity"],
     },
