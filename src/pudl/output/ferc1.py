"""A collection of denormalized FERC assets and helper functions."""
import importlib
import json
from typing import Any, Literal, NamedTuple, Self

import networkx as nx
import numpy as np
import pandas as pd
from dagster import AssetIn, AssetsDefinition, Field, Mapping, asset
from matplotlib import pyplot as plt
from networkx.drawing.nx_agraph import graphviz_layout
from pydantic import BaseModel, validator

import pudl

logger = pudl.logging_helpers.get_logger(__name__)


@asset(io_manager_key="pudl_sqlite_io_manager", compute_kind="Python")
def denorm_plants_utilities_ferc1(
    plants_ferc1: pd.DataFrame,
    utilities_ferc1: pd.DataFrame,
) -> pd.DataFrame:
    """A denormalized table containing FERC plant and utility names and IDs."""
    return pd.merge(plants_ferc1, utilities_ferc1, on="utility_id_ferc1")


@asset(io_manager_key="pudl_sqlite_io_manager", compute_kind="Python")
def denorm_plants_steam_ferc1(
    denorm_plants_utilities_ferc1: pd.DataFrame, plants_steam_ferc1: pd.DataFrame
) -> pd.DataFrame:
    """Select and joins some useful fields from the FERC Form 1 steam table.

    Select the FERC Form 1 steam plant table entries, add in the reporting
    utility's name, and the PUDL ID for the plant and utility for readability
    and integration with other tables that have PUDL IDs.
    Also calculates ``capacity_factor`` (based on ``net_generation_mwh`` &
    ``capacity_mw``)

    Args:
        denorm_plants_utilities_ferc1: Denormalized dataframe of FERC Form 1 plants and
            utilities data.
        plants_steam_ferc1: The normalized FERC Form 1 steam table.

    Returns:
        A DataFrame containing useful fields from the FERC Form 1 steam table.
    """
    steam_df = (
        plants_steam_ferc1.merge(
            denorm_plants_utilities_ferc1,
            on=["utility_id_ferc1", "plant_name_ferc1"],
            how="left",
        )
        .assign(
            capacity_factor=lambda x: x.net_generation_mwh / (8760 * x.capacity_mw),
            opex_fuel_per_mwh=lambda x: x.opex_fuel / x.net_generation_mwh,
            opex_total_nonfuel=lambda x: x.opex_production_total
            - x.opex_fuel.fillna(0),
            opex_nonfuel_per_mwh=lambda x: np.where(
                x.net_generation_mwh > 0,
                x.opex_total_nonfuel / x.net_generation_mwh,
                np.nan,
            ),
        )
        .pipe(calc_annual_capital_additions_ferc1)
        .pipe(
            pudl.helpers.organize_cols,
            [
                "report_year",
                "utility_id_ferc1",
                "utility_id_pudl",
                "utility_name_ferc1",
                "plant_id_pudl",
                "plant_id_ferc1",
                "plant_name_ferc1",
            ],
        )
    )
    return steam_df


@asset(io_manager_key="pudl_sqlite_io_manager", compute_kind="Python")
def denorm_plants_small_ferc1(
    plants_small_ferc1: pd.DataFrame, denorm_plants_utilities_ferc1: pd.DataFrame
) -> pd.DataFrame:
    """Pull a useful dataframe related to the FERC Form 1 small plants."""
    plants_small_df = (
        plants_small_ferc1.merge(
            denorm_plants_utilities_ferc1,
            on=["utility_id_ferc1", "plant_name_ferc1"],
            how="left",
        )
        .assign(
            opex_total=lambda x: (
                x[["opex_fuel", "opex_maintenance", "opex_operations"]]
                .fillna(0)
                .sum(axis=1)
            ),
            opex_total_nonfuel=lambda x: (x.opex_total - x.opex_fuel.fillna(0)),
        )
        .pipe(
            pudl.helpers.organize_cols,
            [
                "report_year",
                "utility_id_ferc1",
                "utility_id_pudl",
                "utility_name_ferc1",
                "plant_id_pudl",
                "plant_name_ferc1",
                "record_id",
            ],
        )
    )

    return plants_small_df


@asset(io_manager_key="pudl_sqlite_io_manager", compute_kind="Python")
def denorm_plants_hydro_ferc1(
    plants_hydro_ferc1: pd.DataFrame, denorm_plants_utilities_ferc1: pd.DataFrame
) -> pd.DataFrame:
    """Pull a useful dataframe related to the FERC Form 1 hydro plants."""
    plants_hydro_df = (
        plants_hydro_ferc1.merge(
            denorm_plants_utilities_ferc1,
            on=["utility_id_ferc1", "plant_name_ferc1"],
            how="left",
        )
        .assign(
            capacity_factor=lambda x: (x.net_generation_mwh / (8760 * x.capacity_mw)),
            opex_total_nonfuel=lambda x: x.opex_total,
        )
        .pipe(
            pudl.helpers.organize_cols,
            [
                "report_year",
                "utility_id_ferc1",
                "utility_id_pudl",
                "utility_name_ferc1",
                "plant_name_ferc1",
                "record_id",
            ],
        )
    )
    return plants_hydro_df


@asset(io_manager_key="pudl_sqlite_io_manager", compute_kind="Python")
def denorm_plants_pumped_storage_ferc1(
    plants_pumped_storage_ferc1: pd.DataFrame,
    denorm_plants_utilities_ferc1: pd.DataFrame,
) -> pd.DataFrame:
    """Pull a dataframe of FERC Form 1 Pumped Storage plant data."""
    pumped_storage_df = (
        plants_pumped_storage_ferc1.merge(
            denorm_plants_utilities_ferc1,
            on=["utility_id_ferc1", "plant_name_ferc1"],
            how="left",
        )
        .assign(
            capacity_factor=lambda x: x.net_generation_mwh / (8760 * x.capacity_mw),
            opex_total_nonfuel=lambda x: x.opex_total,
        )
        .pipe(
            pudl.helpers.organize_cols,
            [
                "report_year",
                "utility_id_ferc1",
                "utility_id_pudl",
                "utility_name_ferc1",
                "plant_name_ferc1",
                "record_id",
            ],
        )
    )
    return pumped_storage_df


@asset(io_manager_key="pudl_sqlite_io_manager", compute_kind="Python")
def denorm_fuel_ferc1(
    fuel_ferc1: pd.DataFrame, denorm_plants_utilities_ferc1: pd.DataFrame
) -> pd.DataFrame:
    """Pull a useful dataframe related to FERC Form 1 fuel information.

    This function pulls the FERC Form 1 fuel data, and joins in the name of the
    reporting utility, as well as the PUDL IDs for that utility and the plant, allowing
    integration with other PUDL tables. Useful derived values include:

    * ``fuel_consumed_mmbtu`` (total fuel heat content consumed)
    * ``fuel_consumed_total_cost`` (total cost of that fuel)

    Args:
        pudl_engine (sqlalchemy.engine.Engine): Engine for connecting to the
            PUDL database.

    Returns:
        A DataFrame containing useful FERC Form 1 fuel
        information.
    """
    fuel_df = (
        fuel_ferc1.assign(
            fuel_consumed_mmbtu=lambda x: x["fuel_consumed_units"]
            * x["fuel_mmbtu_per_unit"],
            fuel_consumed_total_cost=lambda x: x["fuel_consumed_units"]
            * x["fuel_cost_per_unit_burned"],
        )
        .merge(
            denorm_plants_utilities_ferc1,
            on=["utility_id_ferc1", "plant_name_ferc1"],
        )
        .pipe(
            pudl.helpers.organize_cols,
            [
                "report_year",
                "utility_id_ferc1",
                "utility_id_pudl",
                "utility_name_ferc1",
                "plant_id_pudl",
                "plant_name_ferc1",
            ],
        )
    )
    return fuel_df


@asset(io_manager_key="pudl_sqlite_io_manager", compute_kind="Python")
def denorm_purchased_power_ferc1(
    purchased_power_ferc1: pd.DataFrame, utilities_ferc1: pd.DataFrame
) -> pd.DataFrame:
    """Pull a useful dataframe of FERC Form 1 Purchased Power data."""
    purchased_power_df = purchased_power_ferc1.merge(
        utilities_ferc1, on="utility_id_ferc1"
    ).pipe(
        pudl.helpers.organize_cols,
        [
            "report_year",
            "utility_id_ferc1",
            "utility_id_pudl",
            "utility_name_ferc1",
            "seller_name",
            "record_id",
        ],
    )
    return purchased_power_df


@asset(io_manager_key="pudl_sqlite_io_manager", compute_kind="Python")
def denorm_plant_in_service_ferc1(
    plant_in_service_ferc1: pd.DataFrame, utilities_ferc1: pd.DataFrame
) -> pd.DataFrame:
    """Pull a dataframe of FERC Form 1 Electric Plant in Service data."""
    pis_df = plant_in_service_ferc1.merge(utilities_ferc1, on="utility_id_ferc1").pipe(
        pudl.helpers.organize_cols,
        [
            "report_year",
            "utility_id_ferc1",
            "utility_id_pudl",
            "utility_name_ferc1",
            "record_id",
        ],
    )
    return pis_df


@asset(io_manager_key="pudl_sqlite_io_manager", compute_kind="Python")
def denorm_balance_sheet_assets_ferc1(
    balance_sheet_assets_ferc1: pd.DataFrame,
    utilities_ferc1: pd.DataFrame,
) -> pd.DataFrame:
    """Pull a useful dataframe of FERC Form 1 balance sheet assets data."""
    denorm_balance_sheet_assets_ferc1 = balance_sheet_assets_ferc1.merge(
        utilities_ferc1, on="utility_id_ferc1"
    ).pipe(
        pudl.helpers.organize_cols,
        [
            "report_year",
            "utility_id_ferc1",
            "utility_id_pudl",
            "utility_name_ferc1",
            "record_id",
            "asset_type",
        ],
    )
    return denorm_balance_sheet_assets_ferc1


@asset(io_manager_key="pudl_sqlite_io_manager", compute_kind="Python")
def denorm_balance_sheet_liabilities_ferc1(
    balance_sheet_liabilities_ferc1: pd.DataFrame, utilities_ferc1: pd.DataFrame
) -> pd.DataFrame:
    """Pull a useful dataframe of FERC Form 1 balance_sheet liabilities data."""
    denorm_balance_sheet_liabilities_ferc1 = balance_sheet_liabilities_ferc1.merge(
        utilities_ferc1, on="utility_id_ferc1"
    ).pipe(
        pudl.helpers.organize_cols,
        [
            "report_year",
            "utility_id_ferc1",
            "utility_id_pudl",
            "utility_name_ferc1",
            "record_id",
            "liability_type",
        ],
    )
    return denorm_balance_sheet_liabilities_ferc1


@asset(io_manager_key="pudl_sqlite_io_manager", compute_kind="Python")
def denorm_cash_flow_ferc1(
    cash_flow_ferc1: pd.DataFrame, utilities_ferc1: pd.DataFrame
) -> pd.DataFrame:
    """Pull a useful dataframe of FERC Form 1 cash flow data."""
    denorm_cash_flow_ferc1 = cash_flow_ferc1.merge(
        utilities_ferc1, on="utility_id_ferc1"
    ).pipe(
        pudl.helpers.organize_cols,
        [
            "report_year",
            "utility_id_ferc1",
            "utility_id_pudl",
            "utility_name_ferc1",
            "record_id",
            "amount_type",
        ],
    )
    return denorm_cash_flow_ferc1


@asset(io_manager_key="pudl_sqlite_io_manager", compute_kind="Python")
def denorm_depreciation_amortization_summary_ferc1(
    depreciation_amortization_summary_ferc1: pd.DataFrame, utilities_ferc1: pd.DataFrame
) -> pd.DataFrame:
    """Pull a useful dataframe of FERC Form 1 depreciation amortization data."""
    denorm_depreciation_amortization_summary_ferc1 = (
        depreciation_amortization_summary_ferc1.merge(
            utilities_ferc1, on="utility_id_ferc1"
        ).pipe(
            pudl.helpers.organize_cols,
            [
                "report_year",
                "utility_id_ferc1",
                "utility_id_pudl",
                "utility_name_ferc1",
                "record_id",
                "plant_function",
                "ferc_account_label",
            ],
        )
    )
    return denorm_depreciation_amortization_summary_ferc1


@asset(io_manager_key="pudl_sqlite_io_manager", compute_kind="Python")
def denorm_electric_energy_dispositions_ferc1(
    electric_energy_dispositions_ferc1: pd.DataFrame, utilities_ferc1: pd.DataFrame
) -> pd.DataFrame:
    """Pull a useful dataframe of FERC Form 1 energy dispositions data."""
    denorm_electric_energy_dispositions_ferc1 = (
        electric_energy_dispositions_ferc1.merge(
            utilities_ferc1, on="utility_id_ferc1"
        ).pipe(
            pudl.helpers.organize_cols,
            [
                "report_year",
                "utility_id_ferc1",
                "utility_id_pudl",
                "utility_name_ferc1",
                "record_id",
                "energy_disposition_type",
            ],
        )
    )
    return denorm_electric_energy_dispositions_ferc1


@asset(io_manager_key="pudl_sqlite_io_manager", compute_kind="Python")
def denorm_electric_energy_sources_ferc1(
    electric_energy_sources_ferc1: pd.DataFrame, utilities_ferc1: pd.DataFrame
) -> pd.DataFrame:
    """Pull a useful dataframe of FERC Form 1 Purchased Power data."""
    denorm_electric_energy_sources_ferc1 = electric_energy_sources_ferc1.merge(
        utilities_ferc1, on="utility_id_ferc1"
    ).pipe(
        pudl.helpers.organize_cols,
        [
            "report_year",
            "utility_id_ferc1",
            "utility_id_pudl",
            "utility_name_ferc1",
            "record_id",
            "energy_source_type",
        ],
    )
    return denorm_electric_energy_sources_ferc1


@asset(io_manager_key="pudl_sqlite_io_manager", compute_kind="Python")
def denorm_electric_operating_expenses_ferc1(
    electric_operating_expenses_ferc1: pd.DataFrame, utilities_ferc1: pd.DataFrame
) -> pd.DataFrame:
    """Pull a useful dataframe of FERC Form 1 Purchased Power data."""
    denorm_electric_operating_expenses_ferc1 = electric_operating_expenses_ferc1.merge(
        utilities_ferc1, on="utility_id_ferc1"
    ).pipe(
        pudl.helpers.organize_cols,
        [
            "report_year",
            "utility_id_ferc1",
            "utility_id_pudl",
            "utility_name_ferc1",
            "record_id",
            "expense_type",
        ],
    )
    return denorm_electric_operating_expenses_ferc1


@asset(io_manager_key="pudl_sqlite_io_manager", compute_kind="Python")
def denorm_electric_operating_revenues_ferc1(
    electric_operating_revenues_ferc1: pd.DataFrame, utilities_ferc1: pd.DataFrame
) -> pd.DataFrame:
    """Pull a useful dataframe of FERC Form 1 Purchased Power data."""
    denorm_electric_operating_revenues_ferc1 = electric_operating_revenues_ferc1.merge(
        utilities_ferc1, on="utility_id_ferc1"
    ).pipe(
        pudl.helpers.organize_cols,
        [
            "report_year",
            "utility_id_ferc1",
            "utility_id_pudl",
            "utility_name_ferc1",
            "record_id",
            "revenue_type",
        ],
    )
    return denorm_electric_operating_revenues_ferc1


@asset(io_manager_key="pudl_sqlite_io_manager", compute_kind="Python")
def denorm_electric_plant_depreciation_changes_ferc1(
    electric_plant_depreciation_changes_ferc1: pd.DataFrame,
    utilities_ferc1: pd.DataFrame,
) -> pd.DataFrame:
    """Pull a useful dataframe of FERC Form 1 Purchased Power data."""
    denorm_electric_plant_depreciation_changes_ferc1 = (
        electric_plant_depreciation_changes_ferc1.merge(
            utilities_ferc1, on="utility_id_ferc1"
        ).pipe(
            pudl.helpers.organize_cols,
            [
                "report_year",
                "utility_id_ferc1",
                "utility_id_pudl",
                "utility_name_ferc1",
                "record_id",
                "depreciation_type",
                "plant_status",
                "utility_type",
            ],
        )
    )
    return denorm_electric_plant_depreciation_changes_ferc1


@asset(io_manager_key="pudl_sqlite_io_manager", compute_kind="Python")
def denorm_electric_plant_depreciation_functional_ferc1(
    electric_plant_depreciation_functional_ferc1: pd.DataFrame,
    utilities_ferc1: pd.DataFrame,
) -> pd.DataFrame:
    """Pull a useful dataframe of FERC Form 1 Purchased Power data."""
    denorm_electric_plant_depreciation_functional_ferc1 = (
        electric_plant_depreciation_functional_ferc1.merge(
            utilities_ferc1, on="utility_id_ferc1"
        ).pipe(
            pudl.helpers.organize_cols,
            [
                "report_year",
                "utility_id_ferc1",
                "utility_id_pudl",
                "utility_name_ferc1",
                "record_id",
                "plant_function",
                "plant_status",
                "utility_type",
            ],
        )
    )
    return denorm_electric_plant_depreciation_functional_ferc1


@asset(io_manager_key="pudl_sqlite_io_manager", compute_kind="Python")
def denorm_electricity_sales_by_rate_schedule_ferc1(
    electricity_sales_by_rate_schedule_ferc1: pd.DataFrame,
    utilities_ferc1: pd.DataFrame,
) -> pd.DataFrame:
    """Pull a useful dataframe of FERC Form 1 Purchased Power data."""
    denorm_electricity_sales_by_rate_schedule_ferc1 = (
        electricity_sales_by_rate_schedule_ferc1.merge(
            utilities_ferc1, on="utility_id_ferc1"
        ).pipe(
            pudl.helpers.organize_cols,
            [
                "report_year",
                "utility_id_ferc1",
                "utility_id_pudl",
                "utility_name_ferc1",
                "record_id",
            ],
        )
    )
    return denorm_electricity_sales_by_rate_schedule_ferc1


@asset(io_manager_key="pudl_sqlite_io_manager", compute_kind="Python")
def denorm_income_statement_ferc1(
    income_statement_ferc1: pd.DataFrame, utilities_ferc1: pd.DataFrame
) -> pd.DataFrame:
    """Pull a useful dataframe of FERC Form 1 Purchased Power data."""
    denorm_income_statement_ferc1 = income_statement_ferc1.merge(
        utilities_ferc1, on="utility_id_ferc1"
    ).pipe(
        pudl.helpers.organize_cols,
        [
            "report_year",
            "utility_id_ferc1",
            "utility_id_pudl",
            "utility_name_ferc1",
            "record_id",
            "utility_type",
            "income_type",
        ],
    )
    return denorm_income_statement_ferc1


@asset(io_manager_key="pudl_sqlite_io_manager", compute_kind="Python")
def denorm_other_regulatory_liabilities_ferc1(
    other_regulatory_liabilities_ferc1: pd.DataFrame, utilities_ferc1: pd.DataFrame
) -> pd.DataFrame:
    """Pull a useful dataframe of FERC Form 1 Purchased Power data."""
    denorm_other_regulatory_liabilities_ferc1 = (
        other_regulatory_liabilities_ferc1.merge(
            utilities_ferc1, on="utility_id_ferc1"
        ).pipe(
            pudl.helpers.organize_cols,
            [
                "report_year",
                "utility_id_ferc1",
                "utility_id_pudl",
                "utility_name_ferc1",
            ],
        )
    )
    return denorm_other_regulatory_liabilities_ferc1


@asset(io_manager_key="pudl_sqlite_io_manager", compute_kind="Python")
def denorm_retained_earnings_ferc1(
    retained_earnings_ferc1: pd.DataFrame, utilities_ferc1: pd.DataFrame
) -> pd.DataFrame:
    """Pull a useful dataframe of FERC Form 1 Purchased Power data."""
    denorm_retained_earnings_ferc1 = retained_earnings_ferc1.merge(
        utilities_ferc1, on="utility_id_ferc1"
    ).pipe(
        pudl.helpers.organize_cols,
        [
            "report_year",
            "utility_id_ferc1",
            "utility_id_pudl",
            "utility_name_ferc1",
            "record_id",
            "earnings_type",
        ],
    )
    return denorm_retained_earnings_ferc1


@asset(io_manager_key="pudl_sqlite_io_manager", compute_kind="Python")
def denorm_transmission_statistics_ferc1(
    transmission_statistics_ferc1: pd.DataFrame, utilities_ferc1: pd.DataFrame
) -> pd.DataFrame:
    """Pull a useful dataframe of FERC Form 1 Purchased Power data."""
    denorm_transmission_statistics_ferc1 = transmission_statistics_ferc1.merge(
        utilities_ferc1, on="utility_id_ferc1"
    ).pipe(
        pudl.helpers.organize_cols,
        [
            "report_year",
            "utility_id_ferc1",
            "utility_id_pudl",
            "utility_name_ferc1",
        ],
    )
    return denorm_transmission_statistics_ferc1


@asset(io_manager_key="pudl_sqlite_io_manager", compute_kind="Python")
def denorm_utility_plant_summary_ferc1(
    utility_plant_summary_ferc1: pd.DataFrame, utilities_ferc1: pd.DataFrame
) -> pd.DataFrame:
    """Pull a useful dataframe of FERC Form 1 Purchased Power data."""
    denorm_utility_plant_summary_ferc1 = utility_plant_summary_ferc1.merge(
        utilities_ferc1, on="utility_id_ferc1"
    ).pipe(
        pudl.helpers.organize_cols,
        [
            "report_year",
            "utility_id_ferc1",
            "utility_id_pudl",
            "utility_name_ferc1",
            "record_id",
            "utility_type",
            "utility_plant_asset_type",
        ],
    )
    return denorm_utility_plant_summary_ferc1


@asset(io_manager_key="pudl_sqlite_io_manager", compute_kind="Python")
def denorm_plants_all_ferc1(
    denorm_plants_steam_ferc1: pd.DataFrame,
    denorm_plants_small_ferc1: pd.DataFrame,
    denorm_plants_hydro_ferc1: pd.DataFrame,
    denorm_plants_pumped_storage_ferc1: pd.DataFrame,
) -> pd.DataFrame:
    """Combine the steam, small generators, hydro, and pumped storage tables.

    While this table may have many purposes, the main one is to prepare it for
    integration with the EIA Master Unit List (MUL). All subtables included in this
    output table must have pudl ids. Table prepping involves ensuring that the
    individual tables can merge correctly (like columns have the same name) both with
    each other and the EIA MUL.
    """
    # Prep steam table
    logger.debug("prepping steam table")
    steam_df = denorm_plants_steam_ferc1.rename(columns={"opex_plants": "opex_plant"})

    # Prep hydro tables (Add this to the meta data later)
    logger.debug("prepping hydro tables")
    hydro_df = denorm_plants_hydro_ferc1.rename(
        columns={"project_num": "ferc_license_id"}
    )
    pump_df = denorm_plants_pumped_storage_ferc1.rename(
        columns={"project_num": "ferc_license_id"}
    )

    # Combine all the tables together
    logger.debug("combining all tables")
    all_df = (
        pd.concat([steam_df, denorm_plants_small_ferc1, hydro_df, pump_df])
        .rename(
            columns={
                "fuel_cost": "total_fuel_cost",
                "fuel_mmbtu": "total_mmbtu",
                "opex_fuel_per_mwh": "fuel_cost_per_mwh",
                "primary_fuel_by_mmbtu": "fuel_type_code_pudl",
            }
        )
        .replace({"": np.nan})
    )

    return all_df


@asset(
    io_manager_key="pudl_sqlite_io_manager",
    config_schema={
        "thresh": Field(
            float,
            default_value=0.5,
            description=(
                "Minimum fraction of fuel (cost and mmbtu) required in order for a "
                "plant to be assigned a primary fuel. Must be between 0.5 and 1.0. "
                "Default value is 0.5."
            ),
        )
    },
    compute_kind="Python",
)
def denorm_fuel_by_plant_ferc1(
    context,
    fuel_ferc1: pd.DataFrame,
    denorm_plants_utilities_ferc1: pd.DataFrame,
) -> pd.DataFrame:
    """Summarize FERC fuel data by plant for output.

    This is mostly a wrapper around
    :func:`pudl.analysis.classify_plants_ferc1.fuel_by_plant_ferc1`
    which calculates some summary values on a per-plant basis (as indicated
    by ``utility_id_ferc1`` and ``plant_name_ferc1``) related to fuel
    consumption.

    Args:
        context: Dagster context object
        fuel_ferc1: Normalized FERC fuel table.
        denorm_plants_utilities_ferc1: Denormalized table of FERC1 plant & utility IDs.

    Returns:
        A DataFrame with fuel use summarized by plant.
    """

    def drop_other_fuel_types(df):
        """Internal function to drop other fuel type.

        Fuel type other indicates we didn't know how to categorize the reported fuel
        type, which leads to records with incomplete and unsable data.
        """
        return df[df.fuel_type_code_pudl != "other"].copy()

    thresh = context.op_config["thresh"]
    # The existing function expects `fuel_type_code_pudl` to be an object, rather than
    # a category. This is a legacy of pre-dagster code, and we convert here to prevent
    # further retooling in the code-base.
    fuel_ferc1["fuel_type_code_pudl"] = fuel_ferc1["fuel_type_code_pudl"].astype(str)

    fuel_categories = list(
        pudl.transform.ferc1.FuelFerc1TableTransformer()
        .params.categorize_strings["fuel_type_code_pudl"]
        .categories.keys()
    )

    fbp_df = (
        fuel_ferc1.pipe(drop_other_fuel_types)
        .pipe(
            pudl.analysis.classify_plants_ferc1.fuel_by_plant_ferc1,
            fuel_categories=fuel_categories,
            thresh=thresh,
        )
        .pipe(pudl.analysis.classify_plants_ferc1.revert_filled_in_float_nulls)
        .pipe(pudl.analysis.classify_plants_ferc1.revert_filled_in_string_nulls)
        .merge(
            denorm_plants_utilities_ferc1, on=["utility_id_ferc1", "plant_name_ferc1"]
        )
        .pipe(
            pudl.helpers.organize_cols,
            [
                "report_year",
                "utility_id_ferc1",
                "utility_id_pudl",
                "utility_name_ferc1",
                "plant_id_pudl",
                "plant_name_ferc1",
            ],
        )
    )
    return fbp_df


###########################################################################
# HELPER FUNCTIONS
###########################################################################


def calc_annual_capital_additions_ferc1(
    steam_df: pd.DataFrame, window: int = 3
) -> pd.DataFrame:
    """Calculate annual capital additions for FERC1 steam records.

    Convert the capex_total column into annual capital additons the
    `capex_total` column is the cumulative capital poured into the plant over
    time. This function takes the annual difference should generate the annual
    capial additions. It also want generates a rolling average, to smooth out
    the big annual fluxuations.

    Args:
        steam_df: result of `prep_plants_ferc()`
        window: number of years for window to generate rolling average. Argument for
            :func:`pudl.helpers.generate_rolling_avg`

    Returns:
        Augemented version of steam_df with two additional columns:
        ``capex_annual_addition`` and ``capex_annual_addition_rolling``.
    """
    idx_steam_no_date = ["utility_id_ferc1", "plant_id_ferc1"]
    # we need to sort the df so it lines up w/ the groupby
    steam_df = steam_df.assign(
        report_date=lambda x: pd.to_datetime(x.report_year, format="%Y")
    ).sort_values(idx_steam_no_date + ["report_date"])
    steam_df = steam_df.assign(
        capex_wo_retirement_total=lambda x: x.capex_equipment.fillna(0)
        + x.capex_land.fillna(0)
        + x.capex_structures.fillna(0)
    )
    # we group on everything but the year so the groups are multi-year unique
    # plants the shift happens within these multi-year plant groups
    steam_df["capex_total_shifted"] = steam_df.groupby(idx_steam_no_date)[
        ["capex_wo_retirement_total"]
    ].shift()
    steam_df = steam_df.assign(
        capex_annual_addition=lambda x: x.capex_wo_retirement_total
        - x.capex_total_shifted
    )

    addts = pudl.helpers.generate_rolling_avg(
        steam_df,
        group_cols=idx_steam_no_date,
        data_col="capex_annual_addition",
        window=window,
    )
    steam_df_w_addts = pd.merge(
        steam_df,
        addts[
            idx_steam_no_date
            + [
                "report_date",
                "capex_wo_retirement_total",
                "capex_annual_addition_rolling",
            ]
        ],
        on=idx_steam_no_date + ["report_date", "capex_wo_retirement_total"],
        how="left",
    ).assign(
        capex_annual_per_mwh=lambda x: x.capex_annual_addition / x.net_generation_mwh,
        capex_annual_per_mw=lambda x: x.capex_annual_addition / x.capacity_mw,
        capex_annual_per_kw=lambda x: x.capex_annual_addition / x.capacity_mw / 1000,
        capex_annual_per_mwh_rolling=lambda x: x.capex_annual_addition_rolling
        / x.net_generation_mwh,
        capex_annual_per_mw_rolling=lambda x: x.capex_annual_addition_rolling
        / x.capacity_mw,
    )

    steam_df_w_addts = add_mean_cap_additions(steam_df_w_addts)
    # bb tests for volumne of negative annual capex
    neg_cap_addts = len(
        steam_df_w_addts[steam_df_w_addts.capex_annual_addition_rolling < 0]
    ) / len(steam_df_w_addts)
    neg_cap_addts_mw = (
        steam_df_w_addts[
            steam_df_w_addts.capex_annual_addition_rolling < 0
        ].net_generation_mwh.sum()
        / steam_df_w_addts.net_generation_mwh.sum()
    )
    message = (
        f"{neg_cap_addts:.02%} records have negative capitial additions"
        f": {neg_cap_addts_mw:.02%} of capacity"
    )
    if neg_cap_addts > 0.1:
        logger.warning(message)
    else:
        logger.info(message)
    return steam_df_w_addts.drop(
        columns=[
            "report_date",
            "capex_total_shifted",
            "capex_annual_addition_gen_mean",
            "capex_annual_addition_gen_std",
            "capex_annual_addition_diff_mean",
        ]
    )


def add_mean_cap_additions(steam_df):
    """Add mean capital additions over lifetime of plant."""
    idx_steam_no_date = ["utility_id_ferc1", "plant_id_ferc1"]
    gb_cap_an = steam_df.groupby(idx_steam_no_date)[["capex_annual_addition"]]
    # calcuate the standard deviatoin of each generator's capex over time
    df = (
        steam_df.merge(
            gb_cap_an.std()
            .add_suffix("_gen_std")
            .reset_index()
            .pipe(pudl.helpers.convert_cols_dtypes, "ferc1"),
            how="left",
            on=idx_steam_no_date,
            validate="m:1",
        )
        .merge(
            gb_cap_an.mean()
            .add_suffix("_gen_mean")
            .reset_index()
            .pipe(pudl.helpers.convert_cols_dtypes, "ferc1"),
            how="left",
            on=idx_steam_no_date,
            validate="m:1",
        )
        .assign(
            capex_annual_addition_diff_mean=lambda x: x.capex_annual_addition
            - x.capex_annual_addition_gen_mean,
        )
    )
    return df


#########
# Explode
#########
class NodeId(NamedTuple):
    """The source table and XBRL factoid identifying a node in a calculation tree.

    Since NodeId is just a :class:`NamedTuple` a list of NodeId instances can also be
    used to index into a :class:pandas.DataFrame` that uses table names and factoids as
    its index.  This is convenient since many :mod:`networkx` functions and methods
    return iterable containers of graph nodes, which can be turned into lists and used
    directly to index into dataframes.
    """

    source_table: str
    xbrl_factoid: str


def exploded_table_asset_factory(
    root_table: str,
    table_names_to_explode: list[str],
    tags: pd.DataFrame,
    seed_nodes: list[NodeId] = [],
    calculation_tolerance: float = 0.05,
    io_manager_key: str | None = None,
) -> AssetsDefinition:
    """Create an exploded table based on a set of related input tables."""
    ins: Mapping[str, AssetIn] = {
        "clean_xbrl_metadata_json": AssetIn("clean_xbrl_metadata_json")
    }
    ins |= {table_name: AssetIn(table_name) for table_name in table_names_to_explode}

    @asset(name=f"exploded_{root_table}", ins=ins, io_manager_key=io_manager_key)
    def exploded_tables_asset(
        **kwargs: dict[str, pd.DataFrame],
    ) -> pd.DataFrame:
        clean_xbrl_metadata_json = kwargs["clean_xbrl_metadata_json"]
        tables_to_explode = {
            name: df
            for (name, df) in kwargs.items()
            if name != "clean_xbrl_metadata_json"
        }
        return Exploder(
            table_names=tables_to_explode.keys(),
            root_table=root_table,
            clean_xbrl_metadata_json=clean_xbrl_metadata_json,
            seed_nodes=seed_nodes,
            tags=tags,
        ).boom(
            tables_to_explode=tables_to_explode,
            calculation_tolerance=calculation_tolerance,
        )

    return exploded_tables_asset


def create_exploded_table_assets() -> list[AssetsDefinition]:
    """Create a list of exploded FERC Form 1 assets.

    Returns:
        A list of :class:`AssetsDefinitions` where each asset is an exploded FERC Form 1
        table.
    """
    # NOTE: there are a bunch of duplicate records in xbrl_factoid_rate_base_tags.csv
    # Also, these tags are only applicable to the balance_sheet_assets_ferc1 table, but
    # we need to pass in a dataframe with the right structure to all of the exploders,
    # so we're just re-using this one for the moment.
    pkg_source = importlib.resources.files("pudl.package_data.ferc1").joinpath(
        "xbrl_factoid_rate_base_tags.csv"
    )
    with importlib.resources.as_file(pkg_source) as tags_csv:
        tags = pd.read_csv(
            tags_csv, usecols=["xbrl_factoid", "table_name", "in_rate_base"]
        ).drop_duplicates(subset=["table_name", "xbrl_factoid", "in_rate_base"])

    explosion_args = [
        {
            "root_table": "income_statement_ferc1",
            "table_names_to_explode": [
                "income_statement_ferc1",
                "depreciation_amortization_summary_ferc1",
                "electric_operating_expenses_ferc1",
                "electric_operating_revenues_ferc1",
            ],
            # This is very high, otherwise CI w/ 2 years of data currently fails.
            "calculation_tolerance": 0.35,
            "seed_nodes": [
                NodeId(
                    source_table="income_statement_ferc1",
                    xbrl_factoid="net_income_loss",
                ),
            ],
            "tags": tags,
        },
        {
            "root_table": "balance_sheet_assets_ferc1",
            "table_names_to_explode": [
                "balance_sheet_assets_ferc1",
                "balance_sheet_assets_ferc1",
                "utility_plant_summary_ferc1",
                "plant_in_service_ferc1",
                "electric_plant_depreciation_functional_ferc1",
            ],
<<<<<<< HEAD
            "calculation_tolerance": 0.18,
            "seed_nodes": [
                NodeId(
                    source_table="balance_sheet_assets_ferc1",
                    xbrl_factoid="assets_and_other_debits",
                )
            ],
            "tags": tags,
=======
            "calculation_tolerance": 0.25,
>>>>>>> 61c67d0c
        },
        {
            "root_table": "balance_sheet_liabilities_ferc1",
            "table_names_to_explode": [
                "balance_sheet_liabilities_ferc1",
                "balance_sheet_liabilities_ferc1",
                "retained_earnings_ferc1",
            ],
            "calculation_tolerance": 0.075,
            # TODO: This is probably the correct seed node, but the resulting graph
            # lacks any connection to the retained_earnings_ferc1 table, so there are
            # still calculations that need to be fixed.
            "seed_nodes": [
                NodeId(
                    source_table="balance_sheet_liabilities_ferc1",
                    xbrl_factoid="liabilities_and_other_credits",
                )
            ],
            "tags": tags,
        },
    ]
    return [exploded_table_asset_factory(**kwargs) for kwargs in explosion_args]


exploded_ferc1_assets = create_exploded_table_assets()


class MetadataExploder:
    """Combine a set of inter-related, nested table's metadata."""

    def __init__(self, table_names: list[str]):
        """Instantiate MetadataExploder."""
        self.table_names = table_names

    def boom(self: Self, clean_xbrl_metadata_json: dict[str, Any]) -> pd.DataFrame:
        """Combine a set of interrelated tables metadata for use in :class:`Exploder`.

        Any calculations containing components that are part of tables outside the
        set of exploded tables will be converted to reported values with an empty
        calculation. Then we verify that all referenced calculation components actually
        appear as their own records within the concatenated metadata dataframe.

        Args:
            clean_xbrl_metadata_json: cleaned XRBL metadata.
        """
        tbl_metas = []
        for table_name in self.table_names:
            tbl_meta = (
                pudl.transform.ferc1.FERC1_TFR_CLASSES[table_name](
                    xbrl_metadata_json=clean_xbrl_metadata_json[table_name]
                )
                .xbrl_metadata[
                    [
                        "xbrl_factoid",
                        "calculations",
                        "row_type_xbrl",
                        "xbrl_factoid_original",
                        "intra_table_calc_flag",
                    ]
                ]
                .assign(table_name=table_name)
            )
            tbl_metas.append(tbl_meta)
        exploded_metadata = (
            pd.concat(tbl_metas)
            .reset_index(drop=True)
            .pipe(self.redefine_calculations_with_components_out_of_explosion)
        )
        # At this point all remaining calculation components should exist within the
        # exploded metadata.
        calc_comps = convert_calculations_into_calculation_component_table(
            exploded_metadata
        ).explode("source_tables")
        calc_comps_index = calc_comps.set_index(["source_tables", "name"]).index
        meta_index = exploded_metadata.set_index(["table_name", "xbrl_factoid"]).index
        nodes_not_in_calculations = [
            x
            for x in meta_index.difference(calc_comps_index)
            if not (x[1].endswith("_correction") or x[1].endswith("_member"))
        ]
        if nodes_not_in_calculations:
            logger.info(
                "These nodes appear as records in the exploded metadata but do not "
                f"participate in any calculations: {nodes_not_in_calculations}."
            )
        nodes_without_metadata = calc_comps_index.difference(meta_index).to_list()
        if nodes_without_metadata:
            raise ValueError(
                "These calculation components do not correspond to any record in the "
                f"exploded metadata: {nodes_without_metadata}."
            )

        return exploded_metadata

    def redefine_calculations_with_components_out_of_explosion(
        self: Self, meta_explode: pd.DataFrame
    ) -> pd.DataFrame:
        """Convert calculations referring to outside tables to reported values.

        In the context of the exploded tables, we can only look at data and metadata
        available from those tables. We treat any values coming from outside this set
        of tables as if they were reported values, by setting their calculation to an
        empty list.
        """
        calc_explode = convert_calculations_into_calculation_component_table(
            meta_explode
        )
        calc_explode["in_explosion"] = calc_explode.source_tables.apply(
            in_explosion_tables, in_explosion_table_names=self.table_names
        )
        not_in_explosion_xbrl_factoids = list(
            calc_explode.loc[~calc_explode.in_explosion, "xbrl_factoid"].unique()
        )
        meta_explode.loc[
            meta_explode.xbrl_factoid.isin(not_in_explosion_xbrl_factoids),
            ["calculations", "row_type_xbrl"],
        ] = ("[]", "reported_value")
        return meta_explode


class Exploder:
    """Get unique, granular datapoints from a set of related, nested FERC1 tables."""

    def __init__(
        self: Self,
        table_names: list[str],
        root_table: str,
        clean_xbrl_metadata_json: dict[str, Any],
        seed_nodes: list[NodeId] = [],
        tags: pd.DataFrame = pd.DataFrame(),
    ):
        """Instantiate an Exploder class.

        Args:
            table_names: list of table names to explode.
            root_table: the table at the base of the tree of tables_to_explode.
            clean_xbrl_metadata_json: json version of the XBRL-metadata.
            seed_nodes: NodeIds to use as seeds for the calculation forest.
            tags: Additional metadata to merge onto the exploded dataframe.
        """
        self.table_names: list[str] = table_names
        self.root_table: str = root_table
        self.metadata_exploded: pd.DataFrame = MetadataExploder(
            table_names=table_names
        ).boom(clean_xbrl_metadata_json)

        # If we don't get any explicit seed nodes, use all nodes from the root table
        # that have calculations associated with them:
        if len(seed_nodes) == 0:
            logger.info(
                "No seeds provided. Using all calculated nodes in root table: "
                f"{self.root_table}"
            )
            seed_nodes = [
                NodeId(seed)
                for seed in self.metadata_exploded[
                    (self.metadata_exploded.table_name == self.root_table)
                    & (self.metadata_exploded.calculations != "[]")
                ]
                .set_index(["table_name", "xbrl_factoid"])
                .index
            ]
            logger.info(f"Identified {seed_nodes=}")
        self.seed_nodes = seed_nodes
        self.tags = tags

    @property
    def calculation_forest(self: Self) -> "XbrlCalculationForestFerc1":
        """Construct a calculation forest based on class attributes."""
        return XbrlCalculationForestFerc1(
            exploded_meta=self.metadata_exploded,
            seeds=self.seed_nodes,
            tags=self.tags,
        )

    @property
    def other_dimensions(self) -> list[str]:
        """Get all of the column names for the other dimensions."""
        other_dimensions = []
        for table_name in self.table_names:
            other_dimensions.append(
                pudl.transform.ferc1.FERC1_TFR_CLASSES[
                    table_name
                ]().params.reconcile_table_calculations.subtotal_column
            )
        other_dimensions = [sub for sub in other_dimensions if sub]
        return other_dimensions

    @property
    def exploded_pks(self) -> list[str]:
        """Get the joint primary keys of the exploded tables."""
        pks = []
        for table_name in self.table_names:
            xbrl_factoid_name = pudl.transform.ferc1.FERC1_TFR_CLASSES[
                table_name
            ]().params.xbrl_factoid_name
            pks.append(
                [
                    col
                    for col in pudl.metadata.classes.Resource.from_id(
                        table_name
                    ).schema.primary_key
                    if col != xbrl_factoid_name
                ]
            )
        # Some xbrl_factoid names are the same in more than one table, so we also add
        # table_name here.
        pks = (
            pudl.helpers.dedupe_n_flatten_list_of_lists(pks)
            + ["xbrl_factoid"]
            + ["table_name"]
        )
        return pks

    @property
    def value_col(self) -> str:
        """Get the value column for the exploded tables."""
        value_cols = []
        for table_name in self.table_names:
            value_cols.append(
                pudl.transform.ferc1.FERC1_TFR_CLASSES[
                    table_name
                ]().params.reconcile_table_calculations.column_to_check
            )
        if len(set(value_cols)) != 1:
            raise ValueError(
                "Exploding FERC tables requires tables with only one value column. Got: "
                f"{set(value_cols)}"
            )
        value_col = list(set(value_cols))[0]
        return value_col

    def boom(
        self,
        tables_to_explode: dict[str, pd.DataFrame],
        calculation_tolerance: float = 0.05,
    ) -> pd.DataFrame:
        """Explode a set of nested tables.

        There are five main stages of this process:

        #. Prep all of the individual tables for explosion.
        #. Concatenate all of the tabels together.
        #. Remove duplication in the concatenated exploded table.
        #. Annotate the fine-grained data with additional metadata.
        #. Validate that calculated top-level values are correct. (not implemented)

        Args:
            tables_to_explode: dictionary of table name (key) to transfomed table (value).
            calculation_tolerance: What proportion (0-1) of calculated values are
              allowed to be incorrect without raising an AssertionError.
        """
        exploded = (
            self.initial_explosion_concatenation(tables_to_explode)
            .pipe(self.generate_intertable_calculations)
            .pipe(self.reconcile_intertable_calculations, calculation_tolerance)
<<<<<<< HEAD
            .pipe(self.calculation_forest.leafy_data, value_col=self.value_col)
=======
            # REMOVE THE DUPLICATION
            # .pipe(self.remove_factoids_from_mutliple_tables, tables_to_explode)
            # .pipe(self.remove_totals_from_other_dimensions)
            # .pipe(self.remove_inter_table_calc_duplication)
            # .pipe(remove_intra_table_calculated_values)
>>>>>>> 61c67d0c
        )
        # Identify which columns should be kept in the output...
        # TODO: Define schema for the tables explicitly.
        cols_to_keep = list(
            set(self.exploded_pks + self.other_dimensions + [self.value_col])
        )
        if ("utility_type" in cols_to_keep) and (
            "utility_type_other" in exploded.columns
        ):
            cols_to_keep += ["utility_type_other"]
        cols_to_keep += exploded.filter(regex="tags.*").columns.to_list()
        cols_to_keep += [
            "ferc_account",
            "row_type_xbrl",
        ]

        # REMOVE THE DUPLICATION (old method)
        # exploded = (
        # self.remove_factoids_from_mutliple_tables(tables_to_explode)
        # .pipe(self.remove_totals_from_other_dimensions)
        # .pipe(self.remove_inter_table_calc_duplication)
        # .pipe(remove_intra_table_calculated_values)
        # )

        # TODO: Validate the root node calculations.
        # Verify that we get the same values for the root nodes using only the input
        # data from the leaf nodes:
        # root_calcs = self.calculation_forest.root_calculations
        return exploded[cols_to_keep].convert_dtypes()

    def initial_explosion_concatenation(
        self, tables_to_explode: dict[str, pd.DataFrame]
    ) -> pd.DataFrame:
        """Concatenate all of the tables for the explosion.

        Merge in some basic pieces of the each table's metadata and add ``table_name``.
        At this point in the explosion, there will be a lot of duplicaiton in the
        output.
        """
        logger.info("Explode: CONCAT!")
        explosion_tables = []
        # GRAB/PREP EACH TABLE
        for table_name, table_df in tables_to_explode.items():
            xbrl_factoid_name = pudl.transform.ferc1.FERC1_TFR_CLASSES[
                table_name
            ]().params.xbrl_factoid_name
            tbl = table_df.assign(table_name=table_name).rename(
                columns={xbrl_factoid_name: "xbrl_factoid"}
            )
            explosion_tables.append(tbl)

        exploded = pd.concat(explosion_tables)
        # drop any metadata columns coming from the tbls bc we may have edited the
        # metadata df so we want to grab that directly
        meta_idx = ["xbrl_factoid", "table_name"]
        meta_columns = [
            col
            for col in exploded
            if col
            in [
                meta_col
                for meta_col in self.metadata_exploded
                if meta_col not in meta_idx
            ]
        ]
        exploded = exploded.drop(columns=meta_columns).merge(
            self.metadata_exploded,
            how="left",
            on=meta_idx,
            validate="m:1",
        )
        return exploded

    def generate_intertable_calculations(self, exploded: pd.DataFrame) -> pd.DataFrame:
        """Generate calculated values for inter-table calculated factoids.

        This function sums components of calculations for a given factoid when the
        components originate entirely or partially outside of the table. It also
        accounts for components that only sum to a factoid within a particular dimension
        (e.g., for an electric utility or for plants whose plant_function is
        "in_service"). This returns a dataframe with a "calculated_amount" column.

        Args:
            exploded: concatenated tables for table explosion.
        """
        pks_wo_factoid = [col for col in self.exploded_pks if col != "xbrl_factoid"]
        metadata_exploded = self.metadata_exploded
        inter_table_calcs = metadata_exploded[
            (~metadata_exploded.intra_table_calc_flag)
            & (metadata_exploded.row_type_xbrl == "calculated_value")
        ]
        if inter_table_calcs.empty:
            return exploded
        else:
            logger.info(
                f"{self.root_table}: Reconcile inter-table calculations: "
                f"{list(inter_table_calcs.xbrl_factoid.unique())}."
            )

        inter_table_calc_components = (
            convert_calculations_into_calculation_component_table(inter_table_calcs)
            .set_index(["table_name", "xbrl_factoid"])
            .sort_index()
        )
        calculated_dfs = []
        for calc_idx in set(inter_table_calc_components.index):
            parent_table = calc_idx[0]
            calculated_factoid = calc_idx[1]
            logger.info(f"Reconcile calculation for {calculated_factoid}")
            calculation_df = inter_table_calc_components.loc[calc_idx]
            # Remove the correction
            # TODO: check if we can remove this step?
            calculation_df = calculation_df.loc[
                ~calculation_df.name.str.contains("correction")
            ]
            # If each component has one source table (they all should)
            if calculation_df["source_tables"].str.len().all() == 1:
                calculation_df = calculation_df.explode(
                    "source_tables"
                )  # Unpack the list
            subdimension = [
                dim for dim in self.other_dimensions if dim != "utility_type"
            ]
            if len(subdimension) == 1:
                subdimension = subdimension[0]
            elif len(subdimension) > 1:
                raise AssertionError(
                    "Multiple other subdimensions not yet implemented!"
                )

            calc_comp_to_data_rename = {
                "name": "xbrl_factoid",
                "source_tables": "table_name",
                "utility_type": "utility_type",
                "subdimension": subdimension,
            }

            calc_idx_cols = ["name", "source_tables"]
            dim_cols = ["utility_type", "subdimension"]
            for dim in dim_cols:
                # If dimension exists in the calculation, add to PKs
                if (
                    dim in calculation_df.columns
                    and calculation_df[dim].notnull().all()
                ):
                    calc_idx_cols.append(dim)
            data_idx_cols = [
                data_col
                for (calc_col, data_col) in calc_comp_to_data_rename.items()
                if calc_col in calc_idx_cols
            ]
            calc_comp_idx = (
                calculation_df.reset_index()
                .set_index(calc_idx_cols)
                .index.rename(calc_comp_to_data_rename)
            )
            # SELECT ONLY THE COMPONENTS
            components = exploded.set_index(data_idx_cols).loc[calc_comp_idx]
            # CALC THE STUFF
            calc_df = (
                pd.merge(
                    components.reset_index(),
                    calculation_df.reset_index()[
                        ["name", "source_tables", "weight"]
                    ].rename(columns=calc_comp_to_data_rename),
                    on=["xbrl_factoid", "table_name"],
                )
                # apply the weight from the calc to convey the sign before summing.
                .assign(calculated_amount=lambda x: x[self.value_col] * x.weight)
                .groupby(pks_wo_factoid, as_index=False, dropna=False)[
                    "calculated_amount"
                ]
                .sum(min_count=1)
                # Assign the name of the 'total' factoid and associate with its parent table.
                .assign(xbrl_factoid=calculated_factoid)
                .assign(table_name=parent_table)
            )

            # Fill NAs with 0 to add corrections

            calculated_dfs.append(calc_df)

        calculated_df = pd.merge(
            exploded,
            pd.concat(calculated_dfs),
            on=self.exploded_pks,
            how="outer",
            validate="1:1",
            indicator=True,
        )

        assert calculated_df[
            (calculated_df._merge == "right_only")
            & (calculated_df[self.value_col].notnull())
        ].empty

        calculated_df = calculated_df.drop(columns=["_merge"])
        # # Force value_col to be a float to prevent any hijinks with calculating differences.
        calculated_df[self.value_col] = calculated_df[self.value_col].astype(float)

        return calculated_df

    def reconcile_intertable_calculations(
        self, calculated_df, calculation_tolerance: float = 0.05
    ):
        """Ensure inter-table calculated values match reported values within a tolerance.

        In addition to checking whether all reported "calculated" values match the output
        of our repaired calculations, this function adds a correction record to the
        dataframe that is included in the calculations so that after the fact the
        calculations match exactly. This is only done when the fraction of records that
        don't match within the tolerances of :func:`numpy.isclose` is below a set
        threshold.

        Note that only calculations which are off by a significant amount result in the
        creation of a correction record. Many calculations are off from the reported values
        by exaclty one dollar, presumably due to rounding errrors. These records typically
        do not fail the :func:`numpy.isclose()` test and so are not corrected.

        Args:
            calculated_df: table with calculated fields
            calculation_tolerance: What proportion (0-1) of calculated values are
              allowed to be incorrect without raising an AssertionError.
        """
        if "calculated_amount" in calculated_df.columns:
            calculated_df = calculated_df.assign(
                abs_diff=lambda x: abs(x[self.value_col] - x.calculated_amount),
                rel_diff=lambda x: np.where(
                    (x[self.value_col] != 0.0),
                    abs(x.abs_diff / x[self.value_col]),
                    np.nan,
                ),
            )

            off_df = calculated_df[
                ~np.isclose(
                    calculated_df.calculated_amount, calculated_df[self.value_col]
                )
                & (calculated_df["abs_diff"].notnull())
            ]
            calculated_values = calculated_df[(calculated_df.abs_diff.notnull())]
            if calculated_values.empty:
                # Will only occur if all reported values are NaN when calculated values
                # exist, or vice versa.
                logger.warning(
                    "Warning: No calculated values have a corresponding reported value in the table."
                )
                off_ratio = np.nan
            else:
                off_ratio = len(off_df) / len(calculated_values)
                if off_ratio > calculation_tolerance:
                    raise AssertionError(
                        f"Calculations in {self.root_table} are off by {off_ratio}. Expected tolerance "
                        f"of {calculation_tolerance}."
                    )

            # # We'll only get here if the proportion of calculations that are off is acceptable
            if off_ratio > 0 or np.isnan(off_ratio):
                logger.info(
                    f"{self.root_table}: has {len(off_df)} ({off_ratio:.02%}) records whose "
                    "calculations don't match. Adding correction records to make calculations "
                    "match reported values."
                )
                corrections = off_df.copy()

                corrections[self.value_col] = (
                    corrections[self.value_col].fillna(0.0)
                    - corrections["calculated_amount"]
                )
                corrections["original_factoid"] = corrections["xbrl_factoid"]
                corrections["xbrl_factoid"] = (
                    corrections["xbrl_factoid"] + "_correction"
                )
                corrections["row_type_xbrl"] = "correction"
                corrections["intra_table_calc_flag"] = False
                corrections["record_id"] = pd.NA

                calculated_df = pd.concat(
                    [calculated_df, corrections], axis="index"
                ).reset_index()
        return calculated_df

    def remove_factoids_from_mutliple_tables(
        self, exploded, tables_to_explode
    ) -> pd.DataFrame:
        """Remove duplicate factoids that have references in multiple tables."""
        # add the table-level so we know which inter-table duped factoid is downstream
        logger.info("Explode: Remove factoids from multiple tables.")
        exploded = pd.merge(
            exploded,
            get_table_levels(tables_to_explode, self.root_table),
            on="table_name",
            how="left",
            validate="m:1",
        )
        # ensure all tbls have level references
        assert ~exploded.table_level.isnull().any()

        # deal w/ factoids that show up in
        inter_table_facts = (
            exploded[
                [
                    "xbrl_factoid_original",
                    "table_name",
                    "row_type_xbrl",
                    "intra_table_calc_flag",
                    "table_level",
                ]
            ]
            .dropna(subset=["xbrl_factoid_original"])
            .drop_duplicates(["xbrl_factoid_original", "table_name"])
            .sort_values(["xbrl_factoid_original", "table_level"], ascending=False)
        )
        # its the combo of xbrl_factoid_original and table_name that we really care about
        # in terms of dropping bc we want to drop the higher-level/less granular table.
        inter_table_facts_to_drop = inter_table_facts[
            inter_table_facts.duplicated(["xbrl_factoid_original"], keep="first")
        ]
        logger.info(
            f"Explode: Preparing to drop: {inter_table_facts_to_drop.xbrl_factoid_original}"
        )
        # TODO: We need to fill in the other_dimensions columns before doing this check.
        # check to see if there are different values in the values that show up in two tables
        inter_table_ref_check = (
            # these are all the dupes not just the ones we are axing
            exploded[
                exploded.xbrl_factoid_original.isin(
                    inter_table_facts_to_drop.xbrl_factoid_original
                )
            ]
            .groupby(
                [col for col in self.exploded_pks if col != "xbrl_factoid"]
                + ["xbrl_factoid_original"],
                dropna=False,
            )[[self.value_col]]
            .nunique()
        )
        assert inter_table_ref_check[inter_table_ref_check[self.value_col] > 1].empty

        factoid_idx = ["xbrl_factoid_original", "table_name"]
        exploded = exploded.set_index(factoid_idx)
        inter_table_refs = exploded.loc[
            inter_table_facts_to_drop.set_index(factoid_idx).index
        ]
        if len(inter_table_refs) > 1:
            logger.info(
                f"Explode: Dropping {len(inter_table_refs)} ({len(inter_table_refs)/len(exploded):.01%}) inter-table references."
            )
            exploded = exploded.loc[
                exploded.index.difference(
                    inter_table_facts_to_drop.set_index(factoid_idx).index
                )
            ].reset_index()
        else:
            logger.info("Explode: Found no inter-table references. Dropping nothing.")
            # reset the index bc our index rn is tbl name and factoid name og.
            exploded = exploded.reset_index()
        return exploded

    def remove_totals_from_other_dimensions(
        self, exploded: pd.DataFrame
    ) -> pd.DataFrame:
        """Remove the totals from the other dimensions."""
        logger.info("Explode: Interdimensional time.")
        # bc we fill in some of the other dimension columns for
        # ensure we are only taking totals from table_name's that have more than one value
        # for their other dimensions.
        # find the totals from the other dimensions
        exploded = exploded.assign(
            **{
                f"{dim}_nunique": exploded.groupby(["table_name"])[dim].transform(
                    "nunique"
                )
                for dim in self.other_dimensions
            }
        )
        exploded = exploded.assign(
            **{
                f"{dim}_total": (exploded[dim] == "total")
                & (exploded[f"{dim}_nunique"] != 1)
                for dim in self.other_dimensions
            }
        )
        total_mask = (exploded[[f"{dim}_total" for dim in self.other_dimensions]]).any(
            axis=1
        )
        total_len = len(exploded[total_mask])
        logger.info(
            f"Removing {total_len} ({total_len/len(exploded):.1%}) of records which are "
            f"totals of the following dimensions {self.other_dimensions}"
        )
        # remove the totals & drop the cols we used to make em
        drop_cols = [
            f"{dim}{suff}"
            for suff in ["_nunique", "_total"]
            for dim in self.other_dimensions
        ]
        exploded = exploded[~total_mask].drop(columns=drop_cols)
        return exploded

    def remove_inter_table_calc_duplication(
        self, exploded: pd.DataFrame
    ) -> pd.DataFrame:
        """Treat the duplication in the inter-table calculations.

        There are several possible ways to remove the duplication in the inter table calcs.
        See issue #2622. Right now we are doing the simplest option which removes some level
        of detail.
        """
        logger.info("Explode: Doing inter-table calc deduplications stuff.")
        inter_table_components_in_intra_table_calc = list(
            self.meta_exploder.inter_table_components_in_intra_table_calc
        )
        if inter_table_components_in_intra_table_calc:
            logger.info(
                "Explode: Removing intra-table calculation components in inter-table "
                f"calcution ({inter_table_components_in_intra_table_calc})."
            )
            # remove the calcuation components that are a part of an inter-table calculation
            exploded = exploded[
                ~exploded.xbrl_factoid.isin(inter_table_components_in_intra_table_calc)
            ]
        return exploded


def in_explosion_tables(
    source_tables: list[str], in_explosion_table_names: list[str]
) -> bool:
    """Determine if any of a list of source_tables in the list of thre explosion tables.

    Args:
        source_tables: the list of tables. Typically from the ``source_tables`` element
            from an xbrl calculation component
        in_explosion_table_names: list of tables involved in a particular set of
            exploded tables.
    """
    return any([True for tbl in source_tables if tbl in in_explosion_table_names])


def convert_calculations_into_calculation_component_table(
    metadata: pd.DataFrame,
) -> pd.DataFrame:
    """Convert xbrl metadata calculations into a table of calculation components."""
    calc_dfs = []
    for calc, tbl, factoid in zip(
        metadata.calculations, metadata.table_name, metadata.xbrl_factoid
    ):
        calc_dfs.append(
            pd.DataFrame(json.loads(calc)).assign(table_name=tbl, xbrl_factoid=factoid)
        )
    calcs = pd.concat(calc_dfs).reset_index(drop=True)

    return calcs.merge(
        metadata.drop(columns=["calculations"]),
        on=["xbrl_factoid", "table_name"],
        how="left",
    )


def get_table_level(table_name: str, top_table: str) -> int:
    """Get a table level."""
    # we may be able to infer this nesting from the metadata
    table_nesting = {
        "balance_sheet_assets_ferc1": {
            "utility_plant_summary_ferc1": {
                "plant_in_service_ferc1": None,
                "electric_plant_depreciation_functional_ferc1": None,
            },
        },
        "balance_sheet_liabilities_ferc1": {"retained_earnings_ferc1": None},
        "income_statement_ferc1": {
            "depreciation_amortization_summary_ferc1": None,
            "electric_operating_expenses_ferc1": None,
            "electric_operating_revenues_ferc1": None,
        },
    }
    if table_name == top_table:
        level = 1
    elif table_name in table_nesting[top_table].keys():
        level = 2
    elif table_name in pudl.helpers.dedupe_n_flatten_list_of_lists(
        [values.keys() for values in table_nesting[top_table].values()]
    ):
        level = 3
    else:
        raise AssertionError(
            f"AH we didn't find yer table name {table_name} in the nested group of "
            "tables. Be sure all the tables you are trying to explode are related."
        )
    return level


def get_table_levels(tables_to_explode: list[str], top_table: str) -> pd.DataFrame:
    """Get a set of table's level in the explosion.

    Level in this context means where it sits in the tree of the relationship of these
    tables. Level 1 is at the root while the higher numbers are towards the leaves of
    the trees.
    """
    table_levels = {"table_name": [], "table_level": []}
    for table_name in tables_to_explode:
        table_levels["table_name"].append(table_name)
        table_levels["table_level"].append(get_table_level(table_name, top_table))
    return pd.DataFrame(table_levels)


def find_intra_table_components_to_remove(
    inter_table_calc: str, table_name: str
) -> list[str]:
    """Find all xbrl_factoid's within a calc which are native to the source table.

    For all calculations which contain any component's that are natively reported in a
    different table than the calculated factoid, we label those as "inter-table"
    calculations. Sometimes those calculations have components with mix sources - from
    the native table and from other tables. For those mixed-source inter-table
    calculated values, we are going to remove all of the components which are native to
    the source table. This removes some detail but enables us to keep the calculated
    value in the table without any duplication.

    Returns:
        a list of ``xbrl_factoid`` names.
    """
    return [
        component["name"]
        for component in json.loads(inter_table_calc)
        if len(component.get("source_tables")) == 1
        and component.get("source_tables")[0] == table_name
    ]


def remove_intra_table_calculated_values(exploded: pd.DataFrame) -> pd.DataFrame:
    """Remove all of the intra-table calculated values.

    This is assuming that all of these calculated values have been validated as a part
    of the table transform step.
    """
    exploded = exploded[
        (exploded.row_type_xbrl != "calculated_value")
        | (exploded.row_type_xbrl.isnull())
        # keep in the inter-table calced value
        | (
            (exploded.row_type_xbrl == "calculated_value")
            & (~exploded.intra_table_calc_flag)
        )
    ]
    return exploded


################################################################################
# XBRL Calculation Tree
################################################################################


class XbrlCalculationForestFerc1(BaseModel):
    """A class for manipulating groups of hierarchically nested XBRL calculations.

    We expect that the facts reported in high-level FERC tables like
    :ref:`income_statement_ferc1` and :ref:`balance_sheet_assets_ferc1` should be
    calculable from many individually reported granular values, based on the
    calculations encoded in the XBRL Metadata, and that these relationships should have
    a hierarchical tree structure. Several individual values from the higher level
    tables will appear as root nodes at the top of each hierarchy, and the leaves in
    the underlying tree structure are the individually reported non-calculated values
    that make them up. Because the top-level tables have several distinct values in
    them, composed of disjunct sets of reported values, we have a forest (a group of
    several trees) rather than a single tree.

    The information required to build a calculation forest is most readily found in the
    data produced by :meth:`MetadataExploder.boom`  A list of seed nodes can also be
    supplied, indicating which nodes must be present in the resulting forest. This can
    be used to prune irrelevant portions of the overall forest out of the exploded
    metadata. If no seeds are provided, then all of the nodes referenced in the
    exploded_meta input dataframe will be used as seeds.

    This class makes heavy use of :mod:`networkx` to manage the graph that we build
    from calculation relationships.
    """

    metadata_index_cols: list[str] = ["table_name", "xbrl_factoid"]
    exploded_meta: pd.DataFrame
    seeds: list[NodeId] = []
    tags: pd.DataFrame = pd.DataFrame()

    class Config:
        """Allow the class to store a dataframe."""

        arbitrary_types_allowed = True

    @validator("exploded_meta", "tags")
    def ensure_correct_dataframe_index(cls, v, values):
        """Ensure that dataframe is indexed by table_name and xbrl_factoid."""
        idx_cols = values["metadata_index_cols"]
        if v.index.names == idx_cols:
            return v
        missing_idx_cols = [col for col in idx_cols if col not in v.columns]
        if missing_idx_cols:
            raise ValueError(
                f"Exploded metadataframes must be indexed by {idx_cols}, but these "
                f"columns were missing: {missing_idx_cols=}"
            )
        drop = (v.index.names is None) or (v.index.names == [None])
        return v.set_index(idx_cols, drop=drop)

    @validator("exploded_meta", "tags")
    def dataframe_has_unique_index(cls, v):
        """Ensure that exploded_meta has a unique index."""
        if not v.index.is_unique:
            raise ValueError("DataFrame has non-unique index values.")
        return v

    @validator("seeds", always=True)
    def seeds_not_empty(cls, v, values):
        """If no seeds are provided, use all nodes in the index of exploded_meta."""
        if v == []:
            logger.info("No seeds provided. Using all nodes in exploded_meta index.")
            v = list(values["exploded_meta"].index)
        return v

    @validator("seeds")
    def seeds_within_bounds(cls, v, values):
        """Ensure that all seeds are present within exploded_meta index."""
        bad_seeds = [seed for seed in v if seed not in values["exploded_meta"].index]
        if bad_seeds:
            raise ValueError(f"Seeds missing from exploded_meta index: {bad_seeds=}")
        return v

    @staticmethod
    def exploded_meta_to_digraph(  # noqa: C901
        exploded_meta: pd.DataFrame,
        tags: pd.DataFrame,
    ) -> nx.DiGraph:
        """Construct a :class:`networkx.DiGraph` of all calculations in exploded_meta.

        - Add all edges implied by the calculations found in exploded_meta.
        - Compile node attributes from exploded_meta and add it the the nodes in the
          forest that has been compiled.
        """
        forest: nx.DiGraph = nx.DiGraph()
        attrs = {}
        for row in exploded_meta.itertuples():
            from_node = NodeId(*row.Index)
            if not attrs.get(from_node, False):
                attrs[from_node] = {}
            if not attrs[from_node].get("xbrl_factoid_original", False):
                attrs[from_node] |= {"xbrl_factoid_original": row.xbrl_factoid_original}
            else:
                assert (
                    attrs[from_node]["xbrl_factoid_original"]
                    == row.xbrl_factoid_original
                )
            try:
                attrs[from_node]["tags"] = dict(tags.loc[from_node])
            except KeyError:
                attrs[from_node]["tags"] = {}
            calcs = json.loads(row.calculations)
            for calc in calcs:
                assert len(calc["source_tables"]) == 1
                to_node = NodeId(calc["source_tables"][0], calc["name"])
                if not attrs.get(to_node, False):
                    attrs[to_node] = {}
                if not attrs[to_node].get("weight", False):
                    attrs[to_node] |= {"weight": calc["weight"]}
                else:
                    if attrs[to_node]["weight"] != calc["weight"]:
                        logger.debug(
                            f"Calculation weights do not match for {to_node}: "
                            f"{attrs[to_node]['weight']} != {calc['weight']}. Using a "
                            "weight of -1.0."
                        )
                        # This fix only applies to the case of a passthrough calculation
                        # where the passthrough has a weight of 1.0 but the value it's
                        # pointing at has a weight of -1.0.
                        assert attrs[to_node]["weight"] * calc["weight"] == -1.0
                        attrs[to_node]["weight"] == -1.0
                try:
                    attrs[to_node]["tags"] = dict(tags.loc[to_node])
                except KeyError:
                    attrs[to_node]["tags"] = {}
                forest.add_edge(from_node, to_node)
        nx.set_node_attributes(forest, attrs)

        return forest

    @property
    def full_digraph(self: Self) -> nx.DiGraph:
        """A digraph of all calculations described by the exploded metadata."""
        full_digraph = self.exploded_meta_to_digraph(
            exploded_meta=self.exploded_meta,
            tags=self.tags,
        )
        connected_components = list(
            nx.connected_components(full_digraph.to_undirected())
        )
        logger.debug(
            f"Full digraph contains {len(connected_components)} connected components."
        )
        if not nx.is_directed_acyclic_graph(full_digraph):
            logger.critical(
                "Calculations in Exploded Metadata contain cycles, which is invalid."
            )
        return full_digraph

    @property
    def seeded_digraph(self: Self) -> nx.DiGraph:
        """A digraph of all calculations that contribute to the seed values.

        Prune the full digraph to contain only those nodes in the :meth:`full_digraph`
        that are descendants of the seed nodes -- i.e. that are reachable along the
        directed edges, and thus contribute to the values reported to the XBRL facts
        associated with the seed nodes.

        We compile a list of all the :class:`NodeId` values that should be included in
        the pruned graph, and then use that list to select a subset of the exploded
        metadata to pass to :meth:`exploded_meta_to_digraph`, so that all of the
        associated metadata is also added to the pruned graph.
        """
        seeded_nodes = set()
        for seed in self.seeds:
            seeded_nodes = seeded_nodes.union([seed])
            seeded_nodes = seeded_nodes.union(nx.descendants(self.full_digraph, seed))
        seeded_digraph: nx.DiGraph = self.exploded_meta_to_digraph(
            exploded_meta=self.exploded_meta.loc[list(seeded_nodes)],
            tags=self.tags,
        )
        connected_components = list(
            nx.connected_components(seeded_digraph.to_undirected())
        )
        logger.debug(
            f"Seeded digraph contains {len(connected_components)} connected components."
        )
        return seeded_digraph

    @property
    def forest(self: Self) -> nx.DiGraph:
        """A pruned version of the seeded digraph that should be one or more trees.

        This method contains any special logic that's required to convert the
        :meth:`seeded_digraph` into a collection of trees. The main issue we currently
        have to deal with is passthrough calculations that we've added to avoid having
        duplicated calculations in the graph.

        In practice this method will probably return a single tree rather than a forest,
        but a forest with several root nodes might also be appropriate, since the root
        table may or may not have a top level summary value that includes all underlying
        calculated values of interest.
        """
        forest = self.seeded_digraph
        # Remove any node that has only one parent and one child, and add an edge
        # between its parent and child.
        for node in self.passthroughs:
            parent = list(forest.predecessors(node))
            assert len(parent) == 1
            successors = forest.successors(node)
            assert len(list(successors)) == 2
            child = [
                n
                for n in forest.successors(node)
                if not n.xbrl_factoid.endswith("_correction")
            ]
            correction = [
                n
                for n in forest.successors(node)
                if n.xbrl_factoid.endswith("_correction")
            ]
            assert len(child) == 1
            logger.debug(
                f"Replacing passthrough node {node} with edge from "
                f"{parent[0]} to {child[0]}"
            )
            forest.remove_nodes_from(correction + [node])
            forest.add_edge(parent[0], child[0])

        if not nx.is_forest(forest):
            logger.error(
                "Calculations in Exploded Metadata can not be represented as a forest!"
            )
        connected_components = list(nx.connected_components(forest.to_undirected()))
        logger.debug(
            f"Calculation forest contains {len(connected_components)} connected components."
        )
        return forest

    @staticmethod
    def roots(graph: nx.DiGraph) -> list[NodeId]:
        """Identify all root nodes in a digraph."""
        return [n for n, d in graph.in_degree() if d == 0]

    @property
    def full_digraph_roots(self: Self) -> list[NodeId]:
        """Find all roots in the full digraph described by the exploded metadata."""
        return self.roots(graph=self.full_digraph)

    @property
    def seeded_digraph_roots(self: Self) -> list[NodeId]:
        """Find all roots in the seeded digraph."""
        return self.roots(graph=self.seeded_digraph)

    @property
    def forest_roots(self: Self) -> list[NodeId]:
        """Find all roots in the pruned calculation forest."""
        return self.roots(graph=self.forest)

    @staticmethod
    def leaves(graph: nx.DiGraph) -> list[NodeId]:
        """Identify all leaf nodes in a digraph."""
        return [n for n, d in graph.out_degree() if d == 0]

    @property
    def full_digraph_leaves(self: Self) -> list[NodeId]:
        """All leaf nodes in the full digraph."""
        return self.leaves(graph=self.full_digraph)

    @property
    def seeded_digraph_leaves(self: Self) -> list[NodeId]:
        """All leaf nodes in the seeded digraph."""
        return self.leaves(graph=self.seeded_digraph)

    @property
    def forest_leaves(self: Self) -> list[NodeId]:
        """All leaf nodes in the pruned forest."""
        return self.leaves(graph=self.forest)

    @property
    def orphans(self: Self) -> list[NodeId]:
        """Identify all nodes that appear in metadata but not in the full digraph."""
        nodes = self.full_digraph.nodes
        return [NodeId(*n) for n in self.exploded_meta.index if n not in nodes]

    @property
    def pruned(self: Self) -> list[NodeId]:
        """List of all nodes that appear in the DAG but not in the pruned forest."""
        all_nodes = self.full_digraph.nodes
        forest_nodes = self.forest.nodes
        return [n for n in all_nodes if n not in forest_nodes]

    @property
    def stepchildren(self: Self) -> list[NodeId]:
        """All nodes in the seeded digraph that have more than one parent."""
        return [n for n, d in self.seeded_digraph.in_degree() if d > 1]

    @property
    def stepparents(self: Self) -> list[NodeId]:
        """All nodes in the seeded digraph with children having more than one parent."""
        stepchildren = self.stepchildren
        stepparents = set()
        graph = self.seeded_digraph
        for stepchild in stepchildren:
            stepparents = stepparents.union(graph.predecessors(stepchild))
        return list(stepparents)

    @property
    def passthroughs(self: Self) -> list[NodeId]:
        """All nodes in the seeded digraph with a single parent and a single child.

        These nodes can be pruned, hopefully converting the seeded digraph into a
        forest. Note that having a "single child" really means having 2 children, one
        of which is a _correction to the calculation. We verify that the two children
        are one real child node, and one appropriate correction.
        """
        # In theory every node should have only one parent, but just to be safe, since
        # that's not always true right now:
        has_one_parent = {n for n, d in self.seeded_digraph.in_degree() if d == 1}
        # Calculated fields always have both the reported child and a correction that
        # we have added, so having "one" child really means having 2 successor nodes.
        may_have_one_child: set[NodeId] = {
            n for n, d in self.seeded_digraph.out_degree() if d == 2
        }
        # Check that one of these successors is the correction.
        has_one_child = []
        for node in may_have_one_child:
            children = self.seeded_digraph.successors(node)
            for child in children:
                if (node.source_table == child.source_table) and (
                    child.xbrl_factoid == node.xbrl_factoid + "_correction"
                ):
                    has_one_child.append(node)

        return list(has_one_parent.intersection(has_one_child))

    def pprint_calculation_at(self: Self, node_id: NodeId) -> None:
        """Pretty print the calculation associated with a given node."""
        print(
            json.dumps(
                json.loads(self.exploded_meta.at[node_id, "calculations"]), indent=4
            )
        )

    @property
    def leafy_meta(self: Self) -> pd.DataFrame:
        """Identify leaf facts and compile their metadata.

        - identify the root and leaf nodes of those minimal trees
        - adjust the weights associated with the leaf nodes to equal the
          product of the weights of all their ancestors.
        - Set leaf node tags to be the union of all the tags associated
          with all of their ancestors.

        Leafy metadata in the output dataframe includes:

        - The ID of the leaf node itself (this is the index).
        - The ID of the root node the leaf is descended from.
        - What tags the leaf has inherited from its ancestors.
        - The leaf node's xbrl_factoid_original
        - The weight associated with the leaf, in relation to its root.
        """
        # Construct a dataframe that links the leaf node IDs to their root nodes:
        pruned_forest = self.forest
        leaves = self.forest_leaves
        roots = self.forest_roots
        leaf_to_root_map = {
            leaf: root
            for leaf in leaves
            for root in roots
            if leaf in nx.descendants(pruned_forest, root)
        }
        leaves_df = pd.DataFrame(list(leaf_to_root_map.keys()))
        roots_df = pd.DataFrame(list(leaf_to_root_map.values())).rename(
            columns={"source_table": "root_table", "xbrl_factoid": "root_xbrl_factoid"}
        )
        leafy_meta = pd.concat([leaves_df, roots_df], axis="columns")

        # Propagate tags and weights to leaf nodes
        leaf_rows = []
        for leaf in leaves:
            leaf_tags = {}
            leaf_weight = pruned_forest.nodes[leaf].get("weight", 1.0)
            for node in nx.ancestors(pruned_forest, leaf):
                # TODO: need to check that there are no conflicts between tags that are
                # being propagated, e.g. if two different ancestors have been tagged
                # rate_base: yes and rate_base: no.
                leaf_tags |= pruned_forest.nodes[node]["tags"]
                # Root nodes have no weight because they don't come from calculations
                # We assign them a weight of 1.0
                if not pruned_forest.nodes[node].get("weight", False):
                    assert node in roots
                    node_weight = 1.0
                else:
                    node_weight = pruned_forest.nodes[node]["weight"]
                leaf_weight *= node_weight

            # Construct a dictionary describing the leaf node and convert it into a
            # single row DataFrame. This makes adding arbitrary tags easy.
            leaf_attrs = {
                "xbrl_factoid_original": pruned_forest.nodes[leaf][
                    "xbrl_factoid_original"
                ],
                "weight": leaf_weight,
                "tags": leaf_tags,
                "source_table": leaf.source_table,
                "xbrl_factoid": leaf.xbrl_factoid,
            }
            leaf_rows.append(pd.json_normalize(leaf_attrs, sep="_"))

        # Combine the two dataframes we've constructed above:
        return (
            pd.merge(leafy_meta, pd.concat(leaf_rows), validate="one_to_one")
            .convert_dtypes()
            .set_index(["source_table", "xbrl_factoid"])
        )

    @property
    def root_calculations(self: Self) -> pd.DataFrame:
        """Produce an exploded metadataframe containing only roots and leaves.

        This dataframe has a format similar to exploded_meta and can be used in
        conjunction with the exploded data to verify that the root values can still
        be correctly calculated from the leaf values.
        """

        def leafy_meta_to_calculations(df: pd.DataFrame) -> str:
            return json.dumps(
                [
                    {
                        "name": row.xbrl_factoid,
                        "weight": float(row.weight),
                        "xbrl_factoid_original": row.xbrl_factoid_original,
                        "source_tables": [row.source_table],
                    }
                    for row in df.itertuples()
                ]
            )

        root_calcs: pd.DataFrame = (
            self.leafy_meta.reset_index()
            .groupby(["root_table", "root_xbrl_factoid"], as_index=False)
            .apply(leafy_meta_to_calculations)
        )
        root_calcs.columns = ["root_table", "root_xbrl_factoid", "calculations"]
        return root_calcs

    @property
    def table_names(self: Self) -> list[str]:
        """Produce the list of tables involved in this explosion."""
        return list(self.exploded_meta.reset_index()["table_name"].unique())

    def plot(
        self: Self, graph: Literal["full_digraph", "seeded_digraph", "forest"]
    ) -> None:
        """Visualize the calculation forest and its attributes."""
        graph: nx.DiGraph = self.__getattribute__(graph)

        colors = ["red", "yellow", "green", "blue", "orange", "cyan", "purple"]
        color_map = {
            table: color
            for table, color in zip(self.table_names, colors[: len(self.table_names)])
        }

        pos = graphviz_layout(graph, prog="dot", args='-Grankdir="LR"')
        for table, color in color_map.items():
            nodes = [node for node in graph.nodes if node.source_table == table]
            nx.draw_networkx_nodes(nodes, pos, node_color=color, label=table)
        nx.draw_networkx_edges(graph, pos)
        # The labels are currently unwieldy
        # nx.draw_networkx_labels(nx_forest, pos)
        # Use this to draw everything if/once labels are fixed
        # nx.draw_networkx(nx_forest, pos, node_color=node_color)
        plt.legend(scatterpoints=1)
        plt.show()

    def leafy_data(
        self: Self, exploded_data: pd.DataFrame, value_col: str
    ) -> pd.DataFrame:
        """Use the calculation forest to prune the exploded dataframe.

        - Drop all rows that don't correspond to either root or leaf facts.
        - Verify that the reported root values can still be generated by calculations
          that only refer to leaf values. (not yet implemented)
        - Merge the leafy metadata onto the exploded data, keeping only those rows
          which refer to the leaf facts.
        - Use the leaf weights to adjust the reported data values.

        TODO: This method could either live here, or in the Exploder class, which would
        also have access to exploded_meta, exploded_data, and the calculation forest.

        - There are a handful of NA values for ``report_year`` and ``utility_id_ferc1``
          because of missing correction records in data. Why are those correction
          records missing? Should we be doing an inner merge instead of a left merge?
        - Currently no consideration of additional dimensions / primary keys.
        - Still need to validate the root node calculations.

        """
        leafy_data = pd.merge(
            left=self.leafy_meta.reset_index(),
            right=exploded_data,
            left_on=["source_table", "xbrl_factoid"],
            right_on=["table_name", "xbrl_factoid"],
            how="left",
            validate="one_to_many",
        )
        # Scale the data column of interest:
        leafy_data[value_col] = leafy_data[value_col] * leafy_data["weight"]
        return leafy_data<|MERGE_RESOLUTION|>--- conflicted
+++ resolved
@@ -983,7 +983,6 @@
                 "plant_in_service_ferc1",
                 "electric_plant_depreciation_functional_ferc1",
             ],
-<<<<<<< HEAD
             "calculation_tolerance": 0.18,
             "seed_nodes": [
                 NodeId(
@@ -992,9 +991,6 @@
                 )
             ],
             "tags": tags,
-=======
-            "calculation_tolerance": 0.25,
->>>>>>> 61c67d0c
         },
         {
             "root_table": "balance_sheet_liabilities_ferc1",
@@ -1251,15 +1247,7 @@
             self.initial_explosion_concatenation(tables_to_explode)
             .pipe(self.generate_intertable_calculations)
             .pipe(self.reconcile_intertable_calculations, calculation_tolerance)
-<<<<<<< HEAD
             .pipe(self.calculation_forest.leafy_data, value_col=self.value_col)
-=======
-            # REMOVE THE DUPLICATION
-            # .pipe(self.remove_factoids_from_mutliple_tables, tables_to_explode)
-            # .pipe(self.remove_totals_from_other_dimensions)
-            # .pipe(self.remove_inter_table_calc_duplication)
-            # .pipe(remove_intra_table_calculated_values)
->>>>>>> 61c67d0c
         )
         # Identify which columns should be kept in the output...
         # TODO: Define schema for the tables explicitly.
