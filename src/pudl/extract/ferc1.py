"""Extract FERC Form 1 data from SQLite DBs derived from original DBF or XBRL files.

The FERC Form 1 data is available in two primary formats, spanning different years. The
early digital data (1994-2020) was distributed using annual Visual FoxPro databases.
Starting in 2021, the agency moved to using XBRL (a dialect of XML) published via an
RSS feed one filing at a time. First we convert both of those difficult to use original
formats into relational databases (currently stored in SQLite). We use those
databases as the starting point for our extensive cleaning and reorganization of a small
portion of the available tables into a well normalized database that covers all the
years of available data. The complete input databases are published separately to
provide users access to all of the original tables, since we've only been able to
clean up a small subset of them.

The conversion from both DBF and XBRL to SQLite is coordinated by the
:mod:`pudl.convert.ferc_to_sqlite` script. The code for the XBRL to SQLite conversion
is used across all the modern FERC forms, and is contained in a standalone package:

https://github.com/catalyst-cooperative/ferc-xbrl-extractor

The code for converting the older FERC 1 DBF files into an SQLite DB is contained in
this module.

One challenge with both of these data sources is that each year of data is treated as a
standalone resource by FERC. The databases are not explicitly linked together across
years. Over time the structure of the Visual FoxPro DB has changed as new tables and
fields have been added. In order to be able to use the data to do analyses across many
years, we need to bring all of it into a unified structure. These structural changes
have only ever been additive -- more recent versions of the DBF databases contain all
the tables and fields that existed in earlier versions.

PUDL uses the most recently released year of DBF data (2020) as a template for the
database schema, since it is capable of containing all the fields and tables found in
the other years.  The structure of the database is also informed by other documentation
we have been able to compile over the years from the FERC website and other sources.
Copies of these resoruces are included in the :doc:`FERC Form 1 data source
documentation </data_sources/ferc1>`

Using this inferred structure PUDL creates an SQLite database mirroring the FERC
database using :mod:`sqlalchemy`. Then we use a python package called `dbfread
<https://dbfread.readthedocs.io/en/latest/>`__ to extract the data from the DBF tables,
and insert it virtually unchanged into the SQLite database.

Note that many quantities in the Visual FoxPro databases are tied not just to a
particular table and column, but to a row number within an individual filing, and
those row numbers have changed slowly over the years for some tables as rows have been
added or removed from the form. The ``f1_row_lit_tbl`` table contains a record of these
changes, and can be used to align reported quantities across time.

The one significant change we make to the raw input data is to ensure that there's a
master table of the all the respondent IDs and respondent names. All the other tables
refer to this table. Unlike the other tables the ``f1_respondent_id`` table has no
``report_year`` and so it represents a merge of all the years of data. In the event that
the name associated with a given respondent ID has changed over time, we retain the most
recently reported name.

Note that there are a small number of respondent IDs that **do not** appear in any year
of the ``f1_respondent_id`` table, but that **do** appear in the data tables. We add
these observed but not directly reported IDs to the ``f1_respondent_id`` table and have
done our best to identify what utility they correspond to based on the assets associated
with those respondent IDs.

This SQLite compilation of the original FERC Form 1 databases accommodates all
116 tables from all the published years of DBF data (1994-2020) and takes up about 1GB
of space on disk. You can interact with the most recent development version of this
database online at:

https://data.catalyst.coop/ferc1
"""
import csv
import importlib
import io
import json
from collections.abc import Iterable
from pathlib import Path
from typing import Any

import pandas as pd
import sqlalchemy as sa
from dagster import AssetKey, Field, SourceAsset, asset, op
from dbfread import DBF, FieldParser

import pudl
from pudl.helpers import EnvVar
from pudl.metadata.classes import DataSource
from pudl.metadata.constants import DBF_TABLES_FILENAMES
from pudl.settings import Ferc1DbfToSqliteSettings, Ferc1Settings
from pudl.workspace.datastore import Datastore

logger = pudl.logging_helpers.get_logger(__name__)

TABLE_NAME_MAP_FERC1: dict[str, dict[str, str]] = {
    "fuel_ferc1": {
        "dbf": "f1_fuel",
        "xbrl": "steam_electric_generating_plant_statistics_large_plants_fuel_statistics_402",
    },
    "plants_steam_ferc1": {
        "dbf": "f1_steam",
        "xbrl": "steam_electric_generating_plant_statistics_large_plants_402",
    },
    "plants_small_ferc1": {
        "dbf": "f1_gnrt_plant",
        "xbrl": "generating_plant_statistics_410",
    },
    "plants_hydro_ferc1": {
        "dbf": "f1_hydro",
        "xbrl": "hydroelectric_generating_plant_statistics_large_plants_406",
    },
    "plants_pumped_storage_ferc1": {
        "dbf": "f1_pumped_storage",
        "xbrl": "pumped_storage_generating_plant_statistics_large_plants_408",
    },
    "plant_in_service_ferc1": {
        "dbf": "f1_plant_in_srvce",
        "xbrl": "electric_plant_in_service_204",
    },
    "purchased_power_ferc1": {
        "dbf": "f1_purchased_pwr",
        "xbrl": "purchased_power_326",
    },
    "electric_energy_sources_ferc1": {
        "dbf": "f1_elctrc_erg_acct",
        "xbrl": "electric_energy_account_401a",
    },
    "electric_energy_dispositions_ferc1": {
        "dbf": "f1_elctrc_erg_acct",
        "xbrl": "electric_energy_account_401a",
    },
    "utility_plant_summary_ferc1": {
        "dbf": "f1_utltyplnt_smmry",
        "xbrl": "summary_of_utility_plant_and_accumulated_provisions_for_depreciation_amortization_and_depletion_200",
    },
    "transmission_statistics_ferc1": {
        "dbf": "f1_xmssn_line",
        "xbrl": "transmission_line_statistics_422",
    },
    "electric_opex_ferc1": {
        "dbf": "f1_elc_op_mnt_expn",
        "xbrl": "electric_operations_and_maintenance_expenses_320",
    },
    "balance_sheet_liabilities_ferc1": {
        "dbf": "f1_bal_sheet_cr",
        "xbrl": "comparative_balance_sheet_liabilities_and_other_credits_110",
    },
    "balance_sheet_assets_ferc1": {
        "dbf": "f1_comp_balance_db",
        "xbrl": "comparative_balance_sheet_assets_and_other_debits_110",
    },
    "income_statement_ferc1": {
        "dbf": ["f1_income_stmnt", "f1_incm_stmnt_2"],
        "xbrl": "statement_of_income_114",
    },
    "retained_earnings_ferc1": {
        "dbf": "f1_retained_erng",
        "xbrl": "retained_earnings_118",
    },
    "retained_earnings_appropriations_ferc1": {
        "dbf": "f1_retained_erng",
        "xbrl": "retained_earnings_appropriations_118",
    },
    "depreciation_amortization_summary_ferc1": {
        "dbf": "f1_dacs_epda",
        "xbrl": "summary_of_depreciation_and_amortization_charges_section_a_336",
    },
    "electric_plant_depreciation_changes_ferc1": {
        "dbf": "f1_accumdepr_prvsn",
        "xbrl": "accumulated_provision_for_depreciation_of_electric_utility_plant_changes_section_a_219",
    },
    "electric_plant_depreciation_functional_ferc1": {
        "dbf": "f1_accumdepr_prvsn",
        "xbrl": "accumulated_provision_for_depreciation_of_electric_utility_plant_functional_classification_section_b_219",
    },
    "electric_operating_revenues_ferc1": {
        "dbf": "f1_elctrc_oper_rev",
        "xbrl": "electric_operating_revenues_300",
    },
    "cash_flow_ferc1": {
        "dbf": "f1_cash_flow",
        "xbrl": "statement_of_cash_flows_120",
    },
    "electricity_sales_by_rate_schedule_ferc1": {
        "dbf": "f1_sales_by_sched",
        "xbrl": [
            "sales_of_electricity_by_rate_schedules_account_440_residential_304",
            "sales_of_electricity_by_rate_schedules_account_442_commercial_304",
            "sales_of_electricity_by_rate_schedules_account_442_industrial_304",
            "sales_of_electricity_by_rate_schedules_account_444_public_street_and_highway_lighting_304",
            "sales_of_electricity_by_rate_schedules_account_445_other_sales_to_public_authorities_304",
            "sales_of_electricity_by_rate_schedules_account_446_sales_to_railroads_and_railways_304",
            "sales_of_electricity_by_rate_schedules_account_448_interdepartmental_sales_304",
            "sales_of_electricity_by_rate_schedules_account_4491_provision_for_rate_refunds_304",
            "sales_of_electricity_by_rate_schedules_account_totals_304",
        ],
    },
    "other_regulatory_liabilities_ferc1": {
        "dbf": "f1_othr_reg_liab",
        "xbrl": "other_regulatory_liabilities_account_254_278",
    },
}
"""A mapping of PUDL DB table names to their XBRL and DBF source table names."""

DBF_TYPES = {
    "C": sa.String,
    "D": sa.Date,
    "F": sa.Float,
    "I": sa.Integer,
    "L": sa.Boolean,
    "M": sa.Text,  # 10 digit .DBT block number, stored as a string...
    "N": sa.Float,
    "T": sa.DateTime,
    "0": sa.Integer,  # based on dbf2sqlite mapping
    "B": "XXX",  # .DBT block number, binary string
    "@": "XXX",  # Timestamp... Date = Julian Day, Time is in milliseconds?
    "+": "XXX",  # Autoincrement (e.g. for IDs)
    "O": "XXX",  # Double, 8 bytes
    "G": "XXX",  # OLE 10 digit/byte number of a .DBT block, stored as string
}
"""dict: A mapping of DBF field types to SQLAlchemy Column types.

This dictionary maps the strings which are used to denote field types in the DBF objects
to the corresponding generic SQLAlchemy Column types: These definitions come from a
combination of the dbfread example program dbf2sqlite and this DBF file format
documentation page: http://www.dbase.com/KnowledgeBase/int/db7_file_fmt.htm

Unmapped types left as 'XXX' which should result in an error if encountered.
"""

PUDL_RIDS: dict[int, str] = {
    514: "AEP Texas",
    519: "Upper Michigan Energy Resources Company",
    522: "Luning Energy Holdings LLC, Invenergy Investments",
    529: "Tri-State Generation and Transmission Association",
    531: "Basin Electric Power Cooperative",
}
"""Missing FERC 1 Respondent IDs for which we have identified the respondent."""


def missing_respondents(
    reported: Iterable[int],
    observed: Iterable[int],
    identified: dict[int, str],
) -> list[dict[str, int | str]]:
    """Fill in missing respondents for the f1_respondent_id table.

    Args:
        reported: Respondent IDs appearing in the f1_respondent_id table.
        observed: Respondent IDs appearing anywhere in the FERC 1 DB.
        identified: A dictionary mapping respondent_id: to respondent_name for those
            observed but unreported respondent IDs we've been able to identify based on
            circumstantial evidence. See :py:const:`pudl.extract.ferc1.PUDL_RIDS`.

    Returns:
        A list of dictionaries representing minimal f1_respondent_id table
        records, of the form {"respondent_id": ID, "respondent_name": NAME}. These
        records are generated only for unreported respondents. Identified respondents
        get the values passed in through ``identified`` and the other observed but
        unidentified respondents are named "Missing Respondent ID"
    """
    records = []
    for rid in observed:
        if rid in reported:
            continue
        elif rid in identified:
            records.append(
                {
                    "respondent_id": rid,
                    "respondent_name": f"{identified[rid]} (PUDL determined)",
                },
            )
        else:
            records.append(
                {
                    "respondent_id": rid,
                    "respondent_name": f"Missing Respondent {rid}",
                },
            )
    return records


def observed_respondents(ferc1_engine: sa.engine.Engine) -> set[int]:
    """Compile the set of all observed respondent IDs found in the FERC 1 database.

    A significant number of FERC 1 respondent IDs appear in the data tables, but not
    in the f1_respondent_id table. In order to construct a self-consistent database with
    we need to find all of those missing respondent IDs and inject them into the table
    when we clone the database.

    Args:
        ferc1_engine: An engine for connecting to the FERC 1 database.

    Returns:
        Every respondent ID reported in any of the FERC 1 DB tables.
    """
    f1_table_meta = pudl.output.pudltabl.get_table_meta(ferc1_engine)
    observed = set()
    for table in f1_table_meta.values():
        if "respondent_id" in table.columns:
            observed = observed.union(
                set(
                    pd.read_sql_table(
                        table.name, ferc1_engine, columns=["respondent_id"]
                    ).respondent_id
                )
            )
    return observed


class Ferc1DbfDatastore:
    """A wrapper to standardize access to FERC 1 resources by year and filename.

    The internal directory structure of the published zipfiles containing FERC Form 1
    data changes from year to year unpredictably, but the names of the individual
    database files which we parse is consistent. This wrapper encapsulates the annual
    directory structure variation and lets us request a particular filename by year
    without needing to understand the directory structure.
    """

    PACKAGE_PATH = "pudl.package_data.ferc1"

    def __init__(self, datastore: Datastore):
        """Instantiate datastore wrapper for ferc1 resources."""
        self.datastore = datastore
        self._cache: dict[int, io.BytesIO] = {}
        self.dbc_path: dict[int, Path] = {}

        with importlib.resources.open_text(self.PACKAGE_PATH, "file_map.csv") as f:
            for row in csv.DictReader(f):
                year = int(row["year"])
                path = Path(row["path"])
                self.dbc_path[year] = path

    def get_dir(self, year: int) -> Path:
        """Get path to directory containing DBF files for an annual archive."""
        if year not in self.dbc_path:
            raise ValueError(f"No ferc1 data for year {year}")
        return self.dbc_path[year]

    def get_file(self, year: int, filename: str):
        """Opens given ferc1 file from the corresponding archive."""
        if year not in self._cache:
            self._cache[year] = self.datastore.get_zipfile_resource(
                "ferc1", year=year, data_format="dbf"
            )
        archive = self._cache[year]
        try:
            return archive.open((self.get_dir(year) / filename).as_posix())
        except KeyError:
            raise KeyError(f"{filename} not available for year {year} in ferc1.")


def add_sqlite_table(
    table_name: str,
    sqlite_meta: sa.schema.MetaData,
    dbc_map: dict[str, dict[str, str]],
    ferc1_dbf_ds: Ferc1DbfDatastore,
    refyear: int | None = None,
) -> None:
    """Add a new Table to the FERC Form 1 database schema.

    Creates a new sa.Table object named ``table_name`` and add it to the database schema
    contained in ``sqlite_meta``. Use the information in the dictionary ``dbc_map`` to
    translate between the DBF filenames in the datastore (e.g. ``F1_31.DBF``), and the
    full name of the table in the FoxPro database (e.g. ``f1_fuel``) and also between
    truncated column names extracted from that DBF file, and the full column names
    extracted from the DBC file. Read the column datatypes out of each DBF file and use
    them to define the columns in the new Table object.

    Args:
        table_name: The name of the new table to be added to the database schema.
        sqlite_meta: The database schema to which the newly defined
            :class:`sqlalchemy.Table` will be added.
        dbc_map: A dictionary of dictionaries
        ferc1_dbf_ds: Initialized FERC1 DBF datastore.
        refyear: Reference year to use as a template for the database schema.
    """
    if refyear is None:
        refyear = max(DataSource.from_id("ferc1").working_partitions["years"])

    new_table = sa.Table(table_name, sqlite_meta)

    dbf_filename = DBF_TABLES_FILENAMES[table_name]
    filedata = ferc1_dbf_ds.get_file(refyear, dbf_filename)

    ferc1_dbf = DBF(dbf_filename, ignore_missing_memofile=True, filedata=filedata)

    # Add Columns to the table
    for field in ferc1_dbf.fields:
        if field.name == "_NullFlags":
            continue
        col_name = dbc_map[table_name][field.name]
        col_type = DBF_TYPES[field.type]
        if col_type == sa.String:
            col_type = sa.String(length=field.length)
        new_table.append_column(sa.Column(col_name, col_type))

    col_names = [c.name for c in new_table.columns]

    if table_name == "f1_respondent_id":
        new_table.append_constraint(
            sa.PrimaryKeyConstraint("respondent_id", sqlite_on_conflict="REPLACE")
        )

    if ("respondent_id" in col_names) and (table_name != "f1_respondent_id"):
        new_table.append_constraint(
            sa.ForeignKeyConstraint(
                columns=[
                    "respondent_id",
                ],
                refcolumns=["f1_respondent_id.respondent_id"],
            )
        )


def get_fields(filedata) -> dict[str, list[str]]:
    """Produce the expected table names and fields from a DBC file.

    Args:
        filedata: Contents of the DBC file from which to extract.

    Returns:
        Dictionary mapping table names to the list of fields contained in that table.
    """
    dbf = DBF("", ignore_missing_memofile=True, filedata=filedata)
    table_ids = {}
    table_cols = {}

    for r in dbf:
        if r.get("OBJECTTYPE", None) == "Table":
            tname = r["OBJECTNAME"]
            tid = r["OBJECTID"]

            if tid not in table_ids:
                table_ids[tid] = tname

        elif r.get("OBJECTTYPE", None) == "Field":
            tid = r["PARENTID"]
            colname = r["OBJECTNAME"]

            if tid in table_cols:
                table_cols[tid].append(colname)
            else:
                table_cols[tid] = [colname]

    tables = {}

    for tid, tname in table_ids.items():
        if tid in table_cols:
            tables[tname] = table_cols[tid]
        else:
            logger.warning(f"Missing cols on {tname}")

    return tables


def get_dbc_map(
    ferc1_dbf_ds: Ferc1DbfDatastore,
    year: int,
) -> dict[str, dict[str, str]]:
    """Extract names of all tables and fields from a FERC Form 1 DBC file.

    Read the DBC file associated with the FERC Form 1 database for the given ``year``,
    and extract all embedded table and column names.

    Args:
        ferc1_dbf_ds: Initialized FERC 1 datastore.
        year: The year of data from which the database table and column names are to be
            extracted. Typically this is expected to be the most recently available year
            of FERC Form 1 DBF data.

    Returns:
        A dictionary whose keys are the long table names extracted from the DBC file,
        and whose values are dictionaries mapping the first of which is the full name of
        each field in the table with the same name as the key, and the second of which
        is the truncated (<=10 character) long name of that field as found in the DBF
        file.
    """
    dbc = ferc1_dbf_ds.get_file(year, "F1_PUB.DBC")
    tf_dict = get_fields(dbc)

    dbc_map = {}
    for table, dbf_filename in DBF_TABLES_FILENAMES.items():
        try:
            dbc = ferc1_dbf_ds.get_file(year, dbf_filename)
        except KeyError:
            # Not all tables exist in all years, so this is acceptable
            dbc = None

        if dbc is None:
            continue

        dbf_fields = DBF("", filedata=dbc, ignore_missing_memofile=True).field_names
        dbf_fields = [f for f in dbf_fields if f != "_NullFlags"]
        dbc_map[table] = dict(zip(dbf_fields, tf_dict[table]))
        if len(tf_dict[table]) != len(dbf_fields):
            raise ValueError(
                f"Number of DBF fields in {table} does not match what was "
                f"found in the FERC Form 1 DBC index file for {year}."
            )

    # Insofar as we are able, make sure that the fields match each other
    for k in dbc_map:
        for sn, ln in zip(dbc_map[k].keys(), dbc_map[k].values()):
            if ln[:8] != sn.lower()[:8]:
                raise ValueError(
                    f"DBF field name mismatch: {ln[:8]} != {sn.lower()[:8]}"
                )

    return dbc_map


def define_sqlite_db(
    sqlite_engine: sa.engine.Engine,
    sqlite_meta: sa.MetaData,
    dbc_map: dict[str, dict[str, str]],
    ferc1_dbf_ds: Ferc1DbfDatastore,
    ferc1_to_sqlite_settings: Ferc1DbfToSqliteSettings = Ferc1DbfToSqliteSettings(),
):
    """Defines a FERC Form 1 DB structure in a given SQLAlchemy MetaData object.

    Given a template from an existing year of FERC data, and a list of target
    tables to be cloned, convert that information into table and column names,
    and data types, stored within a SQLAlchemy MetaData object. Use that
    MetaData object (which is bound to the SQLite database) to create all the
    tables to be populated later.

    Args:
        sqlite_engine: A connection engine for an existing FERC 1 DB.
        sqlite_meta: A SQLAlchemy MetaData object which is bound to the FERC Form 1
            SQLite database.
        dbc_map: A dictionary of dictionaries, from :func:`get_dbc_map`, describing the
            table and column names stored within the FERC Form 1 FoxPro database files.
        ferc1_dbf_ds: Initialized FERC 1 Datastore.
        ferc1_to_sqlite_settings: Object containing Ferc1 to SQLite validated settings.

    Returns:
        None: the effects of the function are stored inside sqlite_meta
    """
    for table in DBF_TABLES_FILENAMES.keys():
        add_sqlite_table(
            table_name=table,
            sqlite_meta=sqlite_meta,
            dbc_map=dbc_map,
            ferc1_dbf_ds=ferc1_dbf_ds,
            refyear=ferc1_to_sqlite_settings.refyear,
        )

    sqlite_meta.create_all(sqlite_engine)


class FERC1FieldParser(FieldParser):
    """A custom DBF parser to deal with bad FERC Form 1 data types."""

    def parseN(self, field, data: bytes) -> int | float | None:  # noqa: N802
        """Augments the Numeric DBF parser to account for bad FERC data.

        There are a small number of bad entries in the backlog of FERC Form 1
        data. They take the form of leading/trailing zeroes or null characters
        in supposedly numeric fields, and occasionally a naked '.'

        Accordingly, this custom parser strips leading and trailing zeros and
        null characters, and replaces a bare '.' character with zero, allowing
        all these fields to be cast to numeric values.

        Args:
            field: The DBF field being parsed.
            data: Binary data (bytes) read from the DBF file.
        """  # noqa: D417
        # Strip whitespace, null characters, and zeroes
        data = data.strip().strip(b"*\x00").lstrip(b"0")
        # Replace bare periods (which are non-numeric) with zero.
        if data == b".":
            data = b"0"
        return super().parseN(field, data)


def get_raw_df(
    ferc1_dbf_ds: Ferc1DbfDatastore,
    table: str,
    dbc_map: dict[str, dict[str, str]],
    years: list[int] = DataSource.from_id("ferc1").working_partitions["years"],
) -> pd.DataFrame:
    """Combine several years of a given FERC Form 1 DBF table into a dataframe.

    Args:
        ferc1_dbf_ds: Initialized FERC 1 DBF datastore
        table: The name of the FERC Form 1 table from which data is read.
        dbc_map: A dictionary returned by :func:`get_dbc_map`, describing the table and
            column names stored within the FERC Form 1 FoxPro database files.
        years: List of years to be combined into a single DataFrame.

    Returns:
        A DataFrame containing multiple years of FERC Form 1 data for the requested
        table.
    """
    dbf_filename = DBF_TABLES_FILENAMES[table]

    raw_dfs = []
    for yr in years:
        try:
            filedata = ferc1_dbf_ds.get_file(yr, dbf_filename)
        except KeyError:
            continue

        new_df = pd.DataFrame(
            iter(
                DBF(
                    dbf_filename,
                    encoding="latin1",
                    parserclass=FERC1FieldParser,
                    ignore_missing_memofile=True,
                    filedata=filedata,
                )
            )
        )
        raw_dfs = raw_dfs + [
            new_df,
        ]

    if raw_dfs:
        return (
            pd.concat(raw_dfs, sort=True)
            .drop("_NullFlags", axis=1, errors="ignore")
            .rename(dbc_map[table], axis=1)
        )


# TODO (bendnorman): set clobber default to False
@op(
    config_schema={
        "pudl_output_path": Field(
            EnvVar(
                env_var="PUDL_OUTPUT",
            ),
            description="Path of directory to store the database in.",
            default_value=None,
        ),
        "clobber": Field(
            bool, description="Clobber existing ferc1 database.", default_value=True
        ),
    },
    required_resource_keys={"ferc_to_sqlite_settings", "datastore"},
)
def dbf2sqlite(context) -> None:
    """Clone the FERC Form 1 Visual FoxPro databases into SQLite."""
    ferc1_to_sqlite_settings = (
        context.resources.ferc_to_sqlite_settings.ferc1_dbf_to_sqlite_settings
    )
    datastore = context.resources.datastore
    db_path = str(Path(context.op_config["pudl_output_path"]) / "ferc1.sqlite")
    clobber = context.op_config["clobber"]

    # Read in the structure of the DB, if it exists
    logger.info("Dropping the old FERC Form 1 SQLite DB if it exists.")
    sqlite_engine = sa.create_engine(f"sqlite:///{db_path}")
    try:
        # So that we can wipe it out
        pudl.helpers.drop_tables(sqlite_engine, clobber=clobber)
    except sa.exc.OperationalError:
        pass

    # And start anew
    sqlite_engine = sa.create_engine(f"sqlite:///{db_path}")
    sqlite_meta = sa.MetaData()
    sqlite_meta.reflect(sqlite_engine)

    # Get the mapping of filenames to table names and fields
    logger.info(
        f"Creating a new database schema based on {ferc1_to_sqlite_settings.refyear}."
    )
    ferc1_dbf_ds = Ferc1DbfDatastore(datastore)
    dbc_map = get_dbc_map(ferc1_dbf_ds, ferc1_to_sqlite_settings.refyear)
    define_sqlite_db(
        sqlite_engine=sqlite_engine,
        sqlite_meta=sqlite_meta,
        dbc_map=dbc_map,
        ferc1_dbf_ds=ferc1_dbf_ds,
        ferc1_to_sqlite_settings=ferc1_to_sqlite_settings,
    )

    for table in DBF_TABLES_FILENAMES.keys():
        logger.info(f"Pandas: reading {table} into a DataFrame.")
        new_df = get_raw_df(
            ferc1_dbf_ds, table, dbc_map, years=ferc1_to_sqlite_settings.years
        )
        # Because this table has no year in it, there would be multiple
        # definitions of respondents if we didn't drop duplicates.
        if table == "f1_respondent_id":
            new_df = new_df.drop_duplicates(subset="respondent_id", keep="last")
        n_recs = len(new_df)
        logger.debug(f"    {table}: N = {n_recs}")
        # Only try and load the table if there are some actual records:
        if n_recs <= 0:
            continue

        # Write the records out to the SQLite database, and make sure that
        # the inferred data types are being enforced during loading.
        # if_exists='append' is being used because we defined the tables
        # above, but left them empty. Becaue the DB is reset at the beginning
        # of the function, this shouldn't ever result in duplicate records.
        coltypes = {col.name: col.type for col in sqlite_meta.tables[table].c}
        logger.info(f"SQLite: loading {n_recs} rows into {table}.")
        new_df.to_sql(
            table,
            sqlite_engine,
            if_exists="append",
            chunksize=100000,
            dtype=coltypes,
            index=False,
        )

    # add the missing respondents into the respondent_id table.
    reported_ids = pd.read_sql_table(
        "f1_respondent_id", sqlite_engine
    ).respondent_id.unique()
    observed_ids = observed_respondents(sqlite_engine)
    missing = missing_respondents(
        reported=reported_ids,
        observed=observed_ids,
        identified=PUDL_RIDS,
    )
    logger.info(f"Inserting {len(missing)} missing IDs into f1_respondent_id table.")
    with sqlite_engine.begin() as conn:
        conn.execute(sqlite_meta.tables["f1_respondent_id"].insert().values(missing))


###########################################################################
# Functions for extracting ferc1 tables from SQLite to PUDL
###########################################################################
def get_ferc1_meta(ferc1_engine: sa.engine.Engine) -> sa.MetaData:
    """Grab the FERC Form 1 DB metadata and check that tables exist.

    Connects to the FERC Form 1 SQLite database and reads in its metadata
    (table schemas, types, etc.) by reflecting the database. Checks to make
    sure the DB is not empty, and returns the metadata object.

    Args:
        ferc1_engine: SQL Alchemy database connection engine for the PUDL FERC 1 DB.

    Returns:
        A SQL Alchemy metadata object, containing the definition of the DB structure.

    Raises:
        ValueError: If there are no tables in the SQLite Database.
    """
    # Connect to the local SQLite DB and read its structure.
    ferc1_meta = sa.MetaData()
    ferc1_meta.reflect(ferc1_engine)
    if not ferc1_meta.tables:
        raise ValueError("No FERC Form 1 tables found. Is the SQLite DB initialized?")
    return ferc1_meta


<<<<<<< HEAD
def extract_xbrl_metadata(
=======
def extract_dbf(
    ferc1_settings: Ferc1Settings | None = None,
    pudl_settings: dict[str, Any] | None = None,
) -> dict[str, pd.DataFrame]:
    """Coordinates the extraction of all FERC Form 1 tables into PUDL.

    Args:
        ferc1_settings: Object containing validated settings relevant to FERC Form 1.
            Contains the tables and years to be loaded into PUDL.
        pudl_settings: A PUDL settings dictionary.

    Returns:
        A dictionary of DataFrames, with the names of PUDL database tables as the keys.
        These are the raw unprocessed dataframes, reflecting the data as it is in the
        FERC Form 1 DB, for passing off to the data tidying and cleaning fuctions found
        in the :mod:`pudl.transform.ferc1` module.

    Raises:
        ValueError: If the FERC table requested is not integrated into PUDL
    """
    if pudl_settings is None:
        pudl_settings = pudl.workspace.setup.get_defaults()

    if ferc1_settings is None:
        ferc1_settings = Ferc1Settings()

    ferc1_raw_dfs = {}
    for pudl_table in ferc1_settings.tables:
        logger.info(
            f"Converting extracted FERC Form 1 table {pudl_table} into a "
            f"pandas DataFrame from DBF table."
        )
        if pudl_table not in TABLE_NAME_MAP_FERC1:
            raise ValueError(
                f"No extract function found for requested FERC Form 1 data "
                f"table {pudl_table}!"
            )
        dbf_table_or_tables = TABLE_NAME_MAP_FERC1[pudl_table]["dbf"]
        if not isinstance(dbf_table_or_tables, list):
            dbf_tables = [dbf_table_or_tables]
        else:
            dbf_tables = dbf_table_or_tables

        ferc1_raw_dfs[pudl_table] = extract_dbf_generic(
            table_names=dbf_tables,
            ferc1_settings=ferc1_settings,
            pudl_settings=pudl_settings,
        )

    return ferc1_raw_dfs


def extract_xbrl(
>>>>>>> 31b074e3
    ferc1_settings: Ferc1Settings | None = None,
    pudl_settings: dict[Any] | None = None,
) -> dict[str, dict[str, list[dict[str, Any]]]]:
    """Extract the FERC 1 XBRL Taxonomy metadata we've stored as JSON.

    Args:
        ferc1_settings: Settings object used to identify which tables metadata should
            be extracted for.
        pudl_settings: PUDL settings dictionary used to look up the location of the
            XBRL metadata.

    Returns:
        A dictionary keyed by PUDL table name, with an instant and a duration entry
        for each table, corresponding to the metadata for each of the respective instant
        or duration tables from XBRL if they exist. Table metadata is returned as a list
        of dictionaries, each of which can be interpreted as a row in a tabular
        structure, with each row annotating a separate XBRL concept from the FERC 1
        filings. If there is no instant/duration table, an empty list is returned
        instead.
    """
    if pudl_settings is None:
        pudl_settings = pudl.workspace.setup.get_defaults()

    if ferc1_settings is None:
        ferc1_settings = Ferc1Settings()

    with open(pudl_settings["ferc1_xbrl_taxonomy_metadata"]) as f:
        xbrl_meta_all = json.load(f)

    xbrl_meta_out = {}
    for pudl_table in ferc1_settings.tables:
        if pudl_table not in TABLE_NAME_MAP_FERC1:
            raise ValueError(f"{pudl_table} not found in the list of known tables.")
        if "xbrl" not in TABLE_NAME_MAP_FERC1[pudl_table]:
            raise ValueError(f"No XBRL tables have been associated with {pudl_table}.")

        logger.info(
            f"Reading XBRL Taxonomy metadata for FERC Form 1 table {pudl_table}"
        )
<<<<<<< HEAD
        # Attempt to extract both duration and instant tables
        xbrl_table = TABLE_NAME_MAP[pudl_table]["xbrl"]
        xbrl_meta_out[pudl_table] = {}
=======

        xbrl_table_or_tables = TABLE_NAME_MAP_FERC1[pudl_table]["xbrl"]
        if not isinstance(xbrl_table_or_tables, list):
            xbrl_tables = [xbrl_table_or_tables]
        else:
            xbrl_tables = xbrl_table_or_tables

        ferc1_xbrl_engine = sa.create_engine(pudl_settings["ferc1_xbrl_db"])

        ferc1_raw_dfs[pudl_table] = {
            period_type: extract_xbrl_generic(
                table_names=xbrl_tables,
                period=period_type,
                ferc1_engine=ferc1_xbrl_engine,
                ferc1_settings=ferc1_settings,
            )
            for period_type in ["duration", "instant"]
        }
>>>>>>> 31b074e3

        for period in ["instant", "duration"]:
            try:
                xbrl_meta_out[pudl_table][period] = xbrl_meta_all[
                    f"{xbrl_table}_{period}"
                ]
            except KeyError:
                xbrl_meta_out[pudl_table][period] = []

    return xbrl_meta_out

<<<<<<< HEAD

# DAGSTER ASSETS
def create_raw_ferc1_assets() -> list[SourceAsset]:
    """Create SourceAssets for raw ferc1 tables.

    SourceAssets allow you to access assets that are generated elsewhere.
    In our case, the xbrl and dbf database are created in a separate dagster Definition.

    Returns:
        A list of ferc1 SourceAssets.
    """
    # Deduplicate the table names because f1_elctrc_erg_acct feeds into multiple pudl tables.
    dbf_table_names = tuple({v["dbf"] for v in TABLE_NAME_MAP.values()})
    raw_ferc1_dbf_assets = [
        SourceAsset(
            key=AssetKey(table_name), io_manager_key="ferc1_dbf_sqlite_io_manager"
        )
        for table_name in dbf_table_names
    ]

    # Create assets for the duration and instant tables
    xbrl_table_names = tuple(
        {
            (v["xbrl"] + "_duration", v["xbrl"] + "_instant")
            for v in TABLE_NAME_MAP.values()
        }
    )
    xbrl_table_names = (
        table_name for id_names in xbrl_table_names for table_name in id_names
    )
    raw_ferc1_xbrl_assets = [
        SourceAsset(
            key=AssetKey(table_name), io_manager_key="ferc1_xbrl_sqlite_io_manager"
        )
        for table_name in xbrl_table_names
    ]
    return raw_ferc1_dbf_assets + raw_ferc1_xbrl_assets


raw_ferc1_assets = create_raw_ferc1_assets()

# TODO (bendnorman): The metadata asset could be improved.
# Select the subset of metadata entries that pudl is actually processing.
# Could also create an IO manager that pulls from the metadata based on the
# asset name.
=======
def extract_xbrl_single(
    table_name: str,
    period: str,
    ferc1_engine: sa.engine.Engine,
    ferc1_settings: Ferc1Settings,
) -> pd.DataFrame:
    """Extract a single FERC Form 1 XBRL table by name.

    Args:
        table_name: Name of the XBRL table to extract, as it appears in the original
            XBRL derived SQLite database.
        period: Either duration or instant, specific to xbrl data.
        ferc1_engine: An SQL Alchemy connection engine for the FERC Form 1 database.
        ferc1_settings: Object containing validated settings relevant to FERC Form 1.
    """
    # Create full table name with _instant or _duration suffix
    table_name_full = f"{table_name}_{period}"

    # Get XBRL DB metadata
    ferc1_meta = get_ferc1_meta(ferc1_engine)

    # Not every table contains both instant and duration
    # Return empty dataframe if table doesn't exist
    if table_name_full not in ferc1_meta.tables:
        return pd.DataFrame()

    # Identification table used to get the filing year
    id_table = "identification_001_duration"

    return pd.read_sql(
        f"""
        SELECT {table_name_full}.*, {id_table}.report_year FROM {table_name_full}
        JOIN {id_table} ON {id_table}.filing_name = {table_name_full}.filing_name
        WHERE {id_table}.report_year BETWEEN :min_year AND :max_year;
        """,
        con=ferc1_engine,
        params={
            "min_year": min(ferc1_settings.xbrl_years),
            "max_year": max(ferc1_settings.xbrl_years),
        },
    ).assign(sched_table_name=table_name)


def extract_dbf_single(
    ferc1_engine: sa.engine.Engine,
    ferc1_settings: Ferc1Settings,
    table_name: str,
) -> pd.DataFrame:
    """Extract a single FERC Form 1 DBF table by name.

    Args:
        ferc1_engine: An SQL Alchemy connection engine for the FERC Form 1 database.
        ferc1_settings: Object containing validated settings relevant to FERC Form 1.
        table_name: Name of desired output table to produce.
    """
    return pd.read_sql_query(
        f"SELECT * FROM {table_name} "  # nosec: B608
        "WHERE report_year BETWEEN :min_year AND :max_year;",
        con=ferc1_engine,
        params={
            "min_year": min(ferc1_settings.dbf_years),
            "max_year": max(ferc1_settings.dbf_years),
        },
    ).assign(sched_table_name=table_name)


def extract_xbrl_generic(
    table_names: list[str],
    period: Literal["duration", "instant"],
    ferc1_engine: sa.engine.Engine,
    ferc1_settings: Ferc1Settings,
) -> pd.DataFrame:
    """Combine multiple raw xbrl instant or duration tables into one.

    Args:
        table_names: The list of raw table names provided in TABLE_NAME_MAP_FERC1
            under xbrl. These are the tables you want to combine.
        period: Either duration or instant, specific to xbrl data.
        ferc1_engine: An SQL Alchemy connection engine for the FERC Form 1 database.
        ferc1_settings: Object containing validated settings relevant to FERC Form 1.
            Contains the tables and years to be loaded into PUDL.

    There are some instances where multiple xbrl tables ought to be combined into
    a single table to best mesh with data from the other source. This function
    concatenates those tables into one. It is similar to the extract_dbf_generic
    except that this function handles the instant and duration tables from xbrl.

    It does not combine instant and duration tables, rather, it creates an instant table
    that is a combination of several other instant tables, and a duration table that is
    the combination of several other instant tables (those listed in table_names).
    """
    tables = [
        extract_xbrl_single(
            table_name=raw_table_name,
            period=period,
            ferc1_engine=ferc1_engine,
            ferc1_settings=ferc1_settings,
        )
        for raw_table_name in table_names
    ]
    return pd.concat(tables)


def extract_dbf_generic(
    table_names: list[str],
    ferc1_settings: Ferc1Settings,
    pudl_settings: dict[str, Any],
) -> pd.DataFrame:
    """Combine multiple raw dbf tables into one.

    Args:
        table_names: The name of the raw dbf tables you want to combine
            under xbrl. These are the tables you want to combine.
        ferc1_settings: Object containing validated settings relevant to FERC Form 1.
            Contains the tables and years to be loaded into PUDL.
        pudl_settings: A PUDL settings dictionary.
        period: Either duration or instant.

    There are some instances where multiple dbf tables ought to be combined into
    a single table to best mesh with data from the other source. This function
    concatenates those tables into one. It is similar to the extract_xbr_concat
    except that this function doesn't have to deal with instant and duration tables.
    """
    tables = [
        extract_dbf_single(
            ferc1_engine=sa.create_engine(pudl_settings["ferc1_db"]),
            ferc1_settings=ferc1_settings,
            table_name=raw_table_name,
        )
        for raw_table_name in table_names
    ]

    return pd.concat(tables)
>>>>>>> 31b074e3


@asset(
    config_schema={
        "pudl_output_path": Field(
            EnvVar(
                env_var="PUDL_OUTPUT",
            ),
            description="Path of directory to store the database in.",
            default_value=None,
        ),
    },
)
def xbrl_metadata_json(context) -> dict[str, dict[str, list[dict[str, Any]]]]:
    """Extract the FERC 1 XBRL Taxonomy metadata we've stored as JSON.

    Returns:
        A dictionary keyed by PUDL table name, with an instant and a duration entry
        for each table, corresponding to the metadata for each of the respective instant
        or duration tables from XBRL if they exist. Table metadata is returned as a list
        of dictionaries, each of which can be interpreted as a row in a tabular
        structure, with each row annotating a separate XBRL concept from the FERC 1
        filings. If there is no instant/duration table, an empty list is returned
        instead.
    """
    metadata_path = (
        Path(context.op_config["pudl_output_path"])
        / "ferc1_xbrl_taxonomy_metadata.json"
    )
    with open(metadata_path) as f:
        xbrl_meta_all = json.load(f)

<<<<<<< HEAD
    xbrl_meta_out = {}
    for pudl_table in TABLE_NAME_MAP:
        xbrl_table = TABLE_NAME_MAP[pudl_table]["xbrl"]
        xbrl_meta_out[pudl_table] = {}

        for period in ["instant", "duration"]:
            try:
                xbrl_meta_out[pudl_table][period] = xbrl_meta_all[
                    f"{xbrl_table}_{period}"
                ]
            except KeyError:
                xbrl_meta_out[pudl_table][period] = []
=======
    valid_tables = {
        table_name: xbrl_table
        for table_name in ferc1_settings.tables
        if (xbrl_table := TABLE_NAME_MAP_FERC1.get(table_name, {}).get("xbrl"))
        is not None
    }

    def squash_period(xbrl_table: str | list[str], period, xbrl_meta_all):
        if type(xbrl_table) is str:
            xbrl_table = [xbrl_table]
        return [
            metadata
            for table in xbrl_table
            for metadata in xbrl_meta_all.get(f"{table}_{period}", [])
            if metadata
        ]

    xbrl_meta_out = {
        table_name: {
            "instant": squash_period(xbrl_table, "instant", xbrl_meta_all),
            "duration": squash_period(xbrl_table, "duration", xbrl_meta_all),
        }
        for table_name, xbrl_table in valid_tables.items()
    }
>>>>>>> 31b074e3

    return xbrl_meta_out<|MERGE_RESOLUTION|>--- conflicted
+++ resolved
@@ -68,11 +68,12 @@
 """
 import csv
 import importlib
+from itertools import chain
 import io
 import json
 from collections.abc import Iterable
 from pathlib import Path
-from typing import Any
+from typing import Any, Literal
 
 import pandas as pd
 import sqlalchemy as sa
@@ -749,9 +750,6 @@
     return ferc1_meta
 
 
-<<<<<<< HEAD
-def extract_xbrl_metadata(
-=======
 def extract_dbf(
     ferc1_settings: Ferc1Settings | None = None,
     pudl_settings: dict[str, Any] | None = None,
@@ -805,26 +803,23 @@
 
 
 def extract_xbrl(
->>>>>>> 31b074e3
     ferc1_settings: Ferc1Settings | None = None,
-    pudl_settings: dict[Any] | None = None,
-) -> dict[str, dict[str, list[dict[str, Any]]]]:
-    """Extract the FERC 1 XBRL Taxonomy metadata we've stored as JSON.
-
-    Args:
-        ferc1_settings: Settings object used to identify which tables metadata should
-            be extracted for.
-        pudl_settings: PUDL settings dictionary used to look up the location of the
-            XBRL metadata.
+    pudl_settings: dict[str, Any] | None = None,
+) -> dict[str, dict[Literal["duration", "instant"], pd.DataFrame]]:
+    """Coordinates the extraction of all FERC Form 1 tables into PUDL from XBRL data.
+
+    Args:
+        ferc1_settings: Object containing validated settings relevant to FERC Form 1.
+            Contains the tables and years to be loaded into PUDL.
+        pudl_settings: A PUDL settings dictionary.
 
     Returns:
-        A dictionary keyed by PUDL table name, with an instant and a duration entry
-        for each table, corresponding to the metadata for each of the respective instant
-        or duration tables from XBRL if they exist. Table metadata is returned as a list
-        of dictionaries, each of which can be interpreted as a row in a tabular
-        structure, with each row annotating a separate XBRL concept from the FERC 1
-        filings. If there is no instant/duration table, an empty list is returned
-        instead.
+        A dictionary where keys are the names of the PUDL database tables, values are
+        dictionaries of DataFrames coresponding to the instant and duration tables from
+        the XBRL derived FERC 1 database.
+
+    Raises:
+        ValueError: If the FERC table requested is not yet integrated into PUDL.
     """
     if pudl_settings is None:
         pudl_settings = pudl.workspace.setup.get_defaults()
@@ -832,10 +827,10 @@
     if ferc1_settings is None:
         ferc1_settings = Ferc1Settings()
 
-    with open(pudl_settings["ferc1_xbrl_taxonomy_metadata"]) as f:
-        xbrl_meta_all = json.load(f)
-
-    xbrl_meta_out = {}
+    ferc1_raw_dfs = {}
+    if not ferc1_settings.xbrl_years:
+        return ferc1_raw_dfs
+
     for pudl_table in ferc1_settings.tables:
         if pudl_table not in TABLE_NAME_MAP_FERC1:
             raise ValueError(f"{pudl_table} not found in the list of known tables.")
@@ -843,13 +838,9 @@
             raise ValueError(f"No XBRL tables have been associated with {pudl_table}.")
 
         logger.info(
-            f"Reading XBRL Taxonomy metadata for FERC Form 1 table {pudl_table}"
-        )
-<<<<<<< HEAD
-        # Attempt to extract both duration and instant tables
-        xbrl_table = TABLE_NAME_MAP[pudl_table]["xbrl"]
-        xbrl_meta_out[pudl_table] = {}
-=======
+            f"Converting extracted FERC Form 1 table {pudl_table} into a "
+            f"pandas DataFrame from XBRL table."
+        )
 
         xbrl_table_or_tables = TABLE_NAME_MAP_FERC1[pudl_table]["xbrl"]
         if not isinstance(xbrl_table_or_tables, list):
@@ -868,65 +859,10 @@
             )
             for period_type in ["duration", "instant"]
         }
->>>>>>> 31b074e3
-
-        for period in ["instant", "duration"]:
-            try:
-                xbrl_meta_out[pudl_table][period] = xbrl_meta_all[
-                    f"{xbrl_table}_{period}"
-                ]
-            except KeyError:
-                xbrl_meta_out[pudl_table][period] = []
-
-    return xbrl_meta_out
-
-<<<<<<< HEAD
-
-# DAGSTER ASSETS
-def create_raw_ferc1_assets() -> list[SourceAsset]:
-    """Create SourceAssets for raw ferc1 tables.
-
-    SourceAssets allow you to access assets that are generated elsewhere.
-    In our case, the xbrl and dbf database are created in a separate dagster Definition.
-
-    Returns:
-        A list of ferc1 SourceAssets.
-    """
-    # Deduplicate the table names because f1_elctrc_erg_acct feeds into multiple pudl tables.
-    dbf_table_names = tuple({v["dbf"] for v in TABLE_NAME_MAP.values()})
-    raw_ferc1_dbf_assets = [
-        SourceAsset(
-            key=AssetKey(table_name), io_manager_key="ferc1_dbf_sqlite_io_manager"
-        )
-        for table_name in dbf_table_names
-    ]
-
-    # Create assets for the duration and instant tables
-    xbrl_table_names = tuple(
-        {
-            (v["xbrl"] + "_duration", v["xbrl"] + "_instant")
-            for v in TABLE_NAME_MAP.values()
-        }
-    )
-    xbrl_table_names = (
-        table_name for id_names in xbrl_table_names for table_name in id_names
-    )
-    raw_ferc1_xbrl_assets = [
-        SourceAsset(
-            key=AssetKey(table_name), io_manager_key="ferc1_xbrl_sqlite_io_manager"
-        )
-        for table_name in xbrl_table_names
-    ]
-    return raw_ferc1_dbf_assets + raw_ferc1_xbrl_assets
-
-
-raw_ferc1_assets = create_raw_ferc1_assets()
-
-# TODO (bendnorman): The metadata asset could be improved.
-# Select the subset of metadata entries that pudl is actually processing.
-# Could also create an IO manager that pulls from the metadata based on the
-# asset name.
-=======
+
+    return ferc1_raw_dfs
+
+
 def extract_xbrl_single(
     table_name: str,
     period: str,
@@ -1060,7 +996,113 @@
     ]
 
     return pd.concat(tables)
->>>>>>> 31b074e3
+
+
+def extract_xbrl_metadata(
+    ferc1_settings: Ferc1Settings | None = None,
+    pudl_settings: dict[Any] | None = None,
+) -> dict[str, dict[str, list[dict[str, Any]]]]:
+    """Extract the FERC 1 XBRL Taxonomy metadata we've stored as JSON.
+
+    Args:
+        ferc1_settings: Settings object used to identify which tables metadata should
+            be extracted for.
+        pudl_settings: PUDL settings dictionary used to look up the location of the
+            XBRL metadata.
+
+    Returns:
+        A dictionary keyed by PUDL table name, with an instant and a duration entry
+        for each table, corresponding to the metadata for each of the respective instant
+        or duration tables from XBRL if they exist. Table metadata is returned as a list
+        of dictionaries, each of which can be interpreted as a row in a tabular
+        structure, with each row annotating a separate XBRL concept from the FERC 1
+        filings. If there is no instant/duration table, an empty list is returned
+        instead.
+    """
+    if pudl_settings is None:
+        pudl_settings = pudl.workspace.setup.get_defaults()
+
+    if ferc1_settings is None:
+        ferc1_settings = Ferc1Settings()
+
+    with open(pudl_settings["ferc1_xbrl_taxonomy_metadata"]) as f:
+        xbrl_meta_all = json.load(f)
+
+    valid_tables = {
+        table_name: xbrl_table
+        for table_name in ferc1_settings.tables
+        if (xbrl_table := TABLE_NAME_MAP_FERC1.get(table_name, {}).get("xbrl"))
+        is not None
+    }
+
+    def squash_period(xbrl_table: str | list[str], period, xbrl_meta_all):
+        if type(xbrl_table) is str:
+            xbrl_table = [xbrl_table]
+        return [
+            metadata
+            for table in xbrl_table
+            for metadata in xbrl_meta_all.get(f"{table}_{period}", [])
+            if metadata
+        ]
+
+    xbrl_meta_out = {
+        table_name: {
+            "instant": squash_period(xbrl_table, "instant", xbrl_meta_all),
+            "duration": squash_period(xbrl_table, "duration", xbrl_meta_all),
+        }
+        for table_name, xbrl_table in valid_tables.items()
+    }
+
+    return xbrl_meta_out
+
+
+# DAGSTER ASSETS
+def create_raw_ferc1_assets() -> list[SourceAsset]:
+    """Create SourceAssets for raw ferc1 tables.
+
+    SourceAssets allow you to access assets that are generated elsewhere.
+    In our case, the xbrl and dbf database are created in a separate dagster Definition.
+
+    Returns:
+        A list of ferc1 SourceAssets.
+    """
+    # Deduplicate the table names because f1_elctrc_erg_acct feeds into multiple pudl tables.
+    dbfs = (v["dbf"] for v in TABLE_NAME_MAP_FERC1.values())
+    flattened_dbfs = chain.from_iterable(
+        x if isinstance(x, list) else [x] for x in dbfs
+    )
+    dbf_table_names = tuple(set(flattened_dbfs))
+    raw_ferc1_dbf_assets = [
+        SourceAsset(
+            key=AssetKey(table_name), io_manager_key="ferc1_dbf_sqlite_io_manager"
+        )
+        for table_name in dbf_table_names
+    ]
+
+    # Create assets for the duration and instant tables
+    xbrls = (v["xbrl"] for v in TABLE_NAME_MAP_FERC1.values())
+    flattened_xbrls = chain.from_iterable(
+        x if isinstance(x, list) else [x] for x in dbfs
+    )
+    xbrls_with_periods = chain.from_iterable(
+        (f"{tn}_instant", f"{tn}_duration") for tn in flattened_xbrls
+    )
+    xbrl_table_names = tuple(set(xbrls_with_periods))
+    raw_ferc1_xbrl_assets = [
+        SourceAsset(
+            key=AssetKey(table_name), io_manager_key="ferc1_xbrl_sqlite_io_manager"
+        )
+        for table_name in xbrl_table_names
+    ]
+    return raw_ferc1_dbf_assets + raw_ferc1_xbrl_assets
+
+
+raw_ferc1_assets = create_raw_ferc1_assets()
+
+# TODO (bendnorman): The metadata asset could be improved.
+# Select the subset of metadata entries that pudl is actually processing.
+# Could also create an IO manager that pulls from the metadata based on the
+# asset name.
 
 
 @asset(
@@ -1093,10 +1135,9 @@
     with open(metadata_path) as f:
         xbrl_meta_all = json.load(f)
 
-<<<<<<< HEAD
     xbrl_meta_out = {}
-    for pudl_table in TABLE_NAME_MAP:
-        xbrl_table = TABLE_NAME_MAP[pudl_table]["xbrl"]
+    for pudl_table in TABLE_NAME_MAP_FERC1:
+        xbrl_table = TABLE_NAME_MAP_FERC1[pudl_table]["xbrl"]
         xbrl_meta_out[pudl_table] = {}
 
         for period in ["instant", "duration"]:
@@ -1106,31 +1147,5 @@
                 ]
             except KeyError:
                 xbrl_meta_out[pudl_table][period] = []
-=======
-    valid_tables = {
-        table_name: xbrl_table
-        for table_name in ferc1_settings.tables
-        if (xbrl_table := TABLE_NAME_MAP_FERC1.get(table_name, {}).get("xbrl"))
-        is not None
-    }
-
-    def squash_period(xbrl_table: str | list[str], period, xbrl_meta_all):
-        if type(xbrl_table) is str:
-            xbrl_table = [xbrl_table]
-        return [
-            metadata
-            for table in xbrl_table
-            for metadata in xbrl_meta_all.get(f"{table}_{period}", [])
-            if metadata
-        ]
-
-    xbrl_meta_out = {
-        table_name: {
-            "instant": squash_period(xbrl_table, "instant", xbrl_meta_all),
-            "duration": squash_period(xbrl_table, "duration", xbrl_meta_all),
-        }
-        for table_name, xbrl_table in valid_tables.items()
-    }
->>>>>>> 31b074e3
 
     return xbrl_meta_out