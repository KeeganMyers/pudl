---
###########################################################################
# Settings for ferc_to_sqlite script
###########################################################################
ferc_to_sqlite_settings:
  ferc1_dbf_to_sqlite_settings:
    # What years of original FERC data should be cloned into the SQLite DB?
    years: [2020]
    # A list of tables to be loaded into the local SQLite database. These are
    # the table names as they appear in the 2015 FERC Form 1 database.
    tables:
      - f1_respondent_id
      - f1_gnrt_plant
      - f1_steam
      - f1_fuel
      - f1_plant_in_srvce
      - f1_hydro
      - f1_pumped_storage
      - f1_purchased_pwr
      - f1_elctrc_erg_acct
      - f1_utltyplnt_smmry
      - f1_xmssn_line
<<<<<<< HEAD
      - f1_elc_op_mnt_expn
=======
      - f1_bal_sheet_cr
>>>>>>> 7264efda
      - f1_comp_balance_db
      - f1_income_stmnt
      - f1_incm_stmnt_2
      - f1_dacs_epda

  ferc1_xbrl_to_sqlite_settings:
    years: [2021]
    # A list of tables to be loaded into the local SQLite database. These are
    # the table names as created from the 2022 XBRL taxonomy.
    tables:
      - identification_001_duration
      - identification_001_instant
      - steam_electric_generating_plant_statistics_large_plants_402_duration
      - steam_electric_generating_plant_statistics_large_plants_402_instant
      - steam_electric_generating_plant_statistics_large_plants_fuel_statistics_402_duration
      - steam_electric_generating_plant_statistics_large_plants_fuel_statistics_402_instant
      - hydroelectric_generating_plant_statistics_large_plants_406_duration
      - hydroelectric_generating_plant_statistics_large_plants_406_instant
      - pumped_storage_generating_plant_statistics_large_plants_408_duration
      - pumped_storage_generating_plant_statistics_large_plants_408_instant
      - generating_plant_statistics_410_duration
      - generating_plant_statistics_410_instant
      - electric_plant_in_service_204_duration
      - electric_plant_in_service_204_instant
      - purchased_power_326_duration
      - purchased_power_326_instant
      - electric_energy_account_401a_duration
      - electric_energy_account_401a_instant
      - summary_of_utility_plant_and_accumulated_provisions_for_depreciation_amortization_and_depletion_200_duration
      - summary_of_utility_plant_and_accumulated_provisions_for_depreciation_amortization_and_depletion_200_instant
      - transmission_line_statistics_422_duration
      - transmission_line_statistics_422_instant
      - comparative_balance_sheet_liabilities_and_other_credits_110_duration
      - comparative_balance_sheet_liabilities_and_other_credits_110_instant
      - comparative_balance_sheet_assets_and_other_debits_110_duration
      - comparative_balance_sheet_assets_and_other_debits_110_instant
      - statement_of_income_114_duration
      - statement_of_income_114_instant
      - summary_of_depreciation_and_amortization_charges_section_a_336_duration
      - summary_of_depreciation_and_amortization_charges_section_a_336_instant

  ferc2_xbrl_to_sqlite_settings:
    years: [2021]
  ferc6_xbrl_to_sqlite_settings:
    years: [2021]
  ferc60_xbrl_to_sqlite_settings:
    years: [2021]
  ferc714_xbrl_to_sqlite_settings:
    years: [2021]

###########################################################################
# Settings for pudl_etl script
###########################################################################
name: pudl-fast
title: PUDL Fast ETL
description: >
  FERC 1 and EIA 860/923 from 2020 (output to SQLite) plus
  EPA CEMS hourly emissions data from 2020 (output to Parquet).
version: 0.1.0
datasets:
  ferc1:
    tables:
      - fuel_ferc1 # requires plants_steam_ferc1 to load properly
      - plants_steam_ferc1
      - plants_small_ferc1
      - plants_hydro_ferc1
      - plants_pumped_storage_ferc1
      - plant_in_service_ferc1
      - purchased_power_ferc1
      - transmission_ferc1
      - electric_energy_sources_ferc1
      - electric_energy_dispositions_ferc1
      - utility_plant_summary_ferc1
      - balance_sheet_liabilities_ferc1
      - depreciation_amortization_summary_ferc1
      - balance_sheet_assets_ferc1
      - income_statement_ferc1
    years: [2020, 2021]
  eia:
    eia923:
      tables:
        - generation_fuel_eia923
        - boiler_fuel_eia923
        - generation_eia923
        - coalmine_eia923 # REQUIRES fuel_receipts_costs_eia923
        - fuel_receipts_costs_eia923
      years: [2020, 2021]
    eia860:
      tables:
        - boiler_generator_assn_eia860
        - utilities_eia860
        - plants_eia860
        - generators_eia860
        - ownership_eia860
      years: [2020, 2021]
      eia860m: true
  epacems:
    # Note that the CEMS data relies on EIA 860 data for plant locations,
    # so if you're loading CEMS data for a particular year, you should
    # also load the EIA 860 data for that year if possible
    states: [ID, ME]
    years: [2019, 2020, 2021]<|MERGE_RESOLUTION|>--- conflicted
+++ resolved
@@ -20,11 +20,8 @@
       - f1_elctrc_erg_acct
       - f1_utltyplnt_smmry
       - f1_xmssn_line
-<<<<<<< HEAD
       - f1_elc_op_mnt_expn
-=======
       - f1_bal_sheet_cr
->>>>>>> 7264efda
       - f1_comp_balance_db
       - f1_income_stmnt
       - f1_incm_stmnt_2
