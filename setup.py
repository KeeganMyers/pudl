--- conflicted
+++ resolved
@@ -50,15 +50,9 @@
         "addfips>=0.4,<0.5",
         "awscli>=1.27,<1.28",
         "catalystcoop.dbfread>=3.0,<3.1",
-<<<<<<< HEAD
         "coloredlogs>=14.0,<15.1",  # Dagster requires 14.0
-        "catalystcoop.ferc_xbrl_extractor @ git+https://github.com/catalyst-cooperative/ferc-xbrl-extractor.git@dev",
-        "dask>=2021.8,<2022.11.2",
-=======
         "catalystcoop.ferc-xbrl-extractor==0.8.1",
-        "coloredlogs>=15.0,<15.1",
         "dask>=2021.8,<2022.12.2",
->>>>>>> c959d4b5
         "datapackage>=1.11,<1.16",  # Transition datastore to use frictionless.
         "dagster~=1.0.17",
         "dagit~=1.0.17",
