--- conflicted
+++ resolved
@@ -19,8 +19,8 @@
 Because generators are often owned by multiple utilities, another dimention of
 the master unit list involves generating two records for each owner: one of the
 portion of the plant part they own and one for the plant part as a whole. The
-portion records are labeled in the ``ownership_record_type`` column as "owned" and the total
-records are labeled as "total".
+portion records are labeled in the ``ownership_record_type`` column as "owned"
+and the total records are labeled as "total".
 
 This module refers to "true granularies". Many plant parts we cobble together
 here in the master plant-part list refer to the same collection of
@@ -178,11 +178,6 @@
     plant_parts_eia = parts_compiler.execute(gens_mega=gens_mega)
 
 """
-<<<<<<< HEAD
-
-=======
-import logging
->>>>>>> 2ddd1978
 import warnings
 from collections import OrderedDict
 from copy import deepcopy
@@ -192,11 +187,8 @@
 import pandas as pd
 
 import pudl
-<<<<<<< HEAD
 from pudl.helpers import get_logger
-=======
 from pudl.metadata.classes import Resource
->>>>>>> 2ddd1978
 
 logger = get_logger(__name__)
 
