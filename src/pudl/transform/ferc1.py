"""Classes & functions to process FERC Form 1 data before loading into the PUDL DB.

Note that many of the classes/objects here inherit from/are instances of classes defined
in :mod:`pudl.transform.classes`. Their design and relationships to each other are
documented in that module.

See :mod:`pudl.transform.params.ferc1` for the values that parameterize many of these
transformations.
"""
import enum
import importlib.resources
import re
from collections import namedtuple
from typing import Any, Literal

import numpy as np
import pandas as pd
import sqlalchemy as sa
from pandas.core.groupby import DataFrameGroupBy

import pudl
from pudl.analysis.classify_plants_ferc1 import (
    plants_steam_assign_plant_ids,
    plants_steam_validate_ids,
)
from pudl.extract.ferc1 import TABLE_NAME_MAP
from pudl.helpers import convert_cols_dtypes
from pudl.settings import Ferc1Settings
from pudl.transform.classes import (
    AbstractTableTransformer,
    InvalidRows,
    RenameColumns,
    TableTransformParams,
    TransformParams,
    cache_df,
    enforce_snake_case,
)

logger = pudl.logging_helpers.get_logger(__name__)


################################################################################
# FERC 1 Transform Parameter Models
################################################################################
@enum.unique
class SourceFerc1(enum.Enum):
    """Enumeration of allowed FERC 1 raw data sources."""

    XBRL = "xbrl"
    DBF = "dbf"


@enum.unique
class TableIdFerc1(enum.Enum):
    """Enumeration of the allowed FERC 1 table IDs.

    Hard coding this doesn't seem ideal. Somehow it should be either defined in the
    context of the Package, the Ferc1Settings, an etl_group, or DataSource. All of the
    table transformers associated with a given data source should have a table_id that's
    from that data source's subset of the database. Where should this really happen?
    Alternatively, the allowable values could be derived *from* the structure of the
    Package. But this works for now.
    """

    FUEL_FERC1 = "fuel_ferc1"
    PLANTS_STEAM_FERC1 = "plants_steam_ferc1"
    PLANTS_HYDRO_FERC1 = "plants_hydro_ferc1"
    PLANTS_SMALL_FERC1 = "plants_small_ferc1"
    PLANTS_PUMPED_STORAGE_FERC1 = "plants_pumped_storage_ferc1"
    PLANT_IN_SERVICE_FERC1 = "plant_in_service_ferc1"
    PURCHASED_POWER_FERC1 = "purchased_power_ferc1"
    TRANSMISSION_FERC1 = "transmission_ferc1"
    ELECTRIC_ENERGY_SOURCES_FERC1 = "electric_energy_sources_ferc1"
    ELECTRIC_ENERGY_DISPOSITIONS_FERC1 = "electric_energy_dispositions_ferc1"
    UTILITY_PLANT_SUMMARY_FERC1 = "utility_plant_summary_ferc1"
    BALANCE_SHEET_LIABILITIES = "balance_sheet_liabilities_ferc1"
    DEPRECIATION_AMORTIZATION_SUMMARY_FERC1 = "depreciation_amortization_summary_ferc1"
    BALANCE_SHEET_ASSETS_FERC1 = "balance_sheet_assets_ferc1"
    RETAINED_EARNINGS_FERC1 = "retained_earnings_ferc1"
    RETAINED_EARNINGS_APPROPRIATIONS_FERC1 = "retrined_earnings_appropriations_ferc1"
    INCOME_STATEMENT_FERC1 = "income_statement_ferc1"


################################################################################
# FERC 1 specific Column, MultiColumn, and Table Transform Functions
################################################################################


class RenameColumnsFerc1(TransformParams):
    """Dictionaries for renaming either XBRL or DBF derived FERC 1 columns.

    This is FERC 1 specific, because we need to store both DBF and XBRL rename
    dictionaires separately. Note that this parameter model does not have its own unique
    transform function. Like the generic :class:`pudl.transform.classes.RenameColumns`
    it depends on the build in :meth:`pd.rename` method, which is called with the values
    DBF or XBRL parameters depending on the context.

    Potential parameters validations that could be implemented

    * Validate that all keys appear in the original dbf/xbrl sources.
      This has to be true, but right now we don't have stored metadata enumerating all
      of the columns that exist in the raw data, so we don't have anything to check
      against. Implement once when we have schemas defined for after the extract step.

    * Validate all values appear in PUDL tables, and all expected PUDL names are mapped.
      Actually we can't require that the rename values appear in the PUDL tables,
      because there will be cases in which the original column gets dropped or modified,
      e.g. in the case of unit conversions with a column rename.
    """

    dbf: RenameColumns = RenameColumns()
    xbrl: RenameColumns = RenameColumns()
    duration_xbrl: RenameColumns = RenameColumns()
    instant_xbrl: RenameColumns = RenameColumns()


class WideToTidy(TransformParams):
    """Parameters for converting a wide table to a tidy table with value types."""

    idx_cols: list[str] | None
    """List of column names to treat as the table index."""

    stacked_column_name: str | None = None
    """Name of column that will contain the stacked categories."""

    value_types: list[str] | None
    """List of names of value types that will end up being the column names.

    Some of the FERC tables have multiple data types spread across many different
    categories.  In the input dataframe given to :func:`wide_to_tidy`, the value types
    must be the suffixes of the column names. If the table does not natively have the
    pattern of "{to-be stacked category}_{value_type}", rename the columns using a
    ``rename_columns.duration_xbrl``, ``rename_columns.instant_xbrl`` or
    ``rename_columns.dbf`` parameter which will be employed in
    :meth:`process_duration_xbrl`, :meth:`process_instant_xbrl` or :meth:`process_dbf`.
    """

    expected_drop_cols: int = 0
    """The number of columns that are expected to be dropped.

    :func:`wide_to_tidy_xbrl` will generate a regex pattern assuming the ``value_types``
    are the column name's suffixes. If a column does not conform to that pattern, it
    will be filtered out. This is helpful for us to not include a bunch of columns from
    the input dataframe incorrectly included in the stacking process. We could enumerate
    every column that we want to drop, but this could be tedious and potentially error
    prone. But this does mean that if a column is incorrectly named - or barely missing
    the pattern, it will be dropped. This parameter enables us to lock the number of
    expected columns. If the dropped columns are a different number, an error will be
    raised.
    """


class WideToTidySourceFerc1(TransformParams):
    """Parameters for converting either or both XBRL and DBF table from wide to tidy."""

    xbrl: WideToTidy = WideToTidy()
    dbf: WideToTidy = WideToTidy()


def wide_to_tidy(df: pd.DataFrame, params: WideToTidy) -> pd.DataFrame:
    """Reshape wide tables with FERC account columns to tidy format.

    The XBRL table coming into this method could contain all the data from both the
    instant and duration tables in a wide format -- with one column for every
    combination of value type (e.g. additions, ending_balance) and value category, which
    means ~500 columns for some tables.

    We tidy this into a long table with one column for each of the value types in
    ``params.value_types`` and a new column named ``xbrl_factoid`` that contains
    categories that were previously the XBRL column name stems.

    This allows aggregations of multiple ``xbrl_factoid`` categories in a columnar
    fashion such as aggregation across groups of rows to total up various hierarchical
    accounting categories (hydraulic turbines -> hydraulic production plant -> all
    production plant -> all electric utility plant) though the categorical columns
    required for that aggregation are added later.

    For table that have a internal relationship between the values in the
    ``params.value_types``, such as the :ref:`plant_in_service_ferc1` table, this also
    enables aggregation across columns to calculate the ending balance based on the
    starting balance and all of the reported changes.
    """
    suffixes = "|".join(params.value_types)
    pat = r"(^.*)_(" + suffixes + r"$)"
    # filter out any columns that don't match the pattern
    df_out = df.set_index(params.idx_cols).filter(regex=pat)
    # check if there are unexpected columns being dropped
    dropped_cols = [col for col in df if col not in df_out.reset_index().columns]
    logger.debug(f"dropping: {dropped_cols}")
    if params.expected_drop_cols != len(dropped_cols):
        raise AssertionError(
            f"Dropping more columns ({len(dropped_cols)}) than expected "
            f"({params.expected_drop_cols}). Columns dropped: {dropped_cols}"
        )

    new_cols = pd.MultiIndex.from_tuples(
        [(re.sub(pat, r"\1", col), re.sub(pat, r"\2", col)) for col in df_out.columns],
        names=[params.stacked_column_name, "value_type"],
    )
    df_out.columns = new_cols
    df_out = (
        df_out.stack(params.stacked_column_name, dropna=False)
        .loc[:, params.value_types]
        .reset_index()
    )
    # remove the name of the columns which was the name of the renaming layer of the
    # multi-index
    df_out.columns.name = None
    return df_out


class MergeXbrlMetadata(TransformParams):
    """Parameters for merging in XBRL metadata."""

    rename_columns: dict[str, str] = {}
    """Dictionary to rename columns in the normalized metadata before merging.

    This dictionary will be passed as :func:`pd.DataFrame.rename` ``columns`` parameter.
    """

    on: str | None = None
    """Column name to merge on in :func:`merge_xbrl_metadata`."""


def merge_xbrl_metadata(
    df: pd.DataFrame, xbrl_metadata: pd.DataFrame, params: MergeXbrlMetadata
) -> pd.DataFrame:
    """Merge metadata based on params."""
    return pd.merge(
        df,
        xbrl_metadata.rename(columns=params.rename_columns),
        on=params.on,
        how="left",
        validate="many_to_one",
    )


class DropDuplicateRowsDbf(TransformParams):
    """Parameter for dropping duplicate DBF rows."""

    table_name: TableIdFerc1 | None = None
    """Name of table used to grab primary keys of PUDL table to check for duplicates."""

    data_columns: list = []
    """List of data column names to ensure primary key duplicates have the same data."""


def drop_duplicate_rows_dbf(
    df: pd.DataFrame,
    params: DropDuplicateRowsDbf,
    return_dupes_w_unique_data: bool = False,
) -> pd.DataFrame:
    """Drop duplicate DBF rows if duplicates have indentical data or one row has nulls.

    There are several instances of the DBF data reporting the same value on multiple
    rows. This function checks to see if all of the duplicate values that have the same
    primary keys have reported the same data or have records with null data in any of
    the data columns while the other record has complete data. If the duplicates have no
    unique data, the duplicates are dropped with ``keep="first"``. If any duplicates do
    not contain the same data or half null data, an assertion will be raised.

    Args:
        df: DBF table containing PUDL primary key columns
        params: an instance of :class:`DropDuplicateRowsDbf`
        return_dupes_w_unique_data: Boolean flag used for debuging only which returns
            the duplicates which contain actually unique data instead of raising
            assertion. Default is False.
    """
    pks = (
        pudl.metadata.classes.Package.from_resource_ids()
        .get_resource(params.table_name.value)
        .schema.primary_key
    )
    # add a column that indicates whether or not any of the data columns contain null data
    df.loc[:, "null_data"] = df[params.data_columns].isnull().any(axis="columns")

    # checks to make sure the drop is targeted as expected
    # of the PK dupes, drop all instances when the data *is also the same*
    dupes_w_possible_unique_data = df.drop_duplicates(
        pks + params.data_columns, keep=False
    )
    dupes_w_possible_unique_data = dupes_w_possible_unique_data[
        dupes_w_possible_unique_data.duplicated(pks, keep=False)
    ]
    # if there are pk+data dupes, is there one record with some null data
    # an other with completely non-null data??
    # OR are there any records that have some null data and some actually unique
    # data
    nunique_data_columns = [f"{col}_nunique" for col in params.data_columns]
    dupes_w_possible_unique_data.loc[
        :, nunique_data_columns + ["null_data_nunique"]
    ] = (
        dupes_w_possible_unique_data.groupby(pks)[params.data_columns + ["null_data"]]
        .transform("nunique")
        .add_suffix("_nunique")
    )
    dupes_w_unique_data = dupes_w_possible_unique_data[
        (dupes_w_possible_unique_data.null_data_nunique != 2)
        | (
            dupes_w_possible_unique_data[
                dupes_w_possible_unique_data[nunique_data_columns] != 1
            ].any(axis="columns")
        )
    ].sort_values(by=pks)
    if not dupes_w_unique_data.empty:
        if return_dupes_w_unique_data:
            logger.warning("Returning duplicate records for debugging.")
            return dupes_w_unique_data
        else:
            raise AssertionError(
                "Duplicates have unique data and should not be dropped. Unique data: "
                f"{len(dupes_w_unique_data)}: \n{dupes_w_unique_data.sort_values(by=pks)}"
            )
    len_og = len(df)
    df = (
        df.sort_values(by=["null_data"], ascending=True)
        .drop_duplicates(pks, keep="first")
        .drop(columns=["null_data"])
    )
    logger.info(
        f"Dropped {len_og - len(df)} duplicate records: {(len_og - len(df))/len_og:.1%}"
        " of total rows."
    )
    return df


class AlignRowNumbersDbf(TransformParams):
    """Parameters for aligning DBF row numbers with metadata from mannual maps."""

    dbf_table_names: list[str] | None = None
    """DBF table to use to grab the row map in :func:`align_row_numbers_dbf`.

    Default is ``None``.
    """


def align_row_numbers_dbf(
    df: pd.DataFrame, params: AlignRowNumbersDbf | None = None
) -> pd.DataFrame:
    """Rename the xbrl_factoid column after :meth:`align_row_numbers_dbf`."""
    if params is None:
        params = AlignRowNumbersDbf()
    if params.dbf_table_names:
        logger.info(
            f"Aligning row numbers from DBF row to XBRL map for {params.dbf_table_names}"
        )
        row_map = read_dbf_to_xbrl_map(dbf_table_names=params.dbf_table_names).pipe(
            fill_dbf_to_xbrl_map
        )
        if not row_map.all(axis=None):
            raise ValueError(
                "Filled DBF-XBRL map contains NA values, which should never happen:"
                f"{row_map}"
            )

        df = pd.merge(df, row_map, on=["report_year", "row_number"], how="left")
        if df.xbrl_factoid.isna().any():
            raise ValueError("Found null row labeles after aligning DBF/XBRL rows.")
        # eliminate the header rows since they (should!) contain no data in either the
        # DBF or XBRL records:
        df = df[df.xbrl_factoid != "HEADER_ROW"]
    return df


<<<<<<< HEAD
class SelectDbfRowsFromCategory(TransformParams):
    """Parameters for :func:`select_dbf_rows_from_category`."""

    column_name: str | None = None
    select_based_on_xbrl_category: bool = False
    additional_categories: list[str] = []
    expected_categories_to_drop: int = 0


def select_dbf_rows_from_category(
    processed_dbf: pd.DataFrame,
    processed_xbrl: pd.DataFrame,
    params: SelectDbfRowsFromCategory,
) -> pd.DataFrame:
    """Select DBF rows with values listed or found in XBRL in a categorical-like column.

    The XBRL data often breaks out sub-sections of DBF tables into their own table.
    These breakout tables are often messy, unstructured portions of a particular
    schedule or page on the FERC1 PDF. We often want to preserve some of the ways the
    XBRL data is segmented so we need to be able to select only portions of the DBF
    table to be concatenated with the XBRL data.

    In mapping DBF data to XBRL data for the tables that rely on their ``row_number``
    we map each row to its corresponding ``xbrl_factoid``. The standard use of this
    transformer is to use the ``column_name`` that corresponds to the ``xbrl_factoid``
    that was merged into the DBF data via :func:`align_row_numbers_dbf` and was
    converted into a column in the XBRL data via :func:`wide_to_tidy`.

    Note: Often, the unstructured portion of the DBF table that (possibly) sums up into
    a single value in structured data has the same ``xbrl_factoid`` name in the XBRL
    tables. By convention, we are employing a pattern in the ``dbf_to_xbrl.csv`` map
    that involves adding an ``_unstructed`` suffix to the rows that correspond to the
    unstructured portion of the table. This enables a simple selection of the structured
    part of the table. When processing the unstructured table, you can either rename the
    XBRL data's factoid name to include an ``_unstructed`` suffix or you can specify
    the categories with ``_unstructed`` suffixes using the ``additional_categories``
    parameter.
    """
    # compile the list of categories from the possible options.
    categories_to_select = []
    if params.select_based_on_xbrl_category:
        categories_to_select = categories_to_select + list(
            processed_xbrl[params.column_name].unique()
        )
    if params.additional_categories:
        categories_to_select = categories_to_select + params.additional_categories

    # check if we are getting the same number of expected categories to drop
    categories_to_drop = [
        cat
        for cat in processed_dbf[params.column_name].unique()
        if cat not in categories_to_select
    ]
    if len(categories_to_drop) != params.expected_categories_to_drop:
        logger.warning(
            f"Dropping {len(categories_to_drop)} DBF categories that contain the "
            f"following values in {params.column_name} but expected "
            f"{params.expected_categories_to_drop}:"
            f"{categories_to_drop}"
        )
    return processed_dbf[
        processed_dbf[params.column_name].isin(categories_to_select)
    ].copy()
=======
class UnstackBalancesToReportYearInstantXbrl(TransformParams):
    """Parameters for :func:`unstack_balances_to_report_year_instant_xbrl`."""

    unstack_balances_to_report_year: bool = False
    """If True unstack balances to a single year (the report year)."""


def unstack_balances_to_report_year_instant_xbrl(
    df: pd.DataFrame, params: UnstackBalancesToReportYearInstantXbrl
) -> pd.DataFrame:
    """Turn start year end year rows into columns for each value type.

    This function is utilized in :func:`process_instant_xbrl`.

    There are some instant tables that report the start-of-year data and the
    end-of-year data on seperate rows. The dbf version of the table has a column for the
    starting data, a column for the ending data, and a row number that cooresponds with
    the row literal that data represents: i.e., cost, etc.

    This function unstacks that table and adds the suffixes ``_starting_balance`` and
    ``_ending_balance`` to each of the columns. These may then be used as
    ``value_types`` in the :func:`wide_to_tody` function to normalize the table.

    There are two checks in place:

    First, it will make sure that there are not multiple entries per year for the same
    entiity_id. Ex: a row for 2020-12-31 and 2020-06-30 for entitiy_id X means that
    there's more data here than is getting reported. We could just drop these mid-year
    values, but we might want to keep them or at least check that there is no funny
    business with the data.

    It will also check that there are no mid-year dates period. If an entity reports
    a value from the middle of the year, there is no telling whether that actually
    represents the start or end balance and requires a closer look.
    """
    if params is None:
        params = UnstackBalancesToReportYearInstantXbrl()
    if params.unstack_balances_to_report_year:
        df["year"] = pd.to_datetime(df["date"]).dt.year
        if df.duplicated(["entity_id", "year"]).any():
            raise AssertionError(
                "Looks like there are multiple entries per year--not sure which to use "
                "for the start/end balance."
            )
        if not pd.to_datetime(df["date"]).dt.is_year_end.all():
            raise AssertionError(
                "Looks like there are some values in here that aren't from the end of "
                "the year. We can't use those to calculate start and end balances."
            )
        df.loc[df.report_year == (df.year + 1), "balance_type"] = "starting_balance"
        df.loc[df.report_year == df.year, "balance_type"] = "ending_balance"
        if not df.balance_type.notna().all():
            # Remove rows from years that are not representative of start/end dates
            # for a given report year (i.e., the report year and one year prior).
            logger.warning(
                f"Dropping unexpected years: "
                f"{df.loc[df.balance_type.isna(), 'year'].unique()}"
            )
            df = df[df["balance_type"].notna()].copy()
        df = (
            df.drop(["year", "date"], axis="columns")
            .set_index(["entity_id", "report_year", "balance_type"])
            .unstack("balance_type")
        )
        # This turns a multi-index into a single-level index with tuples of strings
        # as the keys, and then converts the tuples of strings into a single string
        # by joining their values with an underscore. This results in column labels
        # like boiler_plant_equipment_steam_production_starting_balance
        df.columns = ["_".join(items) for items in df.columns.to_flat_index()]
        df = df.reset_index()
        return df
>>>>>>> 1e474dc1


class Ferc1TableTransformParams(TableTransformParams):
    """A model defining what TransformParams are allowed for FERC Form 1.

    This adds additional parameter models beyond the ones inherited from the
    :class:`pudl.transform.classes.AbstractTableTransformer` class.
    """

    class Config:
        """Only allow the known table transform params."""

        extra = "forbid"

    rename_columns_ferc1: RenameColumnsFerc1 = RenameColumnsFerc1(
        dbf=RenameColumns(),
        xbrl=RenameColumns(),
        xbrl_instant=RenameColumns(),
        xbrl_duration=RenameColumns(),
    )
    wide_to_tidy: WideToTidySourceFerc1 = WideToTidySourceFerc1(
        dbf=WideToTidy(), xbrl=WideToTidy()
    )
    merge_xbrl_metadata: MergeXbrlMetadata = MergeXbrlMetadata()
    align_row_numbers_dbf: AlignRowNumbersDbf = AlignRowNumbersDbf()
    drop_duplicate_rows_dbf: DropDuplicateRowsDbf = DropDuplicateRowsDbf()
<<<<<<< HEAD
    select_dbf_rows_from_category: SelectDbfRowsFromCategory = (
        SelectDbfRowsFromCategory()
    )
=======
    unstack_balances_to_report_year_instant_xbrl: UnstackBalancesToReportYearInstantXbrl = (
        UnstackBalancesToReportYearInstantXbrl()
    )


################################################################################
# FERC 1 specific Column, MultiColumn, and Table Transform Functions
# (empty for now, but we anticipate there will be some)
################################################################################
>>>>>>> 1e474dc1


################################################################################
# FERC 1 transform helper functions. Probably to be integrated into a class
# below as methods or moved to a different module once it's clear where they belong.
################################################################################
def get_ferc1_dbf_rows_to_map(ferc1_engine: sa.engine.Engine) -> pd.DataFrame:
    """Identify DBF rows that need to be mapped to XBRL columns.

    Select all records in the ``f1_row_lit_tbl`` where the row literal associated with a
    given combination of table and row number is different from the preceeding year.
    This is the smallest set of records which we can use to reproduce the whole table by
    expanding the time series to include all years, and forward filling the row
    literals.
    """
    idx_cols = ["sched_table_name", "row_number", "report_year"]
    data_cols = ["row_literal"]
    row_lit = pd.read_sql(
        "f1_row_lit_tbl", con=ferc1_engine, columns=idx_cols + data_cols
    ).sort_values(idx_cols)
    row_lit["shifted"] = row_lit.groupby(
        ["sched_table_name", "row_number"]
    ).row_literal.shift()
    row_lit["changed"] = row_lit.row_literal != row_lit.shifted
    return row_lit.loc[row_lit.changed, idx_cols + data_cols]


def update_dbf_to_xbrl_map(ferc1_engine: sa.engine.Engine) -> pd.DataFrame:
    """Regenerate the FERC 1 DBF+XBRL glue while retaining existing mappings.

    Reads all rows that need to be mapped out of the ``f1_row_lit_tbl`` and appends
    columns containing any previously mapped values, returning the resulting dataframe.
    """
    idx_cols = ["sched_table_name", "row_number", "report_year"]
    all_rows = get_ferc1_dbf_rows_to_map(ferc1_engine).set_index(idx_cols)
    with importlib.resources.open_text(
        "pudl.package_data.ferc1", "dbf_to_xbrl.csv"
    ) as file:
        mapped_rows = (
            pd.read_csv(file).set_index(idx_cols).drop(["row_literal"], axis="columns")
        )
    return (
        pd.concat([all_rows, mapped_rows], axis="columns")
        .reset_index()
        .sort_values(["sched_table_name", "report_year", "row_number"])
    )


def read_dbf_to_xbrl_map(dbf_table_names: list[str]) -> pd.DataFrame:
    """Read the manually compiled DBF row to XBRL column mapping for a given table.

    Args:
        dbf_table_name: The original name of the table in the FERC Form 1 DBF database
            whose mapping to the XBRL data you want to extract. for example
            ``f1_plant_in_srvce``.

    Returns:
        DataFrame with columns ``[sched_table_name, report_year, row_number, row_type, xbrl_factoid]``
    """
    with importlib.resources.open_text(
        "pudl.package_data.ferc1", "dbf_to_xbrl.csv"
    ) as file:
        row_map = pd.read_csv(
            file,
            usecols=[
                "sched_table_name",
                "report_year",
                "row_number",
                "row_type",
                "xbrl_factoid",
            ],
        )
    # Select only the rows that pertain to dbf_table_name
    row_map = row_map.loc[row_map.sched_table_name.isin(dbf_table_names)]
    return row_map


def fill_dbf_to_xbrl_map(
    df: pd.DataFrame, dbf_years: list[int] | None = None
) -> pd.DataFrame:
    """Forward-fill missing years in the minimal, manually compiled DBF to XBRL mapping.

    The relationship between a DBF row and XBRL column/fact/entity/whatever is mostly
    consistent from year to year. To minimize the amount of manual mapping work we have
    to do, we only map the years in which the relationship changes. In the end we do
    need a complete correspondence for all years though, and this function uses the
    minimal information we've compiled to fill in all the gaps, producing a complete
    mapping across all requested years.

    One complication is that we need to explicitly indicate which DBF rows have headers
    in them (which don't exist in XBRL), to differentiate them from null values in the
    exhaustive index we create below. We set a ``HEADER_ROW`` sentinel value so we can
    distinguish between two different reasons that we might find NULL values in the
    ``xbrl_factoid`` field:

    1. It's NULL because it's between two valid mapped values (the NULL was created
       in our filling of the time series) and should thus be filled in, or

    2. It's NULL because it was a header row in the DBF data, which means it should
       NOT be filled in. Without the ``HEADER_ROW`` value, when a row number from year X
       becomes associated with a non-header row in year X+1 the ffill will keep right on
       filling, associating all of the new header rows with the value of
       ``xbrl_factoid`` that was associated with the old row number.

    Args:
        df: A dataframe containing a DBF row to XBRL mapping for a single FERC 1 DBF
            table.
        dbf_years: The list of years that should have their DBF row to XBRL mapping
            filled in. This defaults to all available years of DBF data for FERC 1. In
            general this parameter should only be set to a non-default value for testing
            purposes.

    Returns:
        A complete mapping of DBF row number to XBRL columns for all years of data
        within a single FERC 1 DBF table. Has columns of
        ``[report_year, row_number, xbrl_factoid]``
    """
    if not dbf_years:
        dbf_years = Ferc1Settings().dbf_years
    # If the first year that we're trying to produce isn't mapped, we won't be able to
    # forward fill.
    if min(dbf_years) not in df.report_year.unique():
        raise ValueError(
            "Invalid combination of years and DBF-XBRL mapping. The first year cannot\n"
            "be filled and **must** be mapped.\n"
            f"First year: {min(dbf_years)}, "
            f"Mapped years: {sorted(df.report_year.unique())}\n"
            f"{df}"
        )

    if df.loc[(df.row_type == "header"), "xbrl_factoid"].notna().any():
        raise ValueError("Found non-null XBRL column value mapped to a DBF header row.")
    df.loc[df.row_type == "header", "xbrl_factoid"] = "HEADER_ROW"

    if df["xbrl_factoid"].isna().any():
        raise ValueError(
            "Found NA XBRL values in the DBF-XBRL mapping, which shouldn't happen. \n"
            f"{df[df['xbrl_factoid'].isna()]}"
        )
    df = df.drop(["row_type"], axis="columns")

    # Create an index containing all combinations of report_year and row_number
    idx_cols = ["report_year", "row_number", "sched_table_name"]
    idx = pd.MultiIndex.from_product(
        [dbf_years, df.row_number.unique(), df.sched_table_name.unique()],
        names=idx_cols,
    )

    # Concatenate the row map with the empty index, so we have blank spaces to fill:
    df = pd.concat(
        [
            pd.DataFrame(index=idx),
            df.set_index(idx_cols),
        ],
        axis="columns",
    ).reset_index()

    # Forward fill missing XBRL column names, until a new definition for the row
    # number is encountered:
    df["xbrl_factoid"] = df.groupby(
        ["row_number", "sched_table_name"]
    ).xbrl_factoid.transform("ffill")
    # Drop NA values produced in the broadcasting merge onto the exhaustive index.
    df = df.dropna(subset="xbrl_factoid").drop(columns=["sched_table_name"])
    # There should be no NA values left at this point:
    if not df.all(axis=None):
        raise ValueError(
            "Filled DBF-XBRL map contains NA values, which should never happen:" f"{df}"
        )
    return df


def get_data_cols_raw_xbrl(
    raw_xbrl_instant: pd.DataFrame,
    raw_xbrl_duration: pd.DataFrame,
) -> list[str]:
    """Get a list of all XBRL data columns appearing in a given XBRL table.

    Returns:
        A list of all the data columns found in the original XBRL DB that correspond to
        the given PUDL table. Includes columns from both the instant and duration tables
        but excludes structural columns that appear in all XBRL tables.
    """
    excluded_cols = [
        "date",
        "end_date",
        "entity_id",
        "filing_name",
        "index",
        "report_year",
        "start_date",
    ]
    return sorted(
        set(raw_xbrl_instant.columns)
        .union(raw_xbrl_duration.columns)
        .difference(excluded_cols)
    )


################################################################################
# FERC 1 specific TableTransformer classes
################################################################################
class Ferc1AbstractTableTransformer(AbstractTableTransformer):
    """An abstract class defining methods common to many FERC Form 1 tables.

    This subclass remains abstract because it does not define transform_main(), which
    is always going to be table-specific.

    * Methods that only apply to XBRL data should end with _xbrl
    * Methods that only apply to DBF data should end with _dbf
    """

    table_id: TableIdFerc1
    parameter_model = Ferc1TableTransformParams
    params: parameter_model

    has_unique_record_ids: bool = True
    """True if each record in the transformed table corresponds to one input record.

    For tables that have been transformed from wide-to-tidy format, or undergone other
    kinds of reshaping, there is not a simple one-to-one relationship between input and
    output records, and so we should not expect record IDs to be unique. In those cases
    they serve only a forensic purpose, telling us where to find the original source of
    the transformed data.
    """

    xbrl_metadata: pd.DataFrame = pd.DataFrame()
    """Dataframe combining XBRL metadata for both instant and duration table columns."""

    def __init__(
        self,
        params: TableTransformParams | None = None,
        cache_dfs: bool = False,
        clear_cached_dfs: bool = True,
        xbrl_metadata_json: dict[Literal["instant", "duration"], list[dict[str, Any]]]
        | None = None,
    ) -> None:
        """Augment inherited initializer to store XBRL metadata in the class."""
        super().__init__(
            params=params,
            cache_dfs=cache_dfs,
            clear_cached_dfs=clear_cached_dfs,
        )
        if xbrl_metadata_json:
            self.xbrl_metadata = self.process_xbrl_metadata(xbrl_metadata_json)

    @cache_df(key="start")
    def transform_start(
        self,
        raw_dbf: pd.DataFrame,
        raw_xbrl_instant: pd.DataFrame,
        raw_xbrl_duration: pd.DataFrame,
    ) -> pd.DataFrame:
        """Process the raw data until the XBRL and DBF inputs have been unified."""
        processed_dbf = self.process_dbf(raw_dbf)
        processed_xbrl = self.process_xbrl(raw_xbrl_instant, raw_xbrl_duration)
        processed_dbf = self.select_dbf_rows_from_category(
            processed_dbf, processed_xbrl
        )
        logger.info(f"{self.table_id.value}: Concatenating DBF + XBRL dataframes.")
        return pd.concat([processed_dbf, processed_xbrl]).reset_index(drop=True)

    @cache_df(key="main")
    def transform_main(self, df: pd.DataFrame) -> pd.DataFrame:
        """Generic FERC1 main table transformer.

        Params:
            df: Pre-processed, concatenated XBRL and DBF data.

        Returns:
            A single transformed table concatenating multiple years of cleaned data
            derived from the raw DBF and/or XBRL inputs.
        """
        df = (
            self.normalize_strings(df)
            .pipe(self.categorize_strings)
            .pipe(self.convert_units)
            .pipe(self.strip_non_numeric_values)
            .pipe(self.nullify_outliers)
            .pipe(self.replace_with_na)
            .pipe(self.drop_invalid_rows)
            .pipe(
                pudl.metadata.classes.Package.from_resource_ids()
                .get_resource(self.table_id.value)
                .encode
            )
            .pipe(self.merge_xbrl_metadata)
        )
        return df

    @cache_df(key="end")
    def transform_end(self, df: pd.DataFrame) -> pd.DataFrame:
        """Standardized final cleanup after the transformations are done.

        Enforces dataframe schema. Checks for empty dataframes and null columns.
        """
        df = self.enforce_schema(df)
        if df.empty:
            raise ValueError(f"{self.table_id.value}: Final dataframe is empty!!!")
        for col in df:
            if df[col].isna().all():
                raise ValueError(
                    f"{self.table_id.value}: Column {col} is entirely NULL!"
                )
        return df

    def select_dbf_rows_from_category(
        self,
        processed_dbf: pd.DataFrame,
        processed_xbrl: pd.DataFrame,
        params: SelectDbfRowsFromCategory | None = None,
    ) -> pd.DataFrame:
        """Warpper method for :func:`select_dbf_rows_from_category`."""
        if not params:
            params = self.params.select_dbf_rows_from_category
        if params.column_name:
            logger.info(
                f"{self.table_id.value}: Selection DBF rows with desired values in {params.column_name}."
            )
            processed_dbf = select_dbf_rows_from_category(
                processed_dbf=processed_dbf,
                processed_xbrl=processed_xbrl,
                params=params,
            )
        return processed_dbf

    @cache_df(key="process_xbrl_metadata")
    def process_xbrl_metadata(self, xbrl_metadata_json) -> pd.DataFrame:
        """Normalize the XBRL JSON metadata, turning it into a dataframe.

        This process concatenates and deduplicates the metadata which is associated with
        the instant and duration tables, since the metadata is only combined with the
        data after the instant and duration (and DBF) tables have been merged. This
        happens in :meth:`Ferc1AbstractTableTransformer.merge_xbrl_metadata`.
        """
        logger.info(f"{self.table_id.value}: Processing XBRL metadata.")
        return (
            pd.concat(
                [
                    pd.json_normalize(xbrl_metadata_json["instant"]),
                    pd.json_normalize(xbrl_metadata_json["duration"]),
                ]
            )
            .drop("references.form_location", axis="columns")
            .drop_duplicates(subset="name")
            .rename(
                columns={
                    "name": "xbrl_factoid",
                    "references.account": "ferc_account",
                }
            )
            .assign(
                # Flag metadata record types
                row_type_xbrl=lambda x: np.where(
                    x.calculations.astype(bool), "calculated_value", "reported_value"
                ),
            )
            .astype(
                {
                    "xbrl_factoid": pd.StringDtype(),
                    "balance": pd.StringDtype(),
                    "ferc_account": pd.StringDtype(),
                    "calculations": pd.StringDtype(),
                    "row_type_xbrl": pd.StringDtype(),
                }
            )
        )

    @cache_df(key="merge_xbrl_metadata")
    def merge_xbrl_metadata(
        self, df: pd.DataFrame, params: MergeXbrlMetadata | None = None
    ) -> pd.DataFrame:
        """Combine XBRL-derived metadata with the data it pertains to.

        While the metadata we're using to annotate the data comes from the more recent
        XBRL data, it applies generally to all the historical DBF data as well! This
        method reads the normalized metadata out of an attribute.
        """
        if not params:
            params = self.params.merge_xbrl_metadata
        if params.on:
            logger.info(f"{self.table_id.value}: merging metadata")
            df = merge_xbrl_metadata(df, self.xbrl_metadata, params)
        return df

    @cache_df(key="dbf")
    def align_row_numbers_dbf(
        self, df: pd.DataFrame, params: AlignRowNumbersDbf | None = None
    ) -> pd.DataFrame:
        """Align historical FERC1 DBF row numbers with XBRL account IDs.

        Additional Parameterization TBD with additional experience. See:
        https://github.com/catalyst-cooperative/pudl/issues/2012
        """
        if params is None:
            params = self.params.align_row_numbers_dbf
        if params.dbf_table_names:
            df = align_row_numbers_dbf(df, params=params)
        return df

    def drop_duplicate_rows_dbf(
        self, df: pd.DataFrame, params: DropDuplicateRowsDbf | None = None
    ) -> pd.DataFrame:
        """Drop the duplicate DBF rows when the PKs and data columns are the same.

        Wrapper function for :func:`drop_duplicate_rows_dbf`.
        """
        if params is None:
            params = self.params.drop_duplicate_rows_dbf
        if params.table_name:
            df = drop_duplicate_rows_dbf(df, params=params)
        return df

    @cache_df(key="dbf")
    def process_dbf(self, raw_dbf: pd.DataFrame) -> pd.DataFrame:
        """DBF-specific transformations that take place before concatenation."""
        logger.info(f"{self.table_id.value}: Processing DBF data pre-concatenation.")
        return (
            raw_dbf.drop_duplicates()
            .pipe(self.select_annual_rows_dbf)
            .pipe(self.drop_footnote_columns_dbf)
            .pipe(self.align_row_numbers_dbf)
            .pipe(self.rename_columns, rename_stage="dbf")
            .pipe(self.assign_record_id, source_ferc1=SourceFerc1.DBF)
            .pipe(self.drop_unused_original_columns_dbf)
            .pipe(self.assign_utility_id_ferc1, source_ferc1=SourceFerc1.DBF)
            .pipe(self.wide_to_tidy, source_ferc1=SourceFerc1.DBF)
            .pipe(self.drop_duplicate_rows_dbf)
        )

    @cache_df(key="xbrl")
    def process_xbrl(
        self,
        raw_xbrl_instant: pd.DataFrame,
        raw_xbrl_duration: pd.DataFrame,
    ) -> pd.DataFrame:
        """XBRL-specific transformations that take place before concatenation."""
        logger.info(f"{self.table_id.value}: Processing XBRL data pre-concatenation.")
        return (
            self.merge_instant_and_duration_tables_xbrl(
                raw_xbrl_instant, raw_xbrl_duration
            )
            .pipe(self.wide_to_tidy, source_ferc1=SourceFerc1.XBRL)
            .pipe(self.rename_columns, rename_stage="xbrl")
            .pipe(self.assign_record_id, source_ferc1=SourceFerc1.XBRL)
            .pipe(self.assign_utility_id_ferc1, source_ferc1=SourceFerc1.XBRL)
        )

    def rename_columns(
        self,
        df: pd.DataFrame,
        rename_stage: Literal["dbf", "xbrl", "xbrl_instant", "xbrl_duration"]
        | None = None,
        params: RenameColumns | None = None,
    ):
        """Grab the params based on the rename stage and run default rename_columns.

        Args:
            df: Table to be renamed.
            rename_stage: Name of stage in the transform process. Used to get specific
                stage's parameters if None have been passed.
            params: Rename column parameters.
        """
        if not params:
            params = self.params.rename_columns_ferc1.__getattribute__(rename_stage)
        df = super().rename_columns(df, params=params)
        return df

    @cache_df(key="dbf")
    def select_annual_rows_dbf(self, df):
        """Select only annually reported DBF Rows.

        There are some DBF tables that include a mix of reporting frequencies. For now,
        the default for PUDL tables is to have only the annual records.
        """
        if "report_prd" in df and list(df.report_prd.unique()) != [12]:
            len_og = len(df)
            df = df[df.report_prd == 12].copy()
            logger.info(
                f"{self.table_id.value}: After selection only annual records,"
                f" we have {len(df)/len_og:.1%} of the original table."
            )
        return df

    def unstack_balances_to_report_year_instant_xbrl(
        self,
        df: pd.DataFrame,
        params: UnstackBalancesToReportYearInstantXbrl | None = None,
    ) -> pd.DataFrame:
        """Turn start year end year rows into columns for each value type."""
        logger.info(f"{self.table_id.value}: Unstacking balances to the report years.")
        if params is None:
            params = self.params.unstack_balances_to_report_year_instant_xbrl
        if params.unstack_balances_to_report_year:
            df = unstack_balances_to_report_year_instant_xbrl(df, params=params)
        return df

    @cache_df(key="xbrl")
    def wide_to_tidy(
        self,
        df: pd.DataFrame,
        source_ferc1: SourceFerc1,
        params: WideToTidy | None = None,
    ) -> pd.DataFrame:
        """Reshape wide tables with FERC account columns to tidy format.

        The XBRL table coming into this method contains all the data from both the
        instant and duration tables in a wide format -- with one column for every
        combination of value type (e.g. additions, ending_balance) and accounting
        category, which means ~500 columns.

        We tidy this into a long table with one column for each of the value types (6 in
        all), and a new column that contains the accounting categories. This allows
        aggregation across columns to calculate the ending balance based on the starting
        balance and all of the reported changes, and aggregation across groups of rows
        to total up various hierarchical accounting categories (hydraulic turbines ->
        hydraulic production plant -> all  production plant -> all electric utility
        plant) though the categorical columns required for that aggregation are added
        later.
        """
        if not params:
            params = self.params.wide_to_tidy.__getattribute__(source_ferc1.value)
        if params.idx_cols or params.value_types:
            logger.info(
                f"{self.table_id.value}: applying wide_to_tidy for {source_ferc1.value}"
            )
            df = wide_to_tidy(df, params)
        return df

    @cache_df(key="xbrl")
    def merge_instant_and_duration_tables_xbrl(
        self,
        raw_xbrl_instant: pd.DataFrame,
        raw_xbrl_duration: pd.DataFrame,
    ) -> pd.DataFrame:
        """Merge XBRL instant and duration tables, reshaping instant as needed.

        FERC1 XBRL instant period signifies that it is true as of the reported date,
        while a duration fact pertains to the specified time period. The ``date`` column
        for an instant fact corresponds to the ``end_date`` column of a duration fact.

        When merging the instant and duration tables, we need to preserve row order.
        For the small generators table, row order is how we label and extract
        information from header and note rows. Outer merging messes up the order, so we
        need to use a one-sided merge. So far, it seems like the duration df contains
        all the index values in the instant df. To be sure, there's a check that makes
        sure there are no unique intant df index values. If that passes, we merge the
        instant table into the duration table, and the row order is preserved.

        Note: This should always be applied before :meth:``rename_columns``

        Args:
            raw_xbrl_instant: table representing XBRL instant facts.
            raw_xbrl_duration: table representing XBRL duration facts.

        Returns:
            A unified table combining the XBRL duration and instant facts, if both types
            of facts were present. If either input dataframe is empty, the other
            dataframe is returned unchanged, except that several unused columns are
            dropped. If both input dataframes are empty, an empty dataframe is returned.
        """
        drop_cols = ["filing_name", "index"]
        # Ignore errors in case not all drop_cols are present.
        instant = raw_xbrl_instant.drop(columns=drop_cols, errors="ignore")
        duration = raw_xbrl_duration.drop(columns=drop_cols, errors="ignore")

        instant_axes = [
            col for col in raw_xbrl_instant.columns if col.endswith("_axis")
        ]
        duration_axes = [
            col for col in raw_xbrl_duration.columns if col.endswith("_axis")
        ]
        if (
            bool(instant_axes)
            & bool(duration_axes)
            & (set(instant_axes) != set(duration_axes))
        ):
            raise ValueError(
                f"{self.table_id.value}: Instant and Duration XBRL Axes do not match.\n"
                f"    instant: {instant_axes}\n"
                f"    duration: {duration_axes}"
            )

        # Do any table-specific preprocessing of the instant and duration tables
        instant = self.process_instant_xbrl(instant)
        duration = self.process_duration_xbrl(duration)

        if instant.empty:
            logger.info(f"{self.table_id.value}: No XBRL instant table found.")
            out_df = duration
        elif duration.empty:
            logger.info(f"{self.table_id.value}: No XBRL duration table found.")
            out_df = instant
        else:
            logger.info(
                f"{self.table_id.value}: Both XBRL instant & duration tables found."
            )
            instant_merge_keys = ["entity_id", "report_year"] + instant_axes
            duration_merge_keys = ["entity_id", "report_year"] + duration_axes
            # See if there are any values in the instant table that don't show up in the
            # duration table.
            unique_instant_rows = instant.set_index(
                instant_merge_keys
            ).index.difference(duration.set_index(duration_merge_keys).index)
            if unique_instant_rows.empty:
                logger.info(
                    f"{self.table_id.value}: Combining XBRL instant & duration tables "
                    "using RIGHT-MERGE."
                )
                # Merge instant into duration.
                out_df = pd.merge(
                    instant,
                    duration,
                    how="right",
                    left_on=instant_merge_keys,
                    right_on=duration_merge_keys,
                    validate="1:1",
                )
            else:
                # TODO: Check whether our assumptions about these tables hold before
                # concatenating them. May need to be table specific. E.g.
                # * What fraction of their index values overlap? (it should be high!)
                # * Do the instant/duration columns conform to expected naming conventions?
                logger.info(
                    f"{self.table_id.value}: Combining XBRL instant & duration tables "
                    "using CONCATENATION."
                )
                out_df = pd.concat(
                    [
                        instant.set_index(["report_year", "entity_id"] + instant_axes),
                        duration.set_index(
                            ["report_year", "entity_id"] + duration_axes
                        ),
                    ],
                    axis="columns",
                ).reset_index()
        return out_df

    @cache_df("process_instant_xbrl")
    def process_instant_xbrl(self, df: pd.DataFrame) -> pd.DataFrame:
        """Pre-processing required to make instant and duration tables compatible.

        Column renaming is sometimes required because a few columns in the instant and
        duration tables do not have corresponding names that follow the naming
        conventions of ~95% of all the columns, which we rely on programmatically when
        reshaping and concatenating these tables together.
        """
        df = self.rename_columns(df, rename_stage="instant_xbrl").pipe(
            self.unstack_balances_to_report_year_instant_xbrl
        )
        return df

    @cache_df("process_duration_xbrl")
    def process_duration_xbrl(self, df: pd.DataFrame) -> pd.DataFrame:
        """Pre-processing required to make instant and duration tables compatible.

        Column renaming is sometimes required because a few columns in the instant and
        duration tables do not have corresponding names that follow the naming
        conventions of ~95% of all the columns, which we rely on programmatically when
        reshaping and concatenating these tables together.
        """
        if not df.empty:
            df = self.rename_columns(df, rename_stage="duration_xbrl").pipe(
                self.select_current_year_annual_records_duration_xbrl
            )
        return df

    def select_current_year_annual_records_duration_xbrl(self, df):
        """Select for annual records within their report_year.

        Select only records that have a start_date at begining of the report_year and
        have an end_date at the end of the report_year.
        """
        len_og = len(df)
        df = df.astype({"start_date": "datetime64", "end_date": "datetime64"})
        df = df[
            (df.start_date.dt.year == df.report_year)
            & (df.start_date.dt.month == 1)
            & (df.start_date.dt.day == 1)
            & (df.end_date.dt.year == df.report_year)
            & (df.end_date.dt.month == 12)
            & (df.end_date.dt.day == 31)
        ]
        len_out = len(df)
        logger.info(
            f"{self.table_id.value}: After selection of dates based on the report year,"
            f" we have {len_out/len_og:.1%} of the original table."
        )
        return df

    @cache_df(key="dbf")
    def drop_footnote_columns_dbf(self, df: pd.DataFrame) -> pd.DataFrame:
        """Drop DBF footnote reference columns, which all end with _f."""
        logger.debug(f"{self.table_id.value}: Dropping DBF footnote columns.")
        return df.drop(columns=df.filter(regex=r".*_f$").columns)

    def source_table_id(self, source_ferc1: SourceFerc1, **kwargs) -> str:
        """Look up the ID of the raw data source table."""
        return TABLE_NAME_MAP[self.table_id.value][source_ferc1.value]

    def source_table_primary_key(self, source_ferc1: SourceFerc1) -> list[str]:
        """Look up the pre-renaming source table primary key columns."""
        if source_ferc1 == SourceFerc1.DBF:
            pk_cols = [
                "report_year",
                "report_prd",
                "respondent_id",
                "spplmnt_num",
                "row_number",
            ]
        else:
            assert source_ferc1 == SourceFerc1.XBRL  # nosec: B101
            cols = self.params.rename_columns_ferc1.xbrl.columns
            pk_cols = ["report_year", "entity_id"]
            # Sort to avoid dependence on the ordering of rename_columns.
            # Doing the sorting here because we have a particular ordering
            # hard coded for the DBF primary keys.
            pk_cols += sorted(col for col in cols if col.endswith("_axis"))
        return pk_cols

    def renamed_table_primary_key(self, source_ferc1: SourceFerc1) -> list[str]:
        """Look up the post-renaming primary key columns."""
        if source_ferc1 == SourceFerc1.DBF:
            cols = self.params.rename_columns_ferc1.dbf.columns
        else:
            assert source_ferc1 == SourceFerc1.XBRL  # nosec: B101
            cols = self.params.rename_columns_ferc1.xbrl.columns
        pk_cols = self.source_table_primary_key(source_ferc1=source_ferc1)
        # Translate to the renamed columns
        return [cols[col] for col in pk_cols]

    @cache_df(key="dbf")
    def drop_unused_original_columns_dbf(self, df: pd.DataFrame) -> pd.DataFrame:
        """Remove residual DBF specific columns."""
        unused_cols = [
            "report_prd",
            "spplmnt_num",
            "row_number",
            "row_seq",
            "row_prvlg",
        ]
        logger.debug(
            f"{self.table_id.value}: Dropping unused DBF structural columns: "
            f"{unused_cols}"
        )
        missing_cols = set(unused_cols).difference(df.columns)
        if missing_cols:
            raise ValueError(
                f"{self.table_id.value}: Trying to drop missing original DBF columns:"
                f"{missing_cols}"
            )
        return df.drop(columns=unused_cols)

    def assign_record_id(
        self, df: pd.DataFrame, source_ferc1: SourceFerc1
    ) -> pd.DataFrame:
        """Add a column identifying the original source record for each row.

        It is often useful to be able to tell exactly which record in the FERC Form 1
        database a given record within the PUDL database came from.

        Within each FERC Form 1 DBF table, each record is supposed to be uniquely
        identified by the combination of: report_year, report_prd, utility_id_ferc1_dbf,
        spplmnt_num, row_number.

        The FERC Form 1 XBRL tables do not have these supplement and row number
        columns, so we construct an id based on:
        report_year, utility_id_ferc1_xbrl, and the primary key columns of the XBRL table

        Args:
            df: table to assign `record_id` to
            table_name: name of table
            source_ferc1: data source of raw ferc1 database.

        Raises:
            ValueError: If any of the primary key columns are missing from the DataFrame
                being processed.
            ValueError: If there are any null values in the primary key columns.
            ValueError: If the resulting `record_id` column is non-unique.
        """
        logger.debug(
            f"{self.table_id.value}: Assigning {source_ferc1.value} source record IDs."
        )
        pk_cols = self.renamed_table_primary_key(source_ferc1)
        missing_pk_cols = set(pk_cols).difference(df.columns)
        if missing_pk_cols:
            raise ValueError(
                f"{self.table_id.value} ({source_ferc1.value}): Missing primary key "
                "columns in dataframe while assigning source record_id: "
                f"{missing_pk_cols}"
            )
        if df[pk_cols].isnull().any(axis=None):
            raise ValueError(
                f"{self.table_id.value} ({source_ferc1.value}): Found null primary key "
                "values.\n"
                f"{df[pk_cols].isnull().any()}"
            )
        df = df.assign(
            # Include df=df as an argument here because it is needed for the income
            # table. In all other instances, nothing will be done with df.
            source_table_id=self.source_table_id(source_ferc1, df=df),
            record_id=lambda x: x.source_table_id.str.cat(
                x[pk_cols].astype(str), sep="_"
            ),
        )
        if df.source_table_id.isnull().any():
            raise ValueError(
                f"{self.table_id.value}: Null source_table_id's were found where none "
                "were expected."
            )
        df.record_id = enforce_snake_case(df.record_id)

        dupe_ids = df.record_id[df.record_id.duplicated()].values
        if dupe_ids.any() and self.has_unique_record_ids:
            logger.warning(
                f"{self.table_id.value}: Found {len(dupe_ids)} duplicate record_ids: \n"
                f"{dupe_ids}."
            )
        return df.drop(columns=["source_table_id"])

    def assign_utility_id_ferc1(
        self, df: pd.DataFrame, source_ferc1: SourceFerc1
    ) -> pd.DataFrame:
        """Assign the PUDL-assigned utility_id_ferc1 based on the native utility ID.

        We need to replace the natively reported utility ID from each of the two FERC1
        sources with a PUDL-assigned utilty. The mapping between the native ID's and
        these PUDL-assigned ID's can be accessed in the database tables
        ``utilities_dbf_ferc1`` and ``utilities_xbrl_ferc1``.

        Args:
            df: the input table with the native utilty ID column.
            source_ferc1: the

        Returns:
            an augemented version of the input ``df`` with a new column that replaces
            the natively reported utility ID with the PUDL-assigned utility ID.
        """
        logger.debug(
            f"{self.table_id.value}: Assigning {source_ferc1.value} source utility IDs."
        )
        utility_map_ferc1 = pudl.glue.ferc1_eia.get_utility_map_ferc1()
        # use the source utility ID column to get a unique map and for merging
        util_id_col = f"utility_id_ferc1_{source_ferc1.value}"
        util_map_series = (
            utility_map_ferc1.dropna(subset=[util_id_col])
            .set_index(util_id_col)
            .utility_id_ferc1
        )

        df["utility_id_ferc1"] = df[util_id_col].map(util_map_series)
        return df


class FuelFerc1TableTransformer(Ferc1AbstractTableTransformer):
    """A table transformer specific to the :ref:`fuel_ferc1` table.

    The :ref:`fuel_ferc1` table reports data about fuel consumed by large thermal power
    plants in the :ref:`plants_steam_ferc1` table. Each record in the steam table is
    typically associated with several records in the fuel table, with each fuel record
    reporting data for a particular type of fuel consumed by that plant over the course
    of a year. The fuel table presents several challenges.

    The type of fuel, which is part of the primary key for the table, is a freeform
    string with hundreds of different nonstandard values. These strings are categorized
    manually and converted to ``fuel_type_code_pudl``. Some values cannot be categorized
    and are set to ``other``. In other string categorizations we set the unidentifiable
    values to NA, but in this table the fuel type is part of the primary key and primary
    keys cannot contain NA values.

    This simplified categorization occasionally results in records with duplicate
    primary keys. In those cases the records are aggregated into a single record if they
    have the same apparent physical units. If the fuel units are different, only the
    first record is retained.

    Several columns have unspecified, inconsistent, fuel-type specific units of measure
    associated with them. In order for records to be comparable and aggregatable, we
    have to infer and standardize these units.

    In the raw FERC Form 1 data there is a ``fuel_units`` column which describes the
    units of fuel delivered or consumed. Most commonly this is short tons for solid
    fuels (coal), thousands of cubic feet (Mcf) for gaseous fuels, and barrels (bbl) for
    liquid fuels.  However, the ``fuel_units`` column is also a freeform string with
    hundreds of nonstandard values which we have to manually categorize, and many of the
    values do not map directly to the most commonly used units for fuel quantities. E.g.
    some solid fuel quantities are reported in pounds, or thousands of pounds, not tons;
    some liquid fuels are reported in gallons or thousands of gallons, not barrels; and
    some gaseous fuels are reported in cubic feet not thousands of cubic feet.

    Two additional columns report fuel price per unit of heat content and fuel heat
    content per physical unit of fuel. The units of those columns are not explicitly
    reported, vary by fuel, and are inconsistent within individual fuel types.

    We adopt standardized units and attempt to convert all reported values in the fuel
    table into those units. For physical fuel units we adopt those that are used by the
    EIA: short tons (tons) for solid fuels, barrels (bbl) for liquid fuels, and
    thousands of cubic feet (mcf) for gaseous fuels. For heat content per (physical)
    unit of fuel, we use millions of British thermal units (mmbtu). All fuel prices are
    converted to US dollars, while many are reported in cents.

    Because the reported fuel price and heat content units are implicit, we have to
    infer them based on observed values. This is only possible because these quantities
    are ratios with well defined ranges of valid values. The common units that we
    observe and attempt to standardize include:

    * coal: primarily BTU/pound, but also MMBTU/ton and MMBTU/pound.
    * oil: primarily BTU/gallon.
    * gas: reported in a mix of MMBTU/cubic foot, and MMBTU/thousand cubic feet.
    """

    table_id: TableIdFerc1 = TableIdFerc1.FUEL_FERC1

    @cache_df(key="main")
    def transform_main(self, df: pd.DataFrame) -> pd.DataFrame:
        """Table specific transforms for fuel_ferc1.

        Args:
            df: Pre-processed, concatenated XBRL and DBF data.

        Returns:
            A single transformed table concatenating multiple years of cleaned data
            derived from the raw DBF and/or XBRL inputs.
        """
        return self.drop_invalid_rows(df).pipe(self.correct_units)

    @cache_df(key="dbf")
    def process_dbf(self, raw_dbf: pd.DataFrame) -> pd.DataFrame:
        """Start with inherited method and do some fuel-specific processing.

        We have to do most of the transformation before the DBF and XBRL data have been
        concatenated because the fuel type column is part of the primary key and it is
        extensively modified in the cleaning process.
        """
        df = (
            super()
            .process_dbf(raw_dbf)
            .pipe(self.convert_units)
            .pipe(self.normalize_strings)
            .pipe(self.categorize_strings)
            .pipe(self.standardize_physical_fuel_units)
        )
        return df

    @cache_df(key="xbrl")
    def process_xbrl(
        self, raw_xbrl_instant: pd.DataFrame, raw_xbrl_duration: pd.DataFrame
    ) -> pd.DataFrame:
        """Special pre-concat treatment of the :ref:`fuel_ferc1` table.

        We have to do most of the transformation before the DBF and XBRL data have been
        concatenated because the fuel type column is part of the primary key and it is
        extensively modified in the cleaning process. For the XBRL data, this means we
        can't create a record ID until that fuel type value is clean. In addition, the
        categorization of fuel types results in a number of duplicate fuel records which
        need to be aggregated.

        Args:
            raw_xbrl_instant: Freshly extracted XBRL instant fact table.
            raw_xbrl_duration: Freshly extracted XBRL duration fact table.

        Returns:
            Almost fully transformed XBRL data table, with instant and duration facts
            merged together.
        """
        return (
            self.merge_instant_and_duration_tables_xbrl(
                raw_xbrl_instant, raw_xbrl_duration
            )
            .pipe(self.rename_columns, rename_stage="xbrl")
            .pipe(self.convert_units)
            .pipe(self.normalize_strings)
            .pipe(self.categorize_strings)
            .pipe(self.standardize_physical_fuel_units)
            .pipe(self.aggregate_duplicate_fuel_types_xbrl)
            .pipe(self.assign_record_id, source_ferc1=SourceFerc1.XBRL)
            .pipe(
                self.assign_utility_id_ferc1,
                source_ferc1=SourceFerc1.XBRL,
            )
        )

    def standardize_physical_fuel_units(self, df: pd.DataFrame) -> pd.DataFrame:
        """Convert reported fuel quantities to standard units depending on fuel type.

        Use the categorized fuel type and reported fuel units to convert all fuel
        quantities to the following standard units, depending on whether the fuel is a
        solid, liquid, or gas. When a single fuel reports its quantity in fundamentally
        different units, convert based on typical values. E.g. 19.85 MMBTU per ton of
        coal, 1.037 Mcf per MMBTU of natural gas, 7.46 barrels per ton of oil.

          * solid fuels (coal and waste): short tons [ton]
          * liquid fuels (oil): barrels [bbl]
          * gaseous fuels (gas): thousands of cubic feet [mcf]

        Columns to which these physical units apply:

          * fuel_consumed_units (tons, bbl, mcf)
          * fuel_cost_per_unit_burned (usd/ton, usd/bbl, usd/mcf)
          * fuel_cost_per_unit_delivered (usd/ton, usd/bbl, usd/mcf)

        One remaining challenge in this standardization is that nuclear fuel is reported
        in both mass of Uranium and fuel heat content, and it's unclear if there's any
        reasonable typical conversion between these units, since available heat content
        depends on the degree of U235 enrichement, the type of reactor, and whether the
        fuel is just Uranium, or a mix of Uranium and Plutonium from decommissioned
        nuclear weapons. See:

        https://world-nuclear.org/information-library/facts-and-figures/heat-values-of-various-fuels.aspx
        """
        df = df.copy()

        FuelFix = namedtuple("FuelFix", ["fuel", "from_unit", "to_unit", "mult"])
        fuel_fixes = [
            # US average coal heat content is 19.85 mmbtu/short ton
            FuelFix("coal", "mmbtu", "ton", (1.0 / 19.85)),
            FuelFix("coal", "btu", "ton", (1.0 / 19.85e6)),
            # 2000 lbs per short ton
            FuelFix("coal", "lbs", "ton", (1.0 / 2000.0)),
            FuelFix("coal", "klbs", "ton", (1.0 / 2.0)),
            # 42 gallons per barrel. Seriously, who makes up these units?
            FuelFix("oil", "gal", "bbl", (1.0 / 42.0)),
            FuelFix("oil", "kgal", "bbl", (1000.0 / 42.0)),
            # On average a "ton of oil equivalent" is 7.46 barrels
            FuelFix("oil", "ton", "bbl", 7.46),
            FuelFix("gas", "mmbtu", "mcf", (1.0 / 1.037)),
            # Nuclear plants report either heat content or mass of heavy metal
            # MW*days thermal to MWh thermal
            FuelFix("nuclear", "mwdth", "mwhth", 24.0),
            # Straight energy equivalence between BTU and MWh here:
            FuelFix("nuclear", "mmmbtu", "mwhth", (1.0 / 3.412142)),
            FuelFix("nuclear", "btu", "mwhth", (1.0 / 3412142)),
            # Unclear if it's possible to convert heavy metal to heat reliably
            FuelFix("nuclear", "grams", "kg", (1.0 / 1000)),
        ]
        for fix in fuel_fixes:
            fuel_mask = df.fuel_type_code_pudl == fix.fuel
            unit_mask = df.fuel_units == fix.from_unit
            df.loc[(fuel_mask & unit_mask), "fuel_consumed_units"] *= fix.mult
            # Note: The 2 corrections below DIVIDE by the multiplier because the units
            # are in the denominator ("per_unit") rather than the numerator.
            df.loc[(fuel_mask & unit_mask), "fuel_cost_per_unit_burned"] /= fix.mult
            df.loc[(fuel_mask & unit_mask), "fuel_cost_per_unit_delivered"] /= fix.mult
            df.loc[(fuel_mask & unit_mask), "fuel_units"] = fix.to_unit

        # Set all remaining non-standard units and affected columns to NA.
        FuelAllowedUnits = namedtuple("FuelAllowedUnits", ["fuel", "allowed_units"])
        fuel_allowed_units = [
            FuelAllowedUnits("coal", ("ton",)),
            FuelAllowedUnits("oil", ("bbl",)),
            FuelAllowedUnits("gas", ("mcf",)),
            FuelAllowedUnits("nuclear", ("kg", "mwhth")),
            FuelAllowedUnits("waste", ("ton",)),
            # All unidentified fuel types ("other") get units set to NA
            FuelAllowedUnits("other", ()),
        ]
        physical_units_cols = [
            "fuel_consumed_units",
            "fuel_cost_per_unit_burned",
            "fuel_cost_per_unit_delivered",
        ]
        for fau in fuel_allowed_units:
            fuel_mask = df.fuel_type_code_pudl == fau.fuel
            invalid_unit_mask = ~df.fuel_units.isin(fau.allowed_units)
            df.loc[(fuel_mask & invalid_unit_mask), physical_units_cols] = np.nan
            df.loc[(fuel_mask & invalid_unit_mask), "fuel_units"] = pd.NA

        return df

    @cache_df(key="xbrl")
    def aggregate_duplicate_fuel_types_xbrl(
        self, fuel_xbrl: pd.DataFrame
    ) -> pd.DataFrame:
        """Aggregate the fuel records having duplicate primary keys."""
        pk_cols = self.renamed_table_primary_key(source_ferc1=SourceFerc1.XBRL)
        fuel_xbrl.loc[:, "fuel_units_count"] = fuel_xbrl.groupby(pk_cols, dropna=False)[
            "fuel_units"
        ].transform("nunique")

        # split
        dupe_mask = fuel_xbrl.duplicated(subset=pk_cols, keep=False)
        multi_unit_mask = fuel_xbrl.fuel_units_count != 1

        fuel_pk_dupes = fuel_xbrl[dupe_mask & ~multi_unit_mask].copy()
        fuel_multi_unit = fuel_xbrl[dupe_mask & multi_unit_mask].copy()
        fuel_non_dupes = fuel_xbrl[~dupe_mask & ~multi_unit_mask]

        logger.info(
            f"{self.table_id.value}: Aggregating {len(fuel_pk_dupes)} rows with "
            f"duplicate primary keys out of {len(fuel_xbrl)} total rows."
        )
        logger.info(
            f"{self.table_id.value}: Dropping {len(fuel_multi_unit)} records with "
            "inconsistent fuel units preventing aggregation "
            f"out of {len(fuel_xbrl)} total rows."
        )
        agg_row_fraction = (len(fuel_pk_dupes) + len(fuel_multi_unit)) / len(fuel_xbrl)
        if agg_row_fraction > 0.15:
            logger.error(
                f"{self.table_id.value}: {agg_row_fraction:.0%} of all rows are being "
                "aggregated. Higher than the allowed value of 15%!"
            )
        data_cols = [
            "fuel_consumed_units",
            "fuel_mmbtu_per_unit",
            "fuel_cost_per_unit_delivered",
            "fuel_cost_per_unit_burned",
            "fuel_cost_per_mmbtu",
            "fuel_cost_per_mwh",
            "fuel_mmbtu_per_mwh",
        ]
        # apply
        fuel_pk_dupes = pudl.helpers.sum_and_weighted_average_agg(
            df_in=fuel_pk_dupes,
            by=pk_cols + ["start_date", "end_date", "fuel_units"],
            sum_cols=["fuel_consumed_units"],
            wtavg_dict={
                k: "fuel_consumed_units"
                for k in data_cols
                if k != "fuel_consumed_units"
            },
        )
        # We can't aggregate data when fuel units are inconsistent, but we don't want
        # to lose the records entirely, so we'll keep the first one.
        fuel_multi_unit.loc[:, data_cols] = np.nan
        fuel_multi_unit = fuel_multi_unit.drop_duplicates(subset=pk_cols, keep="first")
        # combine
        return pd.concat([fuel_non_dupes, fuel_pk_dupes, fuel_multi_unit]).drop(
            columns=["fuel_units_count"]
        )

    def drop_total_rows(self, df: pd.DataFrame) -> pd.DataFrame:
        """Drop rows that represent plant totals rather than individual fuels.

        This is an imperfect, heuristic process. The rows we identify as probably
        representing totals rather than individual fuels:

        * have zero or null values in all of their numerical data columns
        * have no identifiable fuel type
        * have no identifiable fuel units
        * DO report a value for MMBTU / MWh (heat rate)

        In the case of the fuel_ferc1 table, we drop any row where all the data columns
        are null AND there's a non-null value in the ``fuel_mmbtu_per_mwh`` column, as
        it typically indicates a "total" row for a plant. We also require a null value
        for the fuel_units and an "other" value for the fuel type.
        """
        data_cols = [
            "fuel_consumed_units",
            "fuel_mmbtu_per_unit",
            "fuel_cost_per_unit_delivered",
            "fuel_cost_per_unit_burned",
            "fuel_cost_per_mmbtu",
            "fuel_cost_per_mwh",
        ]
        total_rows_idx = df[
            df[data_cols].isna().all(axis="columns")  # No normal numerical data
            & df.fuel_units.isna()  # no recognizable fuel units
            & (df.fuel_type_code_pudl == "other")  # No recognizable fuel type
            & df.fuel_mmbtu_per_mwh.notna()  # But it DOES report heat rate!
        ].index
        logger.info(
            f"{self.table_id.value}: Dropping "
            f"{len(total_rows_idx)}/{len(df)}"
            "rows representing plant-level all-fuel totals."
        )
        return df.drop(index=total_rows_idx)

    def drop_invalid_rows(
        self, df: pd.DataFrame, params: InvalidRows | None = None
    ) -> pd.DataFrame:
        """Drop invalid rows from the fuel table.

        This method both drops rows in which all required data columns are null (using
        the inherited parameterized method) and then also drops those rows we believe
        represent plant totals. See :meth:`FuelFerc1TableTransformer.drop_total_rows`.
        """
        return super().drop_invalid_rows(df, params).pipe(self.drop_total_rows)


class PlantsSteamFerc1TableTransformer(Ferc1AbstractTableTransformer):
    """Transformer class for the :ref:`plants_steam_ferc1` table."""

    table_id: TableIdFerc1 = TableIdFerc1.PLANTS_STEAM_FERC1

    @cache_df(key="main")
    def transform_main(
        self, df: pd.DataFrame, transformed_fuel: pd.DataFrame
    ) -> pd.DataFrame:
        """Perform table transformations for the :ref:`plants_steam_ferc1` table.

        Note that this method has a non-standard call signature, since the
        :ref:`plants_steam_ferc1` table depends on the :ref:`fuel_ferc1` table.

        Args:
            df: The pre-processed steam plants table.
            transformed_fuel: The fully transformed :ref:`fuel_ferc1` table. This is
                required because fuel consumption information is used to help link
                steam plant records together across years using
                :func:`plants_steam_assign_plant_ids`
        """
        fuel_categories = list(
            FuelFerc1TableTransformer()
            .params.categorize_strings["fuel_type_code_pudl"]
            .categories.keys()
        )
        plants_steam = (
            super()
            .transform_main(df)
            .pipe(
                plants_steam_assign_plant_ids,
                ferc1_fuel_df=transformed_fuel,
                fuel_categories=fuel_categories,
            )
            .pipe(plants_steam_validate_ids)
        )
        return plants_steam

    def transform(
        self,
        raw_dbf: pd.DataFrame,
        raw_xbrl_instant: pd.DataFrame,
        raw_xbrl_duration: pd.DataFrame,
        transformed_fuel: pd.DataFrame,
    ) -> pd.DataFrame:
        """Redfine the transform method to accommodate the use of transformed_fuel.

        This is duplicating code from the parent class, but is necessary because the
        steam table needs the fuel table for its transform. Is there a better way to do
        this that doesn't require cutting and pasting the whole method just to stick the
        extra dataframe input into transform_main()?
        """
        df = (
            self.transform_start(
                raw_dbf=raw_dbf,
                raw_xbrl_instant=raw_xbrl_instant,
                raw_xbrl_duration=raw_xbrl_duration,
            )
            .pipe(self.transform_main, transformed_fuel=transformed_fuel)
            .pipe(self.transform_end)
        )
        if self.clear_cached_dfs:
            logger.debug(
                f"{self.table_id.value}: Clearing cached dfs: "
                f"{sorted(self._cached_dfs.keys())}"
            )
            self._cached_dfs.clear()
        return df


class PlantsHydroFerc1TableTransformer(Ferc1AbstractTableTransformer):
    """A table transformer specific to the :ref:`plants_hydro_ferc1` table."""

    table_id: TableIdFerc1 = TableIdFerc1.PLANTS_HYDRO_FERC1

    def transform_main(self, df):
        """Add bespoke removal of duplicate record after standard transform_main."""
        return super().transform_main(df).pipe(self.targeted_drop_duplicates)

    def targeted_drop_duplicates(self, df):
        """Targeted removal of known duplicate record.

        There are two records in 2019 with a ``utility_id_ferc1`` of 200 and a
        ``plant_name_ferc1`` of "marmet". The records are nearly duplicates of
        eachother, except one have nulls in the capex columns. Surgically remove the
        record with the nulls.
        """
        null_columns = [
            "capex_land",
            "capex_structures",
            "capex_facilities",
            "capex_equipment",
            "capex_roads",
            "asset_retirement_cost",
            "capex_total",
            "capex_per_mw",
        ]
        dupe_mask = (
            (df.report_year == 2019)
            & (df.utility_id_ferc1 == 200)
            & (df.plant_name_ferc1 == "marmet")
        )
        null_maks = df[null_columns].isnull().all(axis="columns")

        possible_dupes = df.loc[dupe_mask]
        if (len(possible_dupes) != 2) & (2019 in df.report_year.unique()):
            raise AssertionError(
                f"{self.table_id}: Expected 2 records for found: {possible_dupes}"
            )
        dropping = df.loc[(dupe_mask & null_maks)]
        logger.debug(
            f"Dropping {len(dropping)} duplicate record with null data in {null_columns}"
        )
        df = df.loc[~(dupe_mask & null_maks)].copy()
        return df


class PlantsPumpedStorageFerc1TableTransformer(Ferc1AbstractTableTransformer):
    """Transformer class for :ref:`plants_pumped_storage_ferc1` table."""

    table_id: TableIdFerc1 = TableIdFerc1.PLANTS_PUMPED_STORAGE_FERC1


class PurchasedPowerFerc1TableTransformer(Ferc1AbstractTableTransformer):
    """Transformer class for :ref:`purchased_power_ferc1` table.

    This table has data about inter-utility power purchases into the PUDL DB. This
    includes how much electricty was purchased, how much it cost, and who it was
    purchased from. Unfortunately the field describing which other utility the power was
    being bought from is poorly standardized, making it difficult to correlate with
    other data. It will need to be categorized by hand or with some fuzzy matching
    eventually.
    """

    table_id: TableIdFerc1 = TableIdFerc1.PURCHASED_POWER_FERC1


class PlantInServiceFerc1TableTransformer(Ferc1AbstractTableTransformer):
    """A transformer for the :ref:`plant_in_service_ferc1` table."""

    table_id: TableIdFerc1 = TableIdFerc1.PLANT_IN_SERVICE_FERC1
    has_unique_record_ids: bool = False

    @cache_df("process_xbrl_metadata")
    def process_xbrl_metadata(self, xbrl_metadata_json) -> pd.DataFrame:
        """Transform the metadata to reflect the transformed data.

        The XBRL Taxonomy metadata as extracted pertains to the XBRL data as extracted.
        When we re-shape the data, we also need to adjust the metadata to be usable
        alongside the reshaped data. For the plant in service table, this means
        selecting metadata fields that pertain to the "stem" column name (not
        differentiating between starting/ending balance, retirements, additions, etc.)

        We fill in some gaps in the metadata, e.g. for FERC accounts that have been
        split across multiple rows, or combined without being calculated. We also need
        to rename the XBRL metadata categories to conform to the same naming convention
        that we are using in the data itself (since FERC doesn't quite follow their own
        naming conventions...). We use the same rename dictionary, but as an argument
        to :meth:`pd.Series.replace` instead of :meth:`pd.DataFrame.rename`.
        """
        pis_meta = (
            super()
            .process_xbrl_metadata(xbrl_metadata_json)
            .assign(
                xbrl_factoid=lambda x: x.xbrl_factoid.replace(
                    self.params.rename_columns_ferc1.instant_xbrl.columns
                )
            )
        )

        # Set pseudo-account numbers for rows that split or combine FERC accounts, but
        # which are not calculated values.
        pis_meta.loc[
            pis_meta.xbrl_factoid == "electric_plant_purchased", "ferc_account"
        ] = "102_purchased"
        pis_meta.loc[
            pis_meta.xbrl_factoid == "electric_plant_sold", "ferc_account"
        ] = "102_sold"
        pis_meta.loc[
            pis_meta.xbrl_factoid
            == "electric_plant_in_service_and_completed_construction_not_classified_electric",
            "ferc_account",
        ] = "101_and_106"
        return pis_meta

    def apply_sign_conventions(self, df) -> pd.DataFrame:
        """Adjust rows and column sign conventsion to enable aggregation by summing.

        Columns have uniform sign conventions, which we have manually inferred from the
        original metadata. This can and probably should be done programmatically in the
        future. If not, we'll probably want to store the column_weights as a parameter
        rather than hard-coding it in here.
        """
        column_weights = {
            "starting_balance": 1.0,
            "additions": 1.0,
            "retirements": -1.0,
            "transfers": 1.0,
            "adjustments": 1.0,
            "ending_balance": 1.0,
        }

        # Set row weights based on the value of the "balance" field
        df.loc[df.balance == "debit", "row_weight"] = 1.0
        df.loc[df.balance == "credit", "row_weight"] = -1.0

        # Apply column weightings. Can this be done all at once in a vectorized way?
        for col in column_weights:
            df.loc[:, col] *= column_weights[col]
            df.loc[:, col] *= df["row_weight"]

        return df

    def targeted_drop_duplicates_dbf(self, df: pd.DataFrame) -> pd.DataFrame:
        """Drop bad duplicate records from a specific utility in 2018.

        This is a very specific fix, meant to get rid of a particular observed set of
        duplicate records: FERC Respondent ID 187 in 2018 has two sets of plant in
        service records, one of which contains a bunch of null data.

        This method is part of the DBF processing because we want to be able to
        hard-code a specific value of ``utility_id_ferc1_dbf`` and those IDs are no
        longer available later in the process. I think.
        """
        # A single utility has double reported data in 2018.
        pk = ["report_year", "utility_id_ferc1", "ferc_account_label"]
        dupe_mask = (
            df.duplicated(subset=pk, keep=False)
            & (df.report_year == 2018)
            & (df.utility_id_ferc1_dbf == 187)
        )
        all_dupes = df[dupe_mask]
        # The observed pairs of duplicate records have NA values in all of the
        # additions, retirements, adjustments, and transfers columns. This selects
        # only those duplicates that have *any* non-null value in those rows.
        good_dupes = all_dupes[
            all_dupes[["additions", "retirements", "adjustments", "transfers"]]
            .notnull()
            .any(axis="columns")
        ]
        # Make sure that the good and bad dupes have exactly the same indices:
        pd.testing.assert_index_equal(
            good_dupes.set_index(pk).index,
            all_dupes.set_index(pk).index.drop_duplicates(),
        )
        deduped = pd.concat([df[~dupe_mask], good_dupes], axis="index")
        remaining_dupes = deduped[deduped.duplicated(subset=pk)]
        logger.info(
            f"{self.table_id.value}: {len(remaining_dupes)} dupes remaining after "
            "targeted deduplication."
        )
        return deduped

    def process_dbf(self, raw_dbf: pd.DataFrame) -> pd.DataFrame:
        """Drop targeted duplicates in the DBF data so we can use FERC respondent ID."""
        return super().process_dbf(raw_dbf).pipe(self.targeted_drop_duplicates_dbf)

    @cache_df("main")
    def transform_main(self, df: pd.DataFrame) -> pd.DataFrame:
        """The main table-specific transformations, affecting contents not structure.

        Annotates and alters data based on information from the XBRL taxonomy metadata.
        """
        return super().transform_main(df).pipe(self.apply_sign_conventions)


class PlantsSmallFerc1TableTransformer(Ferc1AbstractTableTransformer):
    """A table transformer specific to the :ref:`plants_small_ferc1` table."""

    table_id: TableIdFerc1 = TableIdFerc1.PLANTS_SMALL_FERC1

    @cache_df(key="main")
    def transform_main(self, df: pd.DataFrame) -> pd.DataFrame:
        """Table specific transforms for plants_small_ferc1.

        Params:
            df: Pre-processed, concatenated XBRL and DBF data.

        Returns:
            A single transformed table concatenating multiple years of cleaned data
            derived from the raw DBF and/or XBRL inputs.
        """
        df = (
            self.normalize_strings(df)
            .pipe(self.nullify_outliers)
            .pipe(self.convert_units)
            .pipe(self.extract_ferc1_license)
            .pipe(self.label_row_types)
            .pipe(self.prep_header_fuel_and_plant_types)
            .pipe(self.map_plant_name_fuel_types)
            .pipe(self.categorize_strings)
            .pipe(self.map_header_fuel_and_plant_types)
            .pipe(self.associate_notes_with_values)
            .pipe(self.spot_fix_rows)
            .pipe(self.drop_invalid_rows)
            # Now remove the row_type columns because we've already moved totals to a
            # different column
            .drop(columns=["row_type"])
        )

        return df

    def extract_ferc1_license(self, df: pd.DataFrame) -> pd.DataFrame:
        """Extract FERC license number from ``plant_name_ferc1``.

        Many FERC license numbers are embedded in the ``plant_name_ferc1`` column, but
        not all numbers in the ``plant_name_ferc1`` column are FERC licenses. Some are
        dates, dollar amounts, page numbers, or numbers of wind turbines. This function
        extracts valid FERC license numbers and puts them in a new column called
        ``license_id_ferc1``.

        Potential FERC license numbers are valid when:

        - Two or more integers were found.
        - The found integers were accompanied by key phrases such as:
          ``["license", "no.", "ferc", "project"]``.
        - The accompanying name does not contain phrases such as:
          ``["page", "pg", "$",  "wind", "units"]``.
        - The found integers don't fall don't fall within the range of a valid year,
          defined as: 1900-2050.
        - The plant record is categorized as ``hydro`` or not categorized via the
          ``plant_type`` and ``fuel_type`` columns.

        This function also fills ``other`` fuel types with ``hydro`` for all plants with
        valid FERC licenses because only hydro plants have FERC licenses.

        Params:
            df: Pre-processed, concatenated XBRL and DBF data.

        Returns:
            The same input DataFrame but with a new column called ``license_id_ferc1``
            that contains FERC 1 license infromation extracted from
            ``plant_name_ferc1``.
        """
        logger.info(f"{self.table_id.value}: Extracting FERC license from plant name")
        # Extract all numbers greater than 2 digits from plant_name_ferc1 and put them
        # in a new column as integers.
        out_df = df.assign(
            license_id_ferc1=lambda x: (
                x.plant_name_ferc1.str.extract(r"(\d{3,})")
                .astype("float")
                .astype("Int64")
            ),
        )
        # Define what makes a good license
        obvious_license = out_df.plant_name_ferc1.str.contains(
            r"no\.|license|ferc|project", regex=True
        )
        not_license = out_df.plant_name_ferc1.str.contains(
            r"page|pg|\$|wind|solar|nuclear|nonutility|units|surrendered", regex=True
        )
        exceptions_to_is_year = out_df.plant_name_ferc1.str.contains(
            r"tomahawk|otter rapids|wausau|alexander|hooksett|north umpqua", regex=True
        )
        is_year = out_df["license_id_ferc1"].between(1900, 2050)
        not_hydro = ~out_df["plant_type"].isin(["hydro", np.nan, None]) | ~out_df[
            "fuel_type"
        ].isin(["hydro", "other"])
        # Replace all the non-license numbers with NA
        out_df.loc[
            (not_hydro & ~obvious_license)
            | not_license
            | (is_year & ~obvious_license & ~exceptions_to_is_year),
            "license_id_ferc1",
        ] = np.nan
        # Fill fuel type with hydro
        out_df.loc[
            out_df["license_id_ferc1"].notna() & (out_df["fuel_type"] == "other"),
            "fuel_type",
        ] = "hydro"

        return out_df

    def _find_possible_header_or_note_rows(self, df: pd.DataFrame) -> pd.DataFrame:
        """Find and label rows that might be headers or notes.

        Called by the coordinating function :func:`label_row_types`.

        This function creates a column called ``possible_header_or_note`` that is either
        True or False depending on whether a group of columns are all NA. Rows labeled
        as True will be further scrutinized in the :func:`_label_header_rows` and
        :func:`_label_note_rows` functions to determine whether they are actually
        headers or notes.

        Params:
            df: Pre-processed, concatenated XBRL and DBF data.

        Returns:
            The same input DataFrame but with a new column called
            ``possible_header_or_note`` that flags rows that might contain useful header
            or note information.
        """
        # Define header qualifications
        possible_header_or_note_if_cols_na = [
            "construction_year",
            "net_generation_mwh",
            "total_cost_of_plant",
            "capex_total",
            "capex_per_mw",
            "opex_total",
            "opex_fuel",
            "opex_maintenance",
            "fuel_cost_per_mmbtu",
            # "peak_demand_mw",
            # "opex_operations"
        ]
        # Label possible header or note rows
        df["possible_header_or_note"] = (
            df.filter(possible_header_or_note_if_cols_na).isna().all(1)
        )
        return df

    def _find_note_clumps(
        self, group: DataFrameGroupBy
    ) -> tuple[DataFrameGroupBy, pd.DataFrame]:
        """Find groups of rows likely to be notes.

        Once the :func:`_find_possible_header_or_note_rows` function identifies rows
        that are either headers or notes, we must deterine which one they are. As
        described in the :func:`_label_note_rows` function, notes rows are usually
        adjecent rows with no content.

        This function itentifies instances of two or more adjecent rows where
        ``possible_header_or_note`` = True. It takes individual utility-year groups as a
        parameter as opposed to the entire dataset because adjecent rows are only
        meaningful if they are from the same reporting entity in the same year. If we
        were to run this on the whole dataframe, we would see "note clumps" that are
        actually notes from the end of one utility's report and headers from the
        beginning of another. For this reason, we run this function from within the
        :func:`_label_note_rows_group` function.

        The output of this function is not a modified version of the original
        utility-year group, rather, it is a DataFrame containing information about the
        nature of the ``possible_header_or_note`` = True rows that is used to determine
        if that row is a note or not. It also returns the original utility-year-group as
        groupby objects seperated by each time ``possible_header_or_note`` changes from
        True to False or vice versa.

        If you pass in the following df:

        +-------------------+-------------------------+
        | plant_name_ferc1  | possible_header_or_note |
        +===================+=========================+
        | HYDRO:            | True                    |
        +-------------------+-------------------------+
        | rainbow falls (b) | False                   |
        +-------------------+-------------------------+
        | cadyville (a)     | False                   |
        +-------------------+-------------------------+
        | keuka (c)         | False                   |
        +-------------------+-------------------------+
        | (a) project #2738 | True                    |
        +-------------------+-------------------------+
        | (b) project #2835 | True                    |
        +-------------------+-------------------------+
        | (c) project #2852 | True                    |
        +-------------------+-------------------------+

        You will get the following output (in addition to the groupby objects for each
        clump):

        +----------------+----------------+
        | header_or_note | rows_per_clump |
        +================+================+
        | True           | 1              |
        +----------------+----------------+
        | False          | 3              |
        +----------------+----------------+
        | True           | 3              |
        +----------------+----------------+

        This shows each clump of adjecent records where ``possible_header_or_note`` is
        True or False and how many records are in each clump.

        Params:
            group: A utility-year grouping of the concatenated FERC XBRL and DBF tables.
                This table must have been run through the
                :func:`_find_possible_header_or_note_rows` function and contain the
                column ``possible_header_or_note``.

        Returns:
            A tuple containing groupby objects for each of the note and non-note clumps
            and a DataFrame indicating the number of rows in each note or non-note
            clump.
        """
        # Make groups based on consecutive sections where the group_col is alike.
        clump_groups = group.groupby(
            (
                group["possible_header_or_note"].shift()
                != group["possible_header_or_note"]
            ).cumsum(),
            as_index=False,
        )

        # Identify the first (and only) group_col value for each group and count
        # how many rows are in each group.
        clump_groups_df = clump_groups.agg(
            header_or_note=("possible_header_or_note", "first"),
            rows_per_clump=("possible_header_or_note", "count"),
        )

        return clump_groups, clump_groups_df

    def _label_header_rows(self, df: pd.DataFrame) -> pd.DataFrame:
        """Label header rows by adding ``header`` to ``row_type`` column.

        Called by the coordinating function :func:`label_row_types`.

        Once possible header or notes rows have been identified via the
        :func:`_find_possible_header_or_note_rows` function, this function sorts out
        which ones are headers. It does this by identifying a list of strings that, when
        found in the ``plant_name_ferc1`` column, indicate that the row is or is not a
        header.

        Sometimes this function identifies a header that is acutally a note. For this
        reason, it's important that the function be called before
        :func:`_label_note_rows` so that the bad header values get overridden by the
        ``note`` designation.

        Params:
            df: Pre-processed, concatenated XBRL and DBF data that has been run through
            the :func:`_find_possible_header_or_note_rows` function and contains the
            column ``possible_header_or_note``.

        Returns:
            The same input DataFrame but with likely headers rows containing the string
            ``header`` in the ``row_type`` column.
        """
        # Possible headers/note rows that contains these strings are headers
        header_strings = [
            "hydro",
            "hyrdo",
            "internal",
            "wind",
            "solar",
            "gas",
            "diesel",
            "diesal",
            "steam",
            "other",
            "combustion",
            "combustine",
            "fuel cell",
            "hydraulic",
            "waste",
            "landfill",
            "photovoltaic",
            "nuclear",
            "oil",
            "renewable",
            "facilities",
            "combined cycle",
        ]
        # Possible headers/note rows that contains these strings are not headers
        nonheader_strings = [
            "#",
            r"\*",
            "pg",
            "solargenix",
            "solargennix",
            r"\@",
            "rockton",
            "albany steam",
            "other general ops. supervision & engineering",
        ]
        # Any rows that contains these strings are headers
        header_exceptions = [
            "hydro plants: licensed proj. no.",
            "hydro license no.",
            "hydro: license no.",
            "hydro plants: licensed proj no.",
            "photo voltaic generating plants:",
        ]

        logger.info(f"{self.table_id.value}: Labeling header rows")

        # Label good header rows (based on whether they contain key strings)
        possible_header = df["possible_header_or_note"]
        good_header = df["plant_name_ferc1"].str.contains("|".join(header_strings))
        bad_header = df["plant_name_ferc1"].str.contains("|".join(nonheader_strings))
        df.loc[possible_header & good_header & ~bad_header, "row_type"] = "header"
        # There are some headers that don't pass the possible_header test but are
        # still definitely headers.
        df.loc[df["plant_name_ferc1"].isin(header_exceptions), "row_type"] = "header"

        return df

    def _label_note_rows_group(
        self, util_year_group: DataFrameGroupBy
    ) -> DataFrameGroupBy:
        """Label note rows by adding ``note`` to ``row_type`` column.

        Called within the wraper function :func:`_label_note_rows`

        This function breaks the data down by reporting unit (utility and year) and
        determines whether a ``possible_header_note`` = True row is a note based on two
        criteria:

        - Clumps of 2 or more adjecent rows where ``possible_header_or_note`` is True.
        - Instances where the last row in a utility-year group has
          ``possible_header_or_note`` as True.

        There are a couple of important exceptions that this function also
        addresses. Utilities often have multiple headers in a single utility-year
        grouping. You might see something like: ``pd.Series([header, plant1, plant2,
        note, header, plant3, plant4])``. In this case, a note clump is actually
        comprised of a note followed by a header. This function will not override the
        header as a note. Unfortunately, there is always the possability that a header
        row is followed by a plant that had no values reported. This would look like,
        and therefore be categorized as a note clump. I haven't built a work around, but
        hopefully there aren't very many of these.

        Params:
            util_year_group: A groupby object that contains a single year and utility.

        Returns:
            The same input but with likely note rows containing the string ``note`` in
            the ``row_type`` column.
        """
        # Create mini groups that count pockets of true and false for each
        # utility and year. See _find_note_clumps docstring.
        clump_group, clump_count = self._find_note_clumps(util_year_group)

        # Used later to enable exceptions
        max_df_val = util_year_group.index.max()

        # Create a list of the index values where there is a note clump! This also
        # includes instances where the last row in a group is a note.
        note_clump_idx_list = list(
            clump_count[
                (clump_count["header_or_note"])
                & (
                    (clump_count["rows_per_clump"] > 1)
                    | (clump_count.tail(1)["rows_per_clump"] == 1)
                )
            ].index
        )
        # If there are any clumped/end headers:
        if note_clump_idx_list:
            for idx in note_clump_idx_list:
                # If the last row in a clump looks like a header, and the clump is
                # not the last clump in the utility_year group, then drop the last
                # row from the note clump index range because it's a header!
                note_clump_idx_range = clump_group.groups[idx + 1]
                not_last_clump = clump_group.groups[idx + 1].max() < max_df_val
                is_good_header = (
                    util_year_group.loc[
                        util_year_group.index.isin(clump_group.groups[idx + 1])
                    ]
                    .tail(1)["row_type"]
                    .str.contains("header")
                    .all()
                )
                if not_last_clump & is_good_header:
                    note_clump_idx_range = [
                        x
                        for x in note_clump_idx_range
                        if x != note_clump_idx_range.max()
                    ]
                # Label the note clump as a note
                util_year_group.loc[
                    util_year_group.index.isin(note_clump_idx_range), "row_type"
                ] = "note"

        return util_year_group

    def _label_note_rows(self, df: pd.DataFrame) -> pd.DataFrame:
        """Wrapper for :func:`_label_note_rows_group`.

        The small plants table has lots of note rows that contain useful information.
        Unfortunately, the notes are in their own row rather than their own column! This
        means that useful information pertaining to plant rows is floating around as a
        junk row with no other information except the note in the ``plant_name_ferc1``
        field. Luckily, the data are reported just like they would be on paper. I.e.,
        The headers are at the top, and the notes are at the bottom. See the table in
        :func:`label_row_types` for more detail. This function labels note rows.

        Note rows are determined by row location within a given report, so we must break
        the data into reporting units (utility and year) and then apply note-finding
        methodology defined in :func:`_label_note_rows_group` to each group.

        Params:
            df: Pre-processed, concatenated XBRL and DBF data that has been run through
            the :func:`_find_possible_header_or_note_rows` function and contains the
            column ``possible_header_or_note``.

        Returns:
            The same input DataFrame but with likely note rows containing the string
            ``note`` in the ``row_type`` column.
        """
        logger.info(f"{self.table_id.value}: Labeling notes rows")

        util_groups = df.groupby(["utility_id_ferc1", "report_year"])

        return util_groups.apply(lambda x: self._label_note_rows_group(x))

    def _label_total_rows(self, df: pd.DataFrame) -> pd.DataFrame:
        """Label total rows by adding ``total`` to ``row_type`` column.

        Called within the wraper function :func:`_label_note_rows`

        For the most part, when ``plant_name_ferc1`` contains the string ``total``, the
        values therein are duplicates of what is already reported, i.e.: a total value.
        However, there are some cases where that's not true. For example, the phrase
        ``amounts are for the total`` appears when chunks of plants (usually but not
        always wind) are reported together. It's a total, but it's not double counting
        which is the reason for the ``total`` flag.

        Similar to :func:`_label_header_rows`, it's important that this be called before
        :func:`_label_note_rows` in :func:`label_row_types` so that not clumps can
        override certain non-totals that are mistakenly labeled as such.

        Params:
            df: Pre-processed, concatenated XBRL and DBF data.

        Returns:
            The same input DataFrame but with likely total rows containing the string
            ``total`` in the ``row_type`` column.
        """
        # Label totals in row_type in case it overwrites any headers
        logger.info(f"{self.table_id.value}: Labeling total rows")
        df.loc[
            df["plant_name_ferc1"].str.contains("total")
            & ~df["plant_name_ferc1"].str.contains("amounts are for the total"),
            "row_type",
        ] = "total"

        # This one gets overridden by notes: total solar operation/maintenance

        return df

    def label_row_types(self, df: pd.DataFrame) -> pd.DataFrame:
        """Coordinate labeling of ``row_types`` as headers, notes, or totals.

        The small plants table is more like a digitized PDF than an actual data table.
        The rows contain all sorts of information in addition to what the columns might
        suggest. For instance, there are header rows, note rows, and total rows that
        contain useful information, but cause confusion in their current state, mixed in
        with the rest of the data.

        Here's an example of what you might find in the small plants table:

        +-------------------+------------+-----------------+
        | plant_name_ferc1  | plant_type | capacity_mw     |
        +===================+============+=================+
        | HYDRO:            | NA         | NA              |
        +-------------------+------------+-----------------+
        | rainbow falls (b) | NA         | 30              |
        +-------------------+------------+-----------------+
        | cadyville (a)     | NA         | 100             |
        +-------------------+------------+-----------------+
        | keuka (c)         | NA         | 80              |
        +-------------------+------------+-----------------+
        | total plants      | NA         | 310             |
        +-------------------+------------+-----------------+
        | (a) project #2738 | NA         | NA              |
        +-------------------+------------+-----------------+
        | (b) project #2835 | NA         | NA              |
        +-------------------+------------+-----------------+
        | (c) project #2852 | NA         | NA              |
        +-------------------+------------+-----------------+

        Notice how misleading it is to have all this infomration in one column. The
        goal of this function is to coordinate labeling functions so that we can
        identify which rows contain specific plant information and which rows are
        headers, notes, or totals.

        Once labeled, other functions can either remove rows that might cause double
        counting, extract useful plant or fuel type information from headers, and
        extract useful context or license id information from notes.

        Coordinates :func:`_label_header_rows`, :func:`_label_total_rows`,
        :func:`_label_note_rows`.

        Params:
            df: Pre-processed, concatenated XBRL and DBF data that has been run through
            the :func:`_find_possible_header_or_note_rows` function and contains the
            column ``possible_header_or_note``.

        Returns:
            The same input DataFrame but with a column called ``row_type`` containg the
            strings ``header``, ``note``, ``total``, or NA to indicate what type of row
            it is.
        """
        # Add a column to show final row type
        df.insert(3, "row_type", np.nan)

        # Label the row types
        df_labeled = (
            df.pipe(self._find_possible_header_or_note_rows)
            .pipe(self._label_header_rows)
            .pipe(self._label_total_rows)
            .pipe(self._label_note_rows)
            .drop(columns=["possible_header_or_note"])
        )

        # Move total lables to a different column
        df_labeled.loc[df_labeled["row_type"] == "total", "is_total"] = True
        df_labeled["is_total"] = df_labeled.filter(["row_type"]).isin(["total"]).all(1)

        return df_labeled

    def prep_header_fuel_and_plant_types(
        self, df: pd.DataFrame, show_unmapped_headers=False
    ) -> pd.DataFrame:
        """Forward fill header rows to prep for fuel and plant type extraction.

        The headers we've identified in :func:`_label_header_rows` can be used to
        supplement the values in the ``plant_type`` and ``fuel_type`` columns.

        This function groups the data by utility, year, and header; extracts the header
        into a new column; and forward fills the headers so that each record in the
        header group is associated with that header. Because the headers map to
        different fuel types and plant types (ex: ``solar pv`` maps to fuel type
        ``solar`` and plant type ``photovoltaic``), the new forward-filled header column
        is duplicated and called ``fuel_type_from_header`` and
        ``plant_type_from_header``. In :func:`map_header_fuel_and_plant_types`, these
        columns will be mapped to their respective fuel and plant types, used
        to fill in blank values in the ``plant_type`` and ``fuel_type``, and then
        eventually removed.

        Why separate the prep step from the map step?

        We trust the values originally reported in the ``fuel_type`` and ``plant_type``
        columns more than the extracted and forward filled header values, so we only
        want to replace ``fuel_type`` and ``plant_type`` values that are labeled as
        ``pd.NA`` or ``other``. The values reported to those columns are extremely messy
        and must be cleaned via :func:`pudl.transform.classes.categorize_strings` in
        order for us to know which are truely ``pd.NA`` or ``other``. Because we also
        use :func:`pudl.transform.classes.categorize_strings` to map the headers to fuel
        and plant types, it makes sense to clean all four columns at once and then
        combine them.

        Here's a look at what this function does. It starts with the following table:

        +-------------------+------------+------------+----------+
        | plant_name_ferc1  | plant_type | fuel_type  | row_type |
        +===================+============+============+==========+
        | HYDRO:            | NA         | NA         | header   |
        +-------------------+------------+------------+----------+
        | rainbow falls (b) | NA         | NA         | NA       |
        +-------------------+------------+------------+----------+
        | cadyville (a)     | NA         | NA         | NA       |
        +-------------------+------------+------------+----------+
        | keuka (c)         | NA         | NA         | NA       |
        +-------------------+------------+------------+----------+
        | Wind Turbines:    | NA         | NA         | header   |
        +-------------------+------------+------------+----------+
        | sunny grove       | NA         | NA         | NA       |
        +-------------------+------------+------------+----------+
        | green park wind   | NA         | wind       | NA       |
        +-------------------+------------+------------+----------+

        And ends with this:

        +-------------------+---------+---------+----------------+--------------------+
        | plant_name_ferc1  | plant   | fuel    | plant_type     | fuel_type          |
        |                   | _type   | _type   | _from_header   | _from_header       |
        +===================+=========+=========+================+====================+
        | HYDRO:            | NA      | NA      | HYDRO:         | HYDRO:             |
        +-------------------+---------+---------+----------------+--------------------+
        | rainbow falls (b) | NA      | NA      | HYDRO:         | HYDRO:             |
        +-------------------+---------+---------+----------------+--------------------+
        | cadyville (a)     | NA      | NA      | HYDRO:         | HYDRO:             |
        +-------------------+---------+---------+----------------+--------------------+
        | keuka (c)         | NA      | NA      | HYDRO:         | HYDRO:             |
        +-------------------+---------+---------+----------------+--------------------+
        | Wind Turbines:    | NA      | NA      | Wind Turbines: | Wind Turbines:     |
        +-------------------+---------+---------+----------------+--------------------+
        | sunny grove       | NA      | NA      | Wind Turbines: | Wind Turbines:     |
        +-------------------+---------+---------+----------------+--------------------+
        | green park wind   | NA      | wind    | Wind Turbines: | Wind Turbines:     |
        +-------------------+---------+---------+----------------+--------------------+

        NOTE: If a utility's ``plant_name_ferc1`` values look like this: ``["STEAM",
        "coal_plant1", "coal_plant2", "wind_turbine1"]``, then this algorythem will
        think that last wind turbine is a steam plant. Luckily, when a utility embeds
        headers in the data it usually includes them for all plant types: ``["STEAM",
        "coal_plant1", "coal_plant2", "WIND", "wind_turbine"]``.

        Params:
            df: Pre-processed, concatenated XBRL and DBF data that has been run through
            :func:`_label_row_type` and contains the columns ``row_type``.

        Returns:
            The same input DataFrame but with new columns ``plant_type_from_header``
            and ``fuel_type_from_header`` that forward fill the values in the header
            rows by utility, year, and header group.
        """
        logger.info(
            f"{self.table_id.value}: Forward filling header fuel and plant types"
        )

        # Create a column of just headers
        df.loc[df["row_type"] == "header", "header"] = df["plant_name_ferc1"]

        # Make groups based on utility, year, and header.
        # The .cumsum() creates a new series with values that go up from 1 whenever
        # there is a new header. So imagine row_type["header", NA, NA, "header", NA].
        # this creates a series of [1,1,1,2,2] so that the data can be grouped by
        # header.
        header_groups = df.groupby(
            [
                "utility_id_ferc1",
                "report_year",
                (df["row_type"] == "header").cumsum(),
            ]
        )
        # Forward fill based on headers
        df.loc[df["row_type"] != "note", "header"] = header_groups.header.ffill()

        # Create temporary columns for plant type and fuel type
        df["plant_type_from_header"] = df["header"]
        df["fuel_type_from_header"] = df["header"]
        df = df.drop(columns=["header"])

        return df

    def map_header_fuel_and_plant_types(self, df: pd.DataFrame) -> pd.DataFrame:
        """Fill ``pd.NA`` and ``other`` plant and fuel types with cleaned headers.

        :func:`prep_header_fuel_and_plant_types` extracted and forward filled the header
        values; :func:`pudl.transform.params.categorize_strings` cleaned them according
        to both the fuel and plant type parameters. This function combines the
        ``fuel_type_from_header`` with ``fuel_type`` and ``plant_type_from_header`` with
        ``plant_type`` when the reported, cleaned values are ``pd.NA`` or ``other``.

        To understand more about why these steps are necessary read the docstrings for
        :func:`prep_header_fuel_and_plant_types`.

        Params:
            df: Pre-processed, concatenated XBRL and DBF data that has been run through
            :func:`prep_header_fuel_and_plant_types` and contains the columns
            ``fuel_type_from_header`` and ``plant_type_from_header``.

        Returns:
            The same input DataFrame but with rows with ``pd.NA`` or ``other`` in the
            ``fuel_type`` and ``plant_type`` columns filled in with the respective
            values from ``fuel_type_from_header`` and ``plant_type_from_header`` when
            available. ``fuel_type_from_header`` and ``plant_type_from_header`` columns
            removed.
        """
        logger.info(
            f"{self.table_id.value}: Filling NA and 'other' fuel and plant types with"
            " header info"
        )

        # Stash the amount of NA values to check that the filling worked.
        old_fuel_type_count = len(
            df[~df["fuel_type"].isin([pd.NA, "other"]) & df["row_type"].isna()]
        )
        old_plant_type_count = len(
            df[~df["plant_type"].isin([pd.NA, "other"]) & df["row_type"].isna()]
        )

        # Fill NA and "other" fields
        df.loc[
            df["plant_type"].isin([pd.NA, "other"]), "plant_type"
        ] = df.plant_type_from_header
        df.loc[
            df["fuel_type"].isin([pd.NA, "other"]), "fuel_type"
        ] = df.fuel_type_from_header

        # Remove _from_header fields
        df = df.drop(columns=["plant_type_from_header", "fuel_type_from_header"])

        # Check that this worked!
        new_fuel_type_count = len(
            df[~df["fuel_type"].isin([pd.NA, "other"]) & df["row_type"].isna()]
        )
        new_plant_type_count = len(
            df[~df["plant_type"].isin([pd.NA, "other"]) & df["row_type"].isna()]
        )

        if not old_fuel_type_count < new_fuel_type_count:
            raise AssertionError("No header fuel types added when there should be")
        if not old_plant_type_count < new_plant_type_count:
            raise AssertionError("No header plant types added when there should be")

        useful_rows_len = len(df[df["row_type"].isna()])

        logger.info(
            f"Added fuel types to {new_fuel_type_count-old_fuel_type_count} plant rows "
            f"({round((new_fuel_type_count-old_fuel_type_count)/useful_rows_len*100)}%). "
            f"Added plant types to {new_plant_type_count-old_plant_type_count} plant "
            f"rows ({round((new_plant_type_count-old_plant_type_count)/useful_rows_len*100)}%)."
        )

        return df

    def map_plant_name_fuel_types(self, df: pd.DataFrame) -> pd.DataFrame:
        """Suppliment ``fuel_type`` with information in ``plant_name_ferc1``.

        Sometimes fuel type is embedded in a plant name (not just headers). In this case
        we can identify that what that fuel is from the name and fill in empty
        ``fuel_type`` values. Right now, this only works for hydro plants because the
        rest are complicated and have a slew of exceptions. This could probably be
        applied to the ``plant_type`` column in the future too.

        Params:
            df: Pre-processed, concatenated XBRL and DBF data.

        Returns:
            The same input DataFrame but with rows with ``other`` in the
            ``fuel_type`` column filled in notable fuel types extracted from the the
            ``plant_name_ferc1`` column.
        """
        logger.info(f"{self.table_id.value}: Getting fuel type (hydro) from plant name")
        df.loc[
            (
                df["plant_name_ferc1"].str.contains("hydro")
                & (df["fuel_type"] == "other")
            ),
            "fuel_type",
        ] = "hydro"

        return df

    def associate_notes_with_values(self, df: pd.DataFrame) -> pd.DataFrame:
        """Use footnote indicators to map notes and FERC licenses to plant rows.

        There are many utilities that report a bunch of mostly empty note rows at the
        bottom of their yearly entry. These notes often pertain to specific plant rows
        above. Sometimes the notes and their respective plant rows are linked by a
        common footnote indicator such as (a) or (1) etc.

        This function takes this:

        +-------------------+------------+------------------+
        | plant_name_ferc1  | row_type   | license_id_ferc1 |
        +===================+============+==================+
        | HYDRO:            | header     | NA               |
        +-------------------+------------+------------------+
        | rainbow falls (b) | NA         | NA               |
        +-------------------+------------+------------------+
        | cadyville (a)     | NA         | NA               |
        +-------------------+------------+------------------+
        | keuka (c)         | NA         | NA               |
        +-------------------+------------+------------------+
        | total plants      | total      | NA               |
        +-------------------+------------+------------------+
        | (a) project #2738 | note       | 2738             |
        +-------------------+------------+------------------+
        | (b) project #2835 | note       | 2738             |
        +-------------------+------------+------------------+
        | (c) project #2852 | note       | 2738             |
        +-------------------+------------+------------------+

        Finds the note rows with footnote indicators, maps the content from the note row
        into a new note column that's associated with the value row, and maps any FERC
        license extracted from this note column to the ``license_id_ferc1`` column in
        the value row.

        +-------------------+------------+-------------------+------------------+
        | plant_name_ferc1  | row_type   | notes             | license_id_ferc1 |
        +===================+============+===================+==================+
        | HYDRO:            | header     | NA                | NA               |
        +-------------------+------------+-------------------+------------------+
        | rainbow falls (b) | NA         | (b) project #2835 | 2835             |
        +-------------------+------------+-------------------+------------------+
        | cadyville (a)     | NA         | (a) project #2738 | 2738             |
        +-------------------+------------+-------------------+------------------+
        | keuka (c)         | NA         | (c) project #2852 | 2752             |
        +-------------------+------------+-------------------+------------------+
        | total plants      | total      | NA                | NA               |
        +-------------------+------------+-------------------+------------------+
        | (a) project #2738 | note       | NA                | 2738             |
        +-------------------+------------+-------------------+------------------+
        | (b) project #2835 | note       | NA                | 2835             |
        +-------------------+------------+-------------------+------------------+
        | (c) project #2852 | note       | NA                | 2752             |
        +-------------------+------------+-------------------+------------------+

        (Header and note rows are removed later).

        NOTE: Note rows that don't have a footnote indicator or note rows with a
        footnote indicator that don't have a cooresponding plant row with the same
        indicator are not captured. They will ultimately get removed and their content
        will not be preserved.

        Params:
            df: Pre-processed, concatenated XBRL and DBF data that has been run through
            :func:`label_row_types` and contains the column ``row_type``.

        Returns:
            The same input DataFrame but with a column called ``notes`` that contains
            notes, reported below, in the same row as the plant values they pertain to.
            Also, any further additions to the ``license_id_ferc1`` field as extracted
            from these newly associated notes.
        """
        logger.info(
            f"{self.table_id.value}: Mapping notes and ferc license from notes rows"
        )

        def associate_notes_with_values_group(group):
            """Map footnotes within a given utility year group.

            Because different utilities may use the same footnotes or the same utility
            could reuse footnotes each year, we must do the footnote association within
            utility-year groups.
            """
            regular_row = group["row_type"].isna()
            has_note = group["row_type"] == "note"

            # Shorten execution time by only looking at groups with discernable
            # footnotes
            if group.footnote.any():

                # Make a df that combines notes and ferc license with the same footnote
                footnote_df = (
                    group[has_note]
                    .groupby("footnote")
                    .agg({"plant_name_ferc1": ", ".join, "license_id_ferc1": "first"})
                    .rename(columns={"plant_name_ferc1": "notes"})
                )

                # Map these new license and note values onto the original df
                updated_ferc_license_col = group.footnote.map(
                    footnote_df["license_id_ferc1"]
                )
                notes_col = group.footnote.map(footnote_df["notes"])
                # We update the ferc lic col because some were already there from the
                # plant name extraction. However, we want to override with the notes
                # ferc licenses because they are more likely to be accurate.
                group.license_id_ferc1.update(updated_ferc_license_col)
                group.loc[regular_row, "notes"] = notes_col

            return group

        footnote_pattern = r"(\(\d?[a-z]?[A-Z]?\))"
        df["notes"] = pd.NA
        # Create new footnote column
        df.loc[:, "footnote"] = df.plant_name_ferc1.str.extract(
            footnote_pattern, expand=False
        )
        # Group by year and utility and run footnote association
        groups = df.groupby(["report_year", "utility_id_ferc1"])
        sg_notes = groups.apply(lambda x: associate_notes_with_values_group(x))
        # Remove footnote column now that rows are associated
        sg_notes = sg_notes.drop(columns=["footnote"])

        notes_added = len(
            sg_notes[sg_notes["notes"].notna() & sg_notes["row_type"].isna()]
        )
        logger.info(f"Mapped {notes_added} notes to plant rows.")

        return sg_notes

    def spot_fix_rows(self, df: pd.DataFrame) -> pd.DataFrame:
        """Fix one-off row errors.

        In 2004, utility_id_ferc1 251 reports clumps of units together. Each unit clump
        looks something like this: ``intrepid wind farm (107 units @ 1.5 mw each)`` and
        is followed by a row that looks like this: ``(amounts are for the total of all
        107 units)``. For the most part, these rows are useless note rows. However,
        there is one instance where important values are reported in this note row
        rather than in the actual plant row above.

        There are probably plenty of other spot fixes one could add here.

        Params:
            df: Pre-processed, concatenated XBRL and DBF data.

        Returns:
            The same input DataFrame but with some spot fixes corrected.
        """
        logger.info(f"{self.table_id.value}: Spot fixing some rows")
        # Define rows and columns to change
        cols_to_change = df.select_dtypes(include=np.number).columns.tolist() + [
            "row_type"
        ]
        row_with_info = (df["report_year"] == 2004) & (
            df["plant_name_ferc1"] == "(amounts are for the total of all 107 units)"
        )
        row_missing_info = (df["report_year"] == 2004) & (
            df["plant_name_ferc1"] == "intrepid wind farm (107 units @ 1.5 mw each)"
        )

        # Replace row missing information with data from row containing information
        df.loc[row_missing_info, cols_to_change] = df[row_with_info][
            cols_to_change
        ].values

        # Remove row_with_info so there is no duplicate information
        df = df[~row_with_info]

        return df


class TransmissionFerc1TableTransformer(Ferc1AbstractTableTransformer):
    """A table transformer specific to the :ref:`transmission_ferc1` table."""

    table_id: TableIdFerc1 = TableIdFerc1.TRANSMISSION_FERC1
    has_unique_record_ids: bool = False


class ElectricEnergySourcesFerc1TableTransformer(Ferc1AbstractTableTransformer):
    """Transformer class for :ref:`electric_energy_sources_ferc1` table.

    The raw DBF and XBRL table will be split up into two tables. This transformer
    generates the sources of electricity for utilities, dropping the information about
    dispositions. For XBRL, this is a duration-only table. Right now we are merging in
    the metadata but not actually keeping anything from it. We are also not yet doing
    anything with the sign.
    """

    table_id: TableIdFerc1 = TableIdFerc1.ELECTRIC_ENERGY_SOURCES_FERC1
    has_unique_record_ids: bool = False


class ElectricEnergyDispositionsFerc1TableTransformer(Ferc1AbstractTableTransformer):
    """Transformer class for :ref:`electric_energy_dispositions_ferc1` table."""

    table_id: TableIdFerc1 = TableIdFerc1.ELECTRIC_ENERGY_DISPOSITIONS_FERC1
    has_unique_record_ids: bool = False


class UtilityPlantSummaryFerc1TableTransformer(Ferc1AbstractTableTransformer):
    """Transformer class for :ref:`utility_plant_summary_ferc1` table."""

    table_id: TableIdFerc1 = TableIdFerc1.UTILITY_PLANT_SUMMARY_FERC1
    has_unique_record_ids: bool = False


class BalanceSheetLiabilitiesFerc1TableTransformer(Ferc1AbstractTableTransformer):
    """Transformer class for :ref:`balance_sheet_liabilities_ferc1` table."""

    table_id: TableIdFerc1 = TableIdFerc1.BALANCE_SHEET_LIABILITIES
    has_unique_record_ids: bool = False


class BalanceSheetAssetsFerc1TableTransformer(Ferc1AbstractTableTransformer):
    """Transformer class for :ref:`balance_sheet_assets_ferc1` table."""

    table_id: TableIdFerc1 = TableIdFerc1.BALANCE_SHEET_ASSETS_FERC1
    has_unique_record_ids: bool = False


class IncomeStatementFerc1TableTransformer(Ferc1AbstractTableTransformer):
    """Transformer class for the :ref:`income_statement_ferc1` table."""

    table_id: TableIdFerc1 = TableIdFerc1.INCOME_STATEMENT_FERC1
    has_unique_record_ids: bool = False

    def process_dbf(self, raw_dbf):
        """Drop incorrect row numbers from f1_incm_stmnt_2 before standard processing.

        In 2003, two rows were added to the ``f1_income_stmnt`` dbf table, which bumped
        the starting ``row_number`` of ``f1_incm_stmnt_2`` from 25 to 27. A small
        handfull of respondents seem to have not gotten the memo about this this in
        2003 and have information on these row numbers that shouldn't exist at all for
        this table.

        This step necessitates the ability to know which source table each record
        actually comes from, which required adding a column (``sched_table_name``) in
        the extract step before these two dbf input tables were concatenated.

        Right now we are just dropping these bad row numbers. Should we actually be
        bumping the whole respondent's row numbers - assuming they reported incorrectly
        for the whole table? See: https://github.com/catalyst-cooperative/pudl/issues/471
        """
        len_og = len(raw_dbf)
        known_bad_income2_rows = [25, 26]
        raw_dbf = raw_dbf[
            ~(
                (raw_dbf.sched_table_name == "f1_incm_stmnt_2")
                & (raw_dbf.report_year == 2003)
                & (raw_dbf.row_number.isin(known_bad_income2_rows))
            )
        ].copy()
        logger.info(
            f"Dropped {len_og - len(raw_dbf)} records ({(len_og - len(raw_dbf))/len_og:.1%} of"
            "total) records from 2003 from the f1_incm_stmnt_2 DBF table that have "
            "known incorrect row numbers."
        )
        raw_dbf = super().process_dbf(raw_dbf)
        return raw_dbf

    def source_table_id(
        self, source_ferc1: SourceFerc1, df: pd.DataFrame | None = None
    ) -> str | pd.Series:
        """Look up the ID of the raw data source table.

        Because the raw DBF data comes from two seperate tables, this table-specific
        method generates a Series of tables names based on the ``sched_table_name``
        columns which was assigned during the transform step. For the XBRL source, the
        standard method is employed and a string is returned.
        """
        # assign the source_table_id column based on the source
        if source_ferc1 == SourceFerc1.DBF:
            # sched_table_name is a table name. was added in align_row_numbers_dbf
            if df.sched_table_name.isnull().any():
                raise ValueError(
                    f"{self.table_id.value}: Null sched_table_name found in DBF to XBRL"
                    " row map."
                )
            source_table = df.sched_table_name
        else:
            assert source_ferc1 == SourceFerc1.XBRL
            source_table = super().source_table_id(source_ferc1=source_ferc1)
        return source_table


class RetainedEarningsFerc1TableTransformer(Ferc1AbstractTableTransformer):
    """Transformer class for :ref:`retained_earnings_ferc1` table."""

    table_id: TableIdFerc1 = TableIdFerc1.RETAINED_EARNINGS_FERC1
    has_unique_record_ids: bool = False

    @cache_df("process_instant_xbrl")
    def process_instant_xbrl(self, df: pd.DataFrame) -> pd.DataFrame:
        """Pre-processing required to make the instant and duration tables compatible.

        Each year the plant account balances are reported twice, in two separate
        records: one for the end of the previous year, and one for the end of the
        current year, with appropriate dates for the two year ends. Here we are
        reshaping the table so that we instead have two columns: ``starting_balance``
        and ``ending_balance`` that both pertain to the current year, so that all of
        the records pertaining to a single ``report_year`` can be identified without
        dealing with the instant / duration distinction.

        NOTE: this is a copy/paste from the plant in service table. We should probably
        generalize & parameterize it. Right now it looks like it would *only* be a bool.
        """
        df = super().process_instant_xbrl(df)
        df["year"] = pd.to_datetime(df["date"]).dt.year
        df.loc[df.report_year == (df.year + 1), "balance_type"] = "starting_balance"
        df.loc[df.report_year == df.year, "balance_type"] = "ending_balance"
        if not df.balance_type.notna().all():
            raise ValueError(
                f"Unexpected years found in the {self.table_id.value} table: "
                f"{df.loc[df.balance_type.isna(), 'year'].unique()}"
            )
        df = (
            df.drop(["year", "date"], axis="columns")
            .set_index(["entity_id", "report_year", "balance_type"])
            .unstack("balance_type")
        )
        # This turns a multi-index into a single-level index with tuples of strings as
        # the keys, and then converts the tuples of strings into a single string by
        # joining their values with an underscore. This results in column labels like
        # boiler_plant_equipment_steam_production_starting_balance
        # Is there a better way?
        df.columns = ["_".join(items) for items in df.columns.to_flat_index()]
        return df.reset_index()

    def process_dbf(self, raw_dbf: pd.DataFrame) -> pd.DataFrame:
        """Preform generic :meth:`process_dbf`, plus condense date duplicates."""
        processed_dbf = (
            super()
            .process_dbf(raw_dbf)
            .pipe(self.targeted_drop_duplicates_dbf)
            .pipe(self.condense_double_year_earnings_types_dbf)
        )
        return processed_dbf

    def targeted_drop_duplicates_dbf(self, df: pd.DataFrame) -> pd.DataFrame:
        """Drop duplicates with truly duplicate data.

        There are instances of utilities that reported multiple values for several
        earnings types for a specific year (utility_id_ferc1 68 in 1998 &
        utility_id_ferc1 296 in 2015). We are taking the largest value reported and
        dropping the rest. There very well could be a better strategey here, but there
        are only 25 records that have this problem, so we've going with this.
        """
        pks = (
            pudl.metadata.classes.Package.from_resource_ids()
            .get_resource(self.table_id.value)
            .schema.primary_key
        )
        # we are not going to check all of the unstructed earnings types for dupes bc
        # we will drop these later
        dupe_mask = ~df.earnings_type.str.endswith("_unstructured") & df.duplicated(
            subset=pks, keep=False
        )
        dupes = df[dupe_mask]
        if len(dupes) > 25:
            raise AssertionError("Too many duplicates found.")
        # we are simply sorting to get the biggest value and dropping the rest.
        dupes = dupes.sort_values(
            ["starting_balance", "amount"], ascending=False
        ).drop_duplicates(subset=pks)
        df = pd.concat([df[~dupe_mask], dupes])
        return df

    def condense_double_year_earnings_types_dbf(self, df: pd.DataFrame) -> pd.DataFrame:
        """Condense current and past year data reported in 1 report_year into 1 record.

        The DBF table includes two different earnings types that have: "Begining of
        Period" and "End of Period" rows. But the table has both an amount column that
        corresponds to a balance and a starting balance column. For these two earnings
        types, this means that there is in effect two years of data in this table for
        each report year: a starting and ending balance for the pervious year and a
        starting and ending balance for the current year. The ending balance for the
        previous year should be the same as the starting balance for the current year.

        We don't actually want two years of data for each report year, so we want to
        check these assumptions, extract as much information from these two years of
        data, but end up with only one annual record for each of these two earnings
        types for each utility.

        Raises:
            AssertionError: There are a very small number of instances in which the
                ending balance from the previous year does not match the starting
                balance from the current year. The % of these non-matching instances
                should be less than 1% of the records with these date duplicative
                earnings types.
        """
        logger.info(f"{self.table_id.value}: Removing previous year's data.")
        current_year_types = [
            "unappropriated_undistributed_subsidiary_earnings_current_year",
            "unappropriated_retained_earnings_current_year",
        ]
        previous_year_types = [
            "unappropriated_undistributed_subsidiary_earnings_previous_year",
            "unappropriated_retained_earnings_previous_year",
        ]
        # assign copies so no need to double copy when extracting this slice
        current_year = df[df.earnings_type.isin(current_year_types)].assign(
            earnings_type=lambda x: x.earnings_type.str.removesuffix("_current_year")
        )
        previous_year = df[df.earnings_type.isin(previous_year_types)].assign(
            earnings_type=lambda x: x.earnings_type.str.removesuffix("_previous_year")
        )
        idx = [
            "utility_id_ferc1_dbf",
            "report_year",
            "utility_id_ferc1",
            "earnings_type",
        ]
        data_columns = ["amount", "starting_balance"]
        date_dupe_types = pd.merge(
            current_year,
            previous_year[idx + data_columns],
            on=idx,
            how="outer",
            suffixes=("", "_previous_year"),
        )

        date_dupe_types.loc[:, "ending_balance"] = pd.NA
        # check if the starting balance from the current year is actually
        # the amount from the previous year
        date_mismatch = date_dupe_types[
            ~np.isclose(
                date_dupe_types.starting_balance,
                date_dupe_types.amount_previous_year,
                equal_nan=True,
            )
            & (date_dupe_types.starting_balance.notnull())
            & (date_dupe_types.amount_previous_year.notnull())
        ]
        data_mismatch_ratio = len(date_mismatch) / len(date_dupe_types)
        if data_mismatch_ratio > 0.01:
            raise AssertionError(
                "More records than expected have data that is not the same in "
                "the starting_balance vs the amount column for the earnings_type "
                "that reports both current and previous year. % of mismatch records: "
                f"{data_mismatch_ratio:.01%} (expected less than 1%)"
            )

        # the amount from the current year values should be the ending balance.
        # the amount from the previous year should fill in the starting balance
        # then drop all of the _previous_year columns
        date_dupe_types = date_dupe_types.assign(
            ending_balance=lambda x: x.amount,
            amount=pd.NA,
            starting_balance=lambda x: x.starting_balance.fillna(
                x.amount_previous_year
            ),
        ).drop(columns=["amount_previous_year", "starting_balance_previous_year"])

        df = pd.concat(
            [
                df[~df.earnings_type.isin(current_year_types + previous_year_types)],
                date_dupe_types,
            ]
        )
        return df

    @cache_df("process_xbrl_metadata")
    def process_xbrl_metadata(self, xbrl_metadata_json) -> pd.DataFrame:
        """Transform the metadata to reflect the transformed data.

        Run the generic :func:`process_xbrl_metadata` and then remove some suffixes that
        were removed during :meth:`wide_to_tidy`.
        """
        meta = (
            super()
            .process_xbrl_metadata(xbrl_metadata_json)
            .assign(
                # we
                xbrl_factoid=lambda x: x.xbrl_factoid.str.removesuffix(
                    "_contra_primary_account_affected"
                ).str.removesuffix("_primary_contra_account_affected")
            )
            .drop_duplicates(subset=["xbrl_factoid"], keep="first")
        )
        return meta


class RetainedEarningsAppropriationsFerc1TableTransformer(
    Ferc1AbstractTableTransformer
):
    """Transformer class for unstructured parts of :ref:`retained_earnings_ferc1`.

    Very very WIP.
    """

    table_id: TableIdFerc1 = TableIdFerc1.RETAINED_EARNINGS_APPROPRIATIONS_FERC1
    has_unique_record_ids: bool = False


class DepreciationAmortizationSummaryFerc1TableTransformer(
    Ferc1AbstractTableTransformer
):
    """Transformer class for :ref:`depreciation_amortization_summary_ferc1` table."""

    table_id: TableIdFerc1 = TableIdFerc1.DEPRECIATION_AMORTIZATION_SUMMARY_FERC1
    has_unique_record_ids: bool = False

    def merge_xbrl_metadata(
        self, df: pd.DataFrame, params: MergeXbrlMetadata | None = None
    ) -> pd.DataFrame:
        """Annotate data using manually compiled FERC accounts & ``ferc_account_label``.

        The FERC accounts are not provided in the XBRL taxonomy like they are for other
        tables. However, there are only 4 of them, so a hand-compiled mapping is
        hardcoded here, and merged onto the data similar to how the XBRL taxonomy
        derived metadata is merged on for other tables.
        """
        xbrl_metadata = pd.DataFrame(
            {
                "ferc_account_label": [
                    "depreciation_expense",
                    "depreciation_expense_asset_retirement",
                    "amortization_limited_term_electric_plant",
                    "amortization_other_electric_plant",
                ],
                "ferc_account": ["403", "403.1", "404", "405"],
            }
        )
        if not params:
            params = self.params.merge_xbrl_metadata
        if params.on:
            logger.info(f"{self.table_id.value}: merging metadata")
            df = merge_xbrl_metadata(df, xbrl_metadata, params)
        return df


def transform(
    ferc1_dbf_raw_dfs: dict[str, pd.DataFrame],
    ferc1_xbrl_raw_dfs: dict[str, dict[str, pd.DataFrame]],
    xbrl_metadata_json: list[dict[Any]],
    ferc1_settings: Ferc1Settings | None = None,
) -> dict[str, pd.DataFrame]:
    """Coordinate the transformation of all FERC Form 1 tables.

    Args:
        ferc1_dbf_raw_dfs: Dictionary mapping PUDL table names (keys) to raw DBF
            dataframes (values).
        ferc1_xbrl_raw_dfs: Nested dictionary containing both an instant and duration
            table for each input XBRL table. Some of these are empty.
        xbrl_metadata_json: FERC 1XBRL taxonomy metadata exported as an array of JSON
            objects.
        ferc1_settings: Validated FERC 1 ETL settings.

    Returns:
        A dictionary of transformed DataFrames.
    """
    if ferc1_settings is None:
        ferc1_settings = Ferc1Settings()

    ferc1_tfr_classes = {
        "fuel_ferc1": FuelFerc1TableTransformer,
        "plants_small_ferc1": PlantsSmallFerc1TableTransformer,
        "plants_hydro_ferc1": PlantsHydroFerc1TableTransformer,
        "plant_in_service_ferc1": PlantInServiceFerc1TableTransformer,
        "plants_pumped_storage_ferc1": PlantsPumpedStorageFerc1TableTransformer,
        "transmission_ferc1": TransmissionFerc1TableTransformer,
        "purchased_power_ferc1": PurchasedPowerFerc1TableTransformer,
        "electric_energy_sources_ferc1": ElectricEnergySourcesFerc1TableTransformer,
        "electric_energy_dispositions_ferc1": ElectricEnergyDispositionsFerc1TableTransformer,
        "utility_plant_summary_ferc1": UtilityPlantSummaryFerc1TableTransformer,
        "balance_sheet_liabilities_ferc1": BalanceSheetLiabilitiesFerc1TableTransformer,
        "depreciation_amortization_summary_ferc1": DepreciationAmortizationSummaryFerc1TableTransformer,
        "balance_sheet_assets_ferc1": BalanceSheetAssetsFerc1TableTransformer,
        "income_statement_ferc1": IncomeStatementFerc1TableTransformer,
        "retained_earnings_ferc1": RetainedEarningsFerc1TableTransformer,
    }
    # create an empty ditctionary to fill up through the transform fuctions
    ferc1_transformed_dfs = {}
    # for each ferc table,
    for table in ferc1_tfr_classes:
        if table in ferc1_settings.tables:
            logger.info(
                f"Transforming raw FERC Form 1 dataframe for loading into {table}"
            )

            ferc1_transformed_dfs[table] = ferc1_tfr_classes[table](
                xbrl_metadata_json=xbrl_metadata_json[table],
            ).transform(
                raw_dbf=ferc1_dbf_raw_dfs[table],
                raw_xbrl_instant=ferc1_xbrl_raw_dfs[table].get(
                    "instant", pd.DataFrame()
                ),
                raw_xbrl_duration=ferc1_xbrl_raw_dfs[table].get(
                    "duration", pd.DataFrame()
                ),
            )
    # Bespoke exception. fuel must come before steam b/c fuel proportions are used to
    # aid in FERC plant ID assignment.
    if "plants_steam_ferc1" in ferc1_settings.tables:
        ferc1_transformed_dfs["plants_steam_ferc1"] = PlantsSteamFerc1TableTransformer(
            xbrl_metadata_json=xbrl_metadata_json["plants_steam_ferc1"]
        ).transform(
            raw_dbf=ferc1_dbf_raw_dfs["plants_steam_ferc1"],
            raw_xbrl_instant=ferc1_xbrl_raw_dfs["plants_steam_ferc1"].get(
                "instant", pd.DataFrame()
            ),
            raw_xbrl_duration=ferc1_xbrl_raw_dfs["plants_steam_ferc1"].get(
                "duration", pd.DataFrame()
            ),
            # use a copy of the fuel table because we *definitely* don't want it to
            # be changed by the steam transform.
            transformed_fuel=ferc1_transformed_dfs["fuel_ferc1"].copy(),
        )

    # convert types and return:
    return {
        name: convert_cols_dtypes(df, data_source="ferc1")
        for name, df in ferc1_transformed_dfs.items()
    }


if __name__ == "__main__":
    """Make the module runnable for iterative testing during development."""

    ferc1_settings = Ferc1Settings(
        # Do one year of each, type of data, or all the years:
        years=[2020, 2021],
        # years=Ferc1Settings().years,
        tables=[
            "fuel_ferc1",
            "plants_steam_ferc1",
            "plants_hydro_ferc1",
            "plant_in_service_ferc1",
            "plants_pumped_storage_ferc1",
            "purchased_power_ferc1",
            "plants_small_ferc1",
            "transmission_ferc1",
            "electric_energy_sources_ferc1",
            "electric_energy_dispositions_ferc1",
            "utility_plant_summary_ferc1",
            "balance_sheet_assets_ferc1",
            "income_statement_ferc1",
            "depreciation_amortization_summary_ferc1",
            "retained_earnings_ferc1",
        ],
    )
    pudl_settings = pudl.workspace.setup.get_defaults()
    ferc1_dbf_raw_dfs = pudl.extract.ferc1.extract_dbf(
        ferc1_settings=ferc1_settings, pudl_settings=pudl_settings
    )
    ferc1_xbrl_raw_dfs = pudl.extract.ferc1.extract_xbrl(
        ferc1_settings=ferc1_settings, pudl_settings=pudl_settings
    )
    xbrl_metadata_json = pudl.extract.ferc1.extract_xbrl_metadata(
        ferc1_settings=ferc1_settings, pudl_settings=pudl_settings
    )
    dfs = transform(
        ferc1_dbf_raw_dfs=ferc1_dbf_raw_dfs,
        ferc1_xbrl_raw_dfs=ferc1_xbrl_raw_dfs,
        xbrl_metadata_json=xbrl_metadata_json,
        ferc1_settings=ferc1_settings,
    )<|MERGE_RESOLUTION|>--- conflicted
+++ resolved
@@ -362,7 +362,6 @@
     return df
 
 
-<<<<<<< HEAD
 class SelectDbfRowsFromCategory(TransformParams):
     """Parameters for :func:`select_dbf_rows_from_category`."""
 
@@ -426,7 +425,8 @@
     return processed_dbf[
         processed_dbf[params.column_name].isin(categories_to_select)
     ].copy()
-=======
+
+
 class UnstackBalancesToReportYearInstantXbrl(TransformParams):
     """Parameters for :func:`unstack_balances_to_report_year_instant_xbrl`."""
 
@@ -498,7 +498,6 @@
         df.columns = ["_".join(items) for items in df.columns.to_flat_index()]
         df = df.reset_index()
         return df
->>>>>>> 1e474dc1
 
 
 class Ferc1TableTransformParams(TableTransformParams):
@@ -525,21 +524,12 @@
     merge_xbrl_metadata: MergeXbrlMetadata = MergeXbrlMetadata()
     align_row_numbers_dbf: AlignRowNumbersDbf = AlignRowNumbersDbf()
     drop_duplicate_rows_dbf: DropDuplicateRowsDbf = DropDuplicateRowsDbf()
-<<<<<<< HEAD
     select_dbf_rows_from_category: SelectDbfRowsFromCategory = (
         SelectDbfRowsFromCategory()
     )
-=======
     unstack_balances_to_report_year_instant_xbrl: UnstackBalancesToReportYearInstantXbrl = (
         UnstackBalancesToReportYearInstantXbrl()
     )
-
-
-################################################################################
-# FERC 1 specific Column, MultiColumn, and Table Transform Functions
-# (empty for now, but we anticipate there will be some)
-################################################################################
->>>>>>> 1e474dc1
 
 
 ################################################################################
