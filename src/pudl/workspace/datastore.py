--- conflicted
+++ resolved
@@ -130,11 +130,7 @@
         used as filters and should map to unique resource.
 
         Args:
-<<<<<<< HEAD
-            filters: this could further restrict which partition filters should be considered.
-=======
             filters: additional constraints for selecting relevant partitions.
->>>>>>> 357f0b04
         """
         for res in self.datapackage_json["resources"]:
             if self._matches(res, **filters):
