[tox]
envlist = ci

[testenv]
whitelist_externals =
    bash
    coverage
# shared directory for re-used packages
envdir = {toxinidir}/.env_pudl
passenv =
    CI
    HOME
    GITHUB_*
    API_KEY_EIA
    GOOGLE_APPLICATION_CREDENTIALS
covargs = --cov={envsitepackagesdir}/pudl --cov-append --cov-report=xml --cov-config=.coveragerc

###########################################################################
# Code and Documentation Linters
###########################################################################
[testenv:flake8]
description = Run the full suite of flake8 linters on the PUDL codebase.
skip_install = true
deps =
    flake8
    flake8-builtins
    flake8-colors
    flake8-docstrings
    flake8-rst-docstrings
    flake8-use-fstring
    mccabe
    pep8-naming
    pycodestyle
    pydocstyle
    pyflakes
commands =
    flake8

[testenv:pre_commit]
description = Run git pre-commit hooks not covered by the other linters.
skip_install = true
deps =
    pre-commit
commands =
    pre-commit run --all-files --show-diff-on-failure python-no-eval
    pre-commit run --all-files --show-diff-on-failure python-no-log-warn
    pre-commit run --all-files --show-diff-on-failure python-check-blanket-noqa
    pre-commit run --all-files --show-diff-on-failure check-merge-conflict
    pre-commit run --all-files --show-diff-on-failure check-yaml
    pre-commit run --all-files --show-diff-on-failure check-case-conflict
    pre-commit run --all-files --show-diff-on-failure debug-statements
    pre-commit run --all-files --show-diff-on-failure name-tests-test

[testenv:bandit]
description = Check the PUDL codebase for common insecure code patterns.
skip_install = true
deps =
    bandit
commands =
    bandit -r src/pudl/ -c .bandit.yml

[testenv:linters]
description = Run the pre-commit, flake8 and bandit linters.
skip_install = true
deps =
    {[testenv:pre_commit]deps}
    {[testenv:bandit]deps}
    {[testenv:flake8]deps}
commands =
    {[testenv:pre_commit]commands}
    {[testenv:bandit]commands}
    {[testenv:flake8]commands}

###########################################################################
# Lint and Build the Docs
###########################################################################
[testenv:doc8]
description = Check the documentation input files for syntactical correctness.
skip_install = true
deps =
    sphinx
    doc8
commands =
    doc8 docs/

[testenv:docs]
description = Remove old docs output and rebuild HTML from scratch with Sphinx
skip_install = false
deps =
    {[testenv:doc8]deps}
extras =
    doc
commands =
    # Remove the old docs build output to start fresh
    bash -c 'rm -rf docs/_build docs/api/*.rst'
    # Generate sphinx-autodoc entries for the API, excluding unpublished stuff
    sphinx-apidoc \
      --separate \
      --output-dir docs/api src/pudl \
      "src/pudl/package_data/*" \
      "src/pudl/analysis/analysis.py" \
      "src/pudl/analysis/demand_mapping.py" \
      "src/pudl/glue/zipper.py" \
      "*_test.py"
    # Run the doc8 linter on the newly generated doc input files
    {[testenv:doc8]commands}
    # Try to generate the HTML tocs with Sphinx
    sphinx-build -W -b html docs docs/_build/html

###########################################################################
# Test the code and validate data
###########################################################################
[testenv:unit]
description = Run all the software unit tests.
extras =
    test
commands =
    pytest {posargs} {[testenv]covargs} test/unit

[testenv:ferc1_solo]
description = Test whether FERC 1 can be loaded into the PUDL database alone.
extras =
    test
commands =
    pytest {posargs} {[testenv]covargs} \
      --etl-settings test/settings/ferc1-solo-test.yml \
      test/integration/etl_test.py::test_pudl_engine

[testenv:integration]
description = Run all software integration tests and process a full year of data.
extras =
    test
commands =
    pytest {posargs} {[testenv]covargs} test/integration

[testenv:validate]
description = Run all data validation tests. This requires a complete PUDL DB.
skip_install = false
recreate = true
extras =
    test
commands =
    pytest --live-dbs test/validate

[testenv:ci]
description = Run all continuous integration (CI) checks & generate test coverage.
skip_install = false
recreate = true
extras =
    {[testenv:docs]extras}
    {[testenv:integration]extras}
deps =
    {[testenv:linters]deps}
commands =
    coverage erase
    {[testenv:linters]commands}
    {[testenv:docs]commands}
    {[testenv:unit]commands}
    {[testenv:ferc1_solo]commands}
    {[testenv:integration]commands}
    coverage report --sort=cover

[testenv:ferc1_schema]
description = Verify FERC Form 1 DB schema are compatible for all years.
skip_install = false
extras =
    {[testenv:integration]extras}
commands =
<<<<<<< HEAD
    bash -c 'rm -rf docs/_build docs/api/*.rst'
    bash -c 'rm -rf docs/data_sources/metadata.rst'
    datapkg_to_rst \
      -i src/pudl/package_data/meta/datapkg/datapackage.json \
      -o docs/data_sources/metadata.rst
    sphinx-apidoc \
      --separate \
      --output-dir docs/api src/pudl \
      "src/pudl/package_data/*" \
      "src/pudl/analysis/analysis.py" \
      "src/pudl/glue/zipper.py" \
      "*_test.py"
    {[testenv:doc8]commands}
    sphinx-build -W -b html docs docs/_build/html
=======
    pytest {posargs} {[testenv]covargs} \
      --etl-settings test/settings/full-integration-test.yml \
      test/integration/etl_test.py::test_ferc1_schema
>>>>>>> b1869c6d

[testenv:full_integration]
description = Run ETL and integration tests for all years and data sources.
skip_install = false
extras =
    {[testenv:integration]extras}
commands =
    pytest {posargs} {[testenv]covargs} \
      --etl-settings test/settings/full-integration-test.yml \
      test/integration

[testenv:full]
description = Run all CI checks, but for all years of data.
skip_install = false
recreate = true
extras =
    {[testenv:docs]extras}
    {[testenv:integration]extras}
deps =
    {[testenv:linters]deps}
commands =
    coverage erase
    {[testenv:linters]commands}
    {[testenv:docs]commands}
    {[testenv:unit]commands}
    {[testenv:ferc1_solo]commands}
    {[testenv:ferc1_schema]commands}
    {[testenv:full_integration]commands}
    coverage report --sort=cover

###########################################################################
# Software Package Build & Release
###########################################################################
[testenv:build]
description = Prepare Python source and binary packages for release.
basepython = python3
skip_install = true
deps =
    wheel
    setuptools
    setuptools_scm
commands =
    bash -c 'rm -rf build/* dist/*'
    python setup.py sdist bdist_wheel

[testenv:testrelease]
description = Do a dry run of Python package release using the PyPI test server.
basepython = python3
skip_install = true
deps =
    {[testenv:build]deps}
    twine
commands =
    {[testenv:build]commands}
    twine check dist/*
    twine upload --sign --verbose --repository testpypi --skip-existing dist/*

[testenv:release]
description = Release the PUDL package to the production PyPI server.
basepython = python3
skip_install = true
deps =
    {[testenv:build]deps}
    twine
commands =
    {[testenv:build]commands}
    twine check dist/*
    twine upload --sign --verbose --skip-existing dist/*

###########################################################################
# Configuration for various tools.
###########################################################################
[pytest]
testpaths = .
addopts = --capture=tee-sys --verbose
log_cli = true
log_cli_level = info
log_format = %(asctime)s [%(levelname)8s] %(name)s:%(lineno)s %(message)s
log_date_format= %Y-%m-%d %H:%M:%S
doctest_optionflags = NORMALIZE_WHITESPACE

[flake8]
# A few linter errors and warnings that we are currently ignoring:
# * W503, W504: Line break before / after binary operator.
# * D401: Imperative mood.
# * E501: Overlong line
ignore = W503,W504,D401,E501
inline-quotes = double
max-line-length = 88
# Files and directories that should be subject to linting
extend-exclude = package_data,demand_mapping.py,.env_pudl,.eggs
# We have a backlog of complex functions being skipped with noqa: C901
max-complexity = 10
format = ${cyan}%(path)s${reset}:${green}%(row)-4d${reset} ${red_bold}%(code)s${reset} %(text)s
extend-ignore =
    # Google Python style is not RST until after processed by Napoleon
    # See https://github.com/peterjc/flake8-rst-docstrings/issues/17
    RST201,RST203,RST301,
rst-roles =
    attr,
    class,
    func,
    meth,
    mod,
    ref,
    user,
rst-directives =
    envvar,
    exception,
percent-greedy = 2
format-greedy = 2

[doc8]
max-line-length = 88
ignore-path =
    docs/ferc/form1
    docs/_build<|MERGE_RESOLUTION|>--- conflicted
+++ resolved
@@ -91,82 +91,6 @@
 extras =
     doc
 commands =
-    # Remove the old docs build output to start fresh
-    bash -c 'rm -rf docs/_build docs/api/*.rst'
-    # Generate sphinx-autodoc entries for the API, excluding unpublished stuff
-    sphinx-apidoc \
-      --separate \
-      --output-dir docs/api src/pudl \
-      "src/pudl/package_data/*" \
-      "src/pudl/analysis/analysis.py" \
-      "src/pudl/analysis/demand_mapping.py" \
-      "src/pudl/glue/zipper.py" \
-      "*_test.py"
-    # Run the doc8 linter on the newly generated doc input files
-    {[testenv:doc8]commands}
-    # Try to generate the HTML tocs with Sphinx
-    sphinx-build -W -b html docs docs/_build/html
-
-###########################################################################
-# Test the code and validate data
-###########################################################################
-[testenv:unit]
-description = Run all the software unit tests.
-extras =
-    test
-commands =
-    pytest {posargs} {[testenv]covargs} test/unit
-
-[testenv:ferc1_solo]
-description = Test whether FERC 1 can be loaded into the PUDL database alone.
-extras =
-    test
-commands =
-    pytest {posargs} {[testenv]covargs} \
-      --etl-settings test/settings/ferc1-solo-test.yml \
-      test/integration/etl_test.py::test_pudl_engine
-
-[testenv:integration]
-description = Run all software integration tests and process a full year of data.
-extras =
-    test
-commands =
-    pytest {posargs} {[testenv]covargs} test/integration
-
-[testenv:validate]
-description = Run all data validation tests. This requires a complete PUDL DB.
-skip_install = false
-recreate = true
-extras =
-    test
-commands =
-    pytest --live-dbs test/validate
-
-[testenv:ci]
-description = Run all continuous integration (CI) checks & generate test coverage.
-skip_install = false
-recreate = true
-extras =
-    {[testenv:docs]extras}
-    {[testenv:integration]extras}
-deps =
-    {[testenv:linters]deps}
-commands =
-    coverage erase
-    {[testenv:linters]commands}
-    {[testenv:docs]commands}
-    {[testenv:unit]commands}
-    {[testenv:ferc1_solo]commands}
-    {[testenv:integration]commands}
-    coverage report --sort=cover
-
-[testenv:ferc1_schema]
-description = Verify FERC Form 1 DB schema are compatible for all years.
-skip_install = false
-extras =
-    {[testenv:integration]extras}
-commands =
-<<<<<<< HEAD
     bash -c 'rm -rf docs/_build docs/api/*.rst'
     bash -c 'rm -rf docs/data_sources/metadata.rst'
     datapkg_to_rst \
@@ -177,15 +101,74 @@
       --output-dir docs/api src/pudl \
       "src/pudl/package_data/*" \
       "src/pudl/analysis/analysis.py" \
+      "src/pudl/analysis/demand_mapping.py" \
       "src/pudl/glue/zipper.py" \
       "*_test.py"
     {[testenv:doc8]commands}
     sphinx-build -W -b html docs docs/_build/html
-=======
+
+###########################################################################
+# Test the code and validate data
+###########################################################################
+[testenv:unit]
+description = Run all the software unit tests.
+extras =
+    test
+commands =
+    pytest {posargs} {[testenv]covargs} test/unit
+
+[testenv:ferc1_solo]
+description = Test whether FERC 1 can be loaded into the PUDL database alone.
+extras =
+    test
+commands =
+    pytest {posargs} {[testenv]covargs} \
+      --etl-settings test/settings/ferc1-solo-test.yml \
+      test/integration/etl_test.py::test_pudl_engine
+
+[testenv:integration]
+description = Run all software integration tests and process a full year of data.
+extras =
+    test
+commands =
+    pytest {posargs} {[testenv]covargs} test/integration
+
+[testenv:validate]
+description = Run all data validation tests. This requires a complete PUDL DB.
+skip_install = false
+recreate = true
+extras =
+    test
+commands =
+    pytest --live-dbs test/validate
+
+[testenv:ci]
+description = Run all continuous integration (CI) checks & generate test coverage.
+skip_install = false
+recreate = true
+extras =
+    {[testenv:docs]extras}
+    {[testenv:integration]extras}
+deps =
+    {[testenv:linters]deps}
+commands =
+    coverage erase
+    {[testenv:linters]commands}
+    {[testenv:docs]commands}
+    {[testenv:unit]commands}
+    {[testenv:ferc1_solo]commands}
+    {[testenv:integration]commands}
+    coverage report --sort=cover
+
+[testenv:ferc1_schema]
+description = Verify FERC Form 1 DB schema are compatible for all years.
+skip_install = false
+extras =
+    {[testenv:integration]extras}
+commands =
     pytest {posargs} {[testenv]covargs} \
       --etl-settings test/settings/full-integration-test.yml \
       test/integration/etl_test.py::test_ferc1_schema
->>>>>>> b1869c6d
 
 [testenv:full_integration]
 description = Run ETL and integration tests for all years and data sources.
