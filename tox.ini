--- conflicted
+++ resolved
@@ -305,18 +305,14 @@
     ignore:Feature names only support names:FutureWarning:sklearn.utils.validation
     ignore:Integration of FERC 714:UserWarning:pudl.extract.ferc714
     ignore:Integration of EIA 861:UserWarning:pudl.extract.eia861
-<<<<<<< HEAD
-    ignore:pkg_resources is deprecated as an API:DeprecationWarning:pkg_resources
     ignore:Subclassing validator classes:DeprecationWarning:tableschema
     ignore:Deprecated call to.*declare_namespace:DeprecationWarning:pkg_resources
     ignore:Deprecated call to:DeprecationWarning:google.rpc
     once:open_binary is deprecated:DeprecationWarning:pudl.glue.ferc1_eia
     once:open_text is deprecated:DeprecationWarning:pudl.glue.ferc1_eia
-=======
     ignore:Deprecated call to `pkg_resources.declare_namespace:DeprecationWarning
     ignore:pkg_resources is deprecated as an API.:DeprecationWarning
     ignore:Subclassing validator classes is not intended to be part of their public API.:DeprecationWarning
->>>>>>> 8f33cb30
     once:In a future version:FutureWarning:pudl.helpers
 
 [flake8]
