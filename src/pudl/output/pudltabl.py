"""This module provides a class enabling tabular compilations from the PUDL DB.

Many of our potential users are comfortable using spreadsheets, not databases, so we are
creating a collection of tabular outputs that contain the most useful core information
from the PUDL data packages, including additional keys and human readable names for the
objects (utilities, plants, generators) being described in the table.

These tabular outputs can be joined with each other using those keys, and used as a data
source within Microsoft Excel, Access, R Studio, or other data analysis packages that
folks may be familiar with.  They aren't meant to completely replicate all the data and
relationships contained within the full PUDL database, but should serve as a generally
usable set of PUDL data products.

The PudlTabl class can also provide access to complex derived values, like the generator
and plant level marginal cost of electricity (MCOE), which are defined in the analysis
module.

In the long run, this is a probably a kind of prototype for pre-packaged API outputs or
data products that we might want to be able to provide to users a la carte.
"""

from collections import defaultdict
from datetime import date, datetime
from functools import partial
from typing import Literal, Self

# Useful high-level external modules.
import pandas as pd
import sqlalchemy as sa

import pudl
from pudl.metadata.classes import Resource
from pudl.metadata.fields import apply_pudl_dtypes

logger = pudl.logging_helpers.get_logger(__name__)


###############################################################################
#   Output Class, that can pull all the below tables with similar parameters
###############################################################################


class PudlTabl:
    """A class for compiling common useful tabular outputs from the PUDL DB."""

    def __init__(
        self: Self,
        pudl_engine: sa.engine.Engine,
        freq: Literal["AS", "MS", None] = None,
        start_date: str | date | datetime | pd.Timestamp = None,
        end_date: str | date | datetime | pd.Timestamp = None,
        fill_fuel_cost: bool = False,
        roll_fuel_cost: bool = False,
        fill_net_gen: bool = False,
        fill_tech_desc: bool = True,
        unit_ids: bool = False,
    ) -> Self:
        """Initialize the PUDL output object.

        Private data members are not initialized until they are requested.  They are
        then cached within the object unless they get re-initialized via a method that
        includes update=True.

        Some methods (e.g mcoe) will take a while to run, since they need to pull
        substantial data and do a bunch of calculations.

        Args:
            pudl_engine: A connection engine for the PUDL DB.
            freq: A string indicating the time frequency at which to aggregate
                reported data. ``MS`` is monththly and ``AS`` is annually. If
                None, the data will not be aggregated.
            start_date: Beginning date for data to pull from the PUDL DB. If
                a string, it should use the ISO 8601 ``YYYY-MM-DD`` format.
            end_date: End date for data to pull from the PUDL DB. If a string,
                it should use the ISO 8601 ``YYYY-MM-DD`` format.
            fill_fuel_cost: if True, fill in missing ``frc_eia923()`` fuel cost
                data with state-fuel averages from EIA's bulk electricity data.
            roll_fuel_cost: if True, apply a rolling average to a subset of
                output table's columns (currently only ``fuel_cost_per_mmbtu``
                for the ``fuel_receipts_costs_eia923`` table.)
            fill_net_gen: if True, use the net generation from the
                generation_fuel_eia923 - which is reported at the
                plant/fuel/prime mover level and  re-allocated to generators in
                ``mcoe()``, ``capacity_factor()`` and ``heat_rate_by_unit()``.
            fill_tech_desc: If True, fill the technology_description
                field to years earlier than 2013 based on plant and
                energy_source_code_1 and fill in technologies with only one matching
                code.
            unit_ids: If True, use several heuristics to assign
                individual generators to functional units. EXPERIMENTAL.
        """
        if not isinstance(pudl_engine, sa.engine.base.Engine):
            raise TypeError(
                "PudlTabl needs pudl_engine to be a SQLAlchemy Engine, but we "
                f"got a {type(pudl_engine)}."
            )
        self.pudl_engine: sa.engine.Engine = pudl_engine

        if freq not in (None, "AS", "MS"):
            raise ValueError(
                f"freq must be one of None, 'MS', or 'AS', but we got {freq}."
            )
        self.freq: Literal["AS", "MS", None] = freq

        # grab all working eia dates to use to set start and end dates if they
        # are not set
        if start_date is None:
            self.start_date = min(pudl.helpers.get_working_dates_by_datasource("ferc1"))
        else:
            # Make sure it's a date... and not a string.
            self.start_date = pd.to_datetime(start_date)

        if end_date is None:
            self.end_date = max(pudl.helpers.get_working_dates_by_datasource("eia"))
        else:
            # Make sure it's a date... and not a string.
            self.end_date = pd.to_datetime(end_date)

        self.roll_fuel_cost: bool = roll_fuel_cost
        self.fill_fuel_cost: bool = fill_fuel_cost
        self.fill_net_gen: bool = fill_net_gen
        self.fill_tech_desc = fill_tech_desc  # only for eia860 table.
        self.unit_ids = unit_ids

        # Used to persist the output tables. Returns None if they don't exist.
        self._dfs = defaultdict(lambda: None)

        self._register_output_methods()

    def _register_output_methods(self: Self):
        """Load output assets and register a class method for retrieving each one."""
        # Map table name to PudlTabl method.
        # PudlTabl will generate a method to read each table from the DB with the given method name
        table_method_map_any_freq = {  # table_name: method_name
            # denorm_ferc1
            "denorm_balance_sheet_assets_ferc1": "denorm_balance_sheet_assets_ferc1",
            "denorm_balance_sheet_liabilities_ferc1": "denorm_balance_sheet_liabilities_ferc1",
            "denorm_cash_flow_ferc1": "denorm_cash_flow_ferc1",
            "denorm_depreciation_amortization_summary_ferc1": "denorm_depreciation_amortization_summary_ferc1",
            "denorm_electric_energy_dispositions_ferc1": "denorm_electric_energy_dispositions_ferc1",
            "denorm_electric_energy_sources_ferc1": "denorm_electric_energy_sources_ferc1",
            "denorm_electric_operating_expenses_ferc1": "denorm_electric_operating_expenses_ferc1",
            "denorm_electric_operating_revenues_ferc1": "denorm_electric_operating_revenues_ferc1",
            "denorm_electric_plant_depreciation_changes_ferc1": "denorm_electric_plant_depreciation_changes_ferc1",
            "denorm_electric_plant_depreciation_functional_ferc1": "denorm_electric_plant_depreciation_functional_ferc1",
            "denorm_electricity_sales_by_rate_schedule_ferc1": "denorm_electricity_sales_by_rate_schedule_ferc1",
            "denorm_income_statement_ferc1": "denorm_income_statement_ferc1",
            "denorm_other_regulatory_liabilities_ferc1": "denorm_other_regulatory_liabilities_ferc1",
            "denorm_retained_earnings_ferc1": "denorm_retained_earnings_ferc1",
            "denorm_transmission_statistics_ferc1": "denorm_transmission_statistics_ferc1",
            "denorm_utility_plant_summary_ferc1": "denorm_utility_plant_summary_ferc1",
            "denorm_plants_utilities_ferc1": "pu_ferc1",
            "denorm_plants_steam_ferc1": "plants_steam_ferc1",
            "denorm_fuel_ferc1": "fuel_ferc1",
            "denorm_fuel_by_plant_ferc1": "fbp_ferc1",
            "denorm_plants_small_ferc1": "plants_small_ferc1",
            "denorm_plants_hydro_ferc1": "plants_hydro_ferc1",
            "denorm_plants_pumped_storage_ferc1": "plants_pumped_storage_ferc1",
            "denorm_purchased_power_ferc1": "purchased_power_ferc1",
            "denorm_plant_in_service_ferc1": "plant_in_service_ferc1",
            "denorm_plants_all_ferc1": "plants_all_ferc1",
            # denorm_eia (data comes from multiple EIA forms)
            "denorm_plants_eia": "plants_eia860",
            "denorm_utilities_eia": "utils_eia860",
            "denorm_boilers_eia": "boil_eia860",
            "denorm_generators_eia": "gens_eia860",
            "denorm_plants_utilities_eia": "pu_eia860",
            # eia860 (denormalized, data primarily from EIA-860)
            "denorm_ownership_eia860": "own_eia860",
            "boiler_generator_assn_eia860": "bga_eia860",
            "denorm_emissions_control_equipment_eia860": "denorm_emissions_control_equipment_eia860",
            "boiler_emissions_control_equipment_assn_eia860": "boiler_emissions_control_equipment_assn_eia860",
            "emissions_control_equipment_eia860": "emissions_control_equipment_eia860",
            "boiler_stack_flue_assn_eia860": "boiler_stack_flue_assn_eia860",
            "boiler_cooling_assn_eia860": "boiler_cooling_assn_eia860",
            # eia861 (clean)
            "service_territory_eia861": "service_territory_eia861",
            "sales_eia861": "sales_eia861",
            "advanced_metering_infrastructure_eia861": "advanced_metering_infrastructure_eia861",
            "demand_response_eia861": "demand_response_eia861",
            "demand_response_water_heater_eia861": "demand_response_water_heater_eia861",
            "demand_side_management_sales_eia861": "demand_side_management_sales_eia861",
            "demand_side_management_ee_dr_eia861": "demand_side_management_ee_dr_eia861",
            "demand_side_management_misc_eia861": "demand_side_management_misc_eia861",
            "distributed_generation_tech_eia861": "distributed_generation_tech_eia861",
            "distributed_generation_fuel_eia861": "distributed_generation_fuel_eia861",
            "distributed_generation_misc_eia861": "distributed_generation_misc_eia861",
            "distribution_systems_eia861": "distribution_systems_eia861",
            "dynamic_pricing_eia861": "dynamic_pricing_eia861",
            "energy_efficiency_eia861": "energy_efficiency_eia861",
            "green_pricing_eia861": "green_pricing_eia861",
            "mergers_eia861": "mergers_eia861",
            "net_metering_customer_fuel_class_eia861": "net_metering_customer_fuel_class_eia861",
            "net_metering_misc_eia861": "net_metering_misc_eia861",
            "non_net_metering_customer_fuel_class_eia861": "non_net_metering_customer_fuel_class_eia861",
            "non_net_metering_misc_eia861": "non_net_metering_misc_eia861",
            "operational_data_revenue_eia861": "operational_data_revenue_eia861",
            "operational_data_misc_eia861": "operational_data_misc_eia861",
            "reliability_eia861": "reliability_eia861",
            "utility_data_nerc_eia861": "utility_data_nerc_eia861",
            "utility_data_rto_eia861": "utility_data_rto_eia861",
            "utility_data_misc_eia861": "utility_data_misc_eia861",
            "utility_assn_eia861": "utility_assn_eia861",
            "balancing_authority_eia861": "balancing_authority_eia861",
            "balancing_authority_assn_eia861": "balancing_authority_assn_eia861",
            # eia923 (denormalized, data primarily from EIA-923)
            "denorm_boiler_fuel_AGG_eia923": "bf_eia923",
            "denorm_fuel_receipts_costs_AGG_eia923": "frc_eia923",
            "denorm_generation_AGG_eia923": "gen_original_eia923",
            "denorm_generation_fuel_combined_AGG_eia923": "gf_eia923",
            # ferc714
            "respondent_id_ferc714": "respondent_id_ferc714",
            "demand_hourly_pa_ferc714": "demand_hourly_pa_ferc714",
            "fipsified_respondents_ferc714": "fipsified_respondents_ferc714",
            "summarized_demand_ferc714": "summarized_demand_ferc714",
            # service territory
            "compiled_geometry_balancing_authority_eia861": "compiled_geometry_balancing_authority_eia861",
            "compiled_geometry_utility_eia861": "compiled_geometry_utility_eia861",
            # state demand
            "predicted_state_hourly_demand": "predicted_state_hourly_demand",
        }

        table_method_map_any_agg = {
            "generation_fuel_by_generator_energy_source_AGG_eia923": "gen_fuel_by_generator_energy_source_eia923",
            "generation_fuel_by_generator_AGG_eia923": "gen_fuel_by_generator_eia923",
            "heat_rate_by_unit_AGG": "hr_by_unit",
            "heat_rate_by_generator_AGG": "hr_by_gen",
            "capacity_factor_by_generator_AGG": "capacity_factor",
            "fuel_cost_by_generator_AGG": "fuel_cost",
            "mcoe_AGG": "mcoe",
            "mcoe_generators_AGG": "mcoe_generators",
        }

        table_method_map_yearly_only = {
            "generation_fuel_by_generator_energy_source_owner_yearly_eia923": "gen_fuel_by_generator_energy_source_owner_eia923",
        }

        for table_name, method_name in (
            table_method_map_any_freq
            | table_method_map_any_agg
            | table_method_map_yearly_only
        ).items():
            if hasattr(PudlTabl, method_name):
                logger.warning(
                    f"Automatically generated PudlTabl method {method_name} overrides "
                    "explicitly defined class method. One of these should be deleted."
                )

        for table_name, method_name in table_method_map_any_freq.items():
            # Create method called table_name that will read the asset from DB
            self.__dict__[method_name] = partial(
                self._get_table_from_db,
                table_name=table_name,
                allowed_freqs=[None, "AS", "MS"],
            )

        for table_name, method_name in table_method_map_any_agg.items():
            self.__dict__[method_name] = partial(
                self._get_table_from_db,
                table_name=table_name,
                allowed_freqs=["AS", "MS"],
            )

        for table_name, method_name in table_method_map_yearly_only.items():
            self.__dict__[method_name] = partial(
                self._get_table_from_db,
                table_name=table_name,
                allowed_freqs=["AS"],
            )

    def _get_table_from_db(
        self: Self,
        table_name: str,
        allowed_freqs: list[str | None] = [None, "AS", "MS"],
        update: bool = False,
    ) -> pd.DataFrame:
        """Grab output table from PUDL DB.

        Args:
            table_name: Name of table to get.
            allowed_freqs: List of allowed aggregation frequencies for table.
            update: Ignored. Retained for backwards compatibility only.
        """
<<<<<<< HEAD
        if self.freq not in allowed_freqs:
            raise ValueError(
                f"{table_name} needs one of these frequencies {allowed_freqs}, "
                f"but got {self.freq}"
=======
        if update:
            logger.warning(
                "The update parameter is deprecated and has no effect."
                "It is retained for backwards compatibility only."
>>>>>>> 741539de
            )
        table_name = self._agg_table_name(table_name)
        resource = Resource.from_id(table_name)
        return pd.concat(
            [
                resource.enforce_schema(df)
                for df in pd.read_sql(
                    self._select_between_dates(table_name),
                    self.pudl_engine,
                    chunksize=100_000,
                )
            ]
        )

    def _agg_table_name(self: Self, table_name: str) -> str:
        """Substitute appropriate frequency in aggregated table names.

        If the table isn't aggregated, return the original name.
        """
        agg_freqs = {
            "AS": "yearly",
            "MS": "monthly",
        }
        if "_AGG" in table_name:
            if self.freq is not None:
                table_name = table_name.replace("AGG", agg_freqs[self.freq])
            else:
                table_name = table_name.replace("_AGG", "")
        return table_name

    def _select_between_dates(self: Self, table: str) -> sa.sql.expression.Select:
        """For a given table, returns an SQL query that filters by date, if specified.

        Method uses the PudlTabl ``start_date`` and ``end_date`` attributes.  For EIA
        and most other tables, it compares ``report_date`` column against start and end
        dates.  For FERC1 ``report_year`` is used.  If neither ``report_date`` nor
        ``report_year`` are present, no date filtering is done.

        Arguments:
            table: name of table to be called in SQL query.

        Returns:
            A SQLAlchemy select object restricting the date column (either
            ``report_date`` or ``report_year``) to lie between ``self.start_date`` and
            ``self.end_date`` (inclusive).
        """
        md = sa.MetaData()
        md.reflect(self.pudl_engine)
        try:
            tbl = md.tables[f"{table}"]
        except KeyError:
            print(f"{table} not found in the metadata.")
        tbl_select = sa.sql.select(tbl)

        start_date = pd.to_datetime(self.start_date)
        end_date = pd.to_datetime(self.end_date)

        if "report_date" in tbl.columns:  # Date format
            date_col = tbl.c.report_date
        elif "report_year" in tbl.columns:  # Integer format
            date_col = tbl.c.report_year
            if self.start_date is not None:
                start_date = pd.to_datetime(self.start_date).year
            if self.end_date is not None:
                end_date = pd.to_datetime(self.end_date).year
        else:
            date_col = None
        if self.start_date and date_col is not None:
            tbl_select = tbl_select.where(date_col >= start_date)
        if self.end_date and date_col is not None:
            tbl_select = tbl_select.where(date_col <= end_date)
        return tbl_select

    ###########################################################################
    # Tables requiring special treatment:
    ###########################################################################
    def gen_eia923(self: Self, update: bool = False) -> pd.DataFrame:
        """Pull EIA 923 net generation data by generator.

        Net generation is reported in two seperate tables in EIA 923: in the
        generation_eia923 and generation_fuel_eia923 tables. While the
        generation_fuel_eia923 table is more complete (the generation_eia923
        table includes only ~55% of the reported MWhs), the generation_eia923
        table is more granular (it is reported at the generator level).

        This method either grabs the generation_eia923 table that is reported
        by generator, or allocates net generation from the
        generation_fuel_eia923 table to the generator level.

        Args:
            update: Ignored. Retained for backwards compatibility only.

        Returns:
            A denormalized generation table for interactive use.
        """
        if self.fill_net_gen:
            if self.freq not in ["AS", "MS"]:
                raise ValueError(
                    "Allocated net generation requires frequency of `AS` or `MS`, "
                    f"got {self.freq}"
                )
            table_name = self._agg_table_name("generation_fuel_by_generator_AGG_eia923")
            resource = Resource.from_id(table_name)
            gen_df = self._get_table_from_db(table_name, resource=resource)
            gen_df = gen_df.loc[:, resource.get_field_names()]
        else:
            table_name = self._agg_table_name("denorm_generation_AGG_eia923")
            resource = Resource.from_id(table_name)
            gen_df = self._get_table_from_db(table_name, resource=resource)
        return gen_df

    ###########################################################################
    # Plant Parts EIA outputs
    ###########################################################################
    def gens_mega_eia(
        self: Self,
        update: bool = False,
        gens_cols: Literal["all"] | list[str] | None = None,
    ) -> pd.DataFrame:
        """Generate and return a generators table with ownership integrated.

        Args:
            update: If True, re-calculate dataframe even if a cached version exists.
            gens_cols: equal to the string "all", None, or a list of additional column
                attributes to include from the EIA 860 generators table in the output
                mega gens table. By default all columns necessary to create the plant
                parts EIA table are included.

        Returns:
            A table of all of the generators with identifying columns and data columns,
            sliced by ownership which makes "total" and "owned" records for each
            generator owner. The "owned" records have the generator's data scaled to the
            ownership percentage (e.g. if a 100 MW generator has a 75% stake owner and a
            25% stake owner, this will result in two "owned" records with 75 MW and 25
            MW). The "total" records correspond to the full plant for every owner (e.g.
            using the same 2-owner 100 MW generator as above, each owner will have a
            records with 100 MW).

        Raises:
            AssertionError: If the frequency of the pudl_out object is not ``AS``.
        """
        if update or self._dfs["gens_mega_eia"] is None:
            if self.freq != "AS":
                raise AssertionError(
                    "The frequency of the pudl_out object must be `AS` for the "
                    f"plant-parts table and we got {self.freq}"
                )
            # TODO: gens_cols doesn't do anything right now, make the default behavior
            # for mcoe_generators to load all generator attributes and then filter
            # gens_mega by gens_cols?
            if gens_cols is None:
                gens_cols = []
            if gens_cols != "all":
                default_cols = [
                    "technology_description",
                    "energy_source_code_1",
                    "prime_mover_code",
                    "generator_operating_date",
                    "generator_retirement_date",
                    "operational_status",
                    "capacity_mw",
                    "fuel_type_code_pudl",
                    "planned_generator_retirement_date",
                ]
                gens_cols = list(set(gens_cols + default_cols))
            self._dfs[
                "gens_mega_eia"
            ] = pudl.analysis.plant_parts_eia.MakeMegaGenTbl().execute(
                mcoe=self.mcoe_generators(),
                own_eia860=self.own_eia860(),
            )
        return self._dfs["gens_mega_eia"]

    def plant_parts_eia(
        self: Self,
        update: bool = False,
        update_gens_mega: bool = False,
        gens_cols: Literal["all"] | list[str] | None = None,
    ) -> pd.DataFrame:
        """Generate and return master plant-parts EIA.

        Args:
            update: If True, re-calculate dataframe even if a cached version exists.
            update_gens_mega: If True, update the gigantic Gens Mega table.
            gens_cols: equal to the string "all", None, or a list of
                additional column attributes to include from the EIA 860 generators table
                in the output mega gens table. By default all columns necessary to create
                the EIA plant part list are included.
        """
        update_any = any([update, update_gens_mega])
        if update_any or self._dfs["plant_parts_eia"] is None:
            # default columns needed to create plant part list
            if gens_cols is None:
                gens_cols = []
            if gens_cols != "all":
                default_cols = [
                    "technology_description",
                    "energy_source_code_1",
                    "prime_mover_code",
                    "generator_operating_date",
                    "generator_retirement_date",
                    "operational_status",
                    "capacity_mw",
                    "fuel_type_code_pudl",
                    "planned_generator_retirement_date",
                ]
                gens_cols = list(set(gens_cols + default_cols))
            # make the plant-parts objects
            self.parts_compiler = pudl.analysis.plant_parts_eia.MakePlantParts(self)
            # make the plant-parts df!
            self._dfs["plant_parts_eia"] = self.parts_compiler.execute(
                gens_mega=self.gens_mega_eia(
                    update=update_gens_mega,
                    gens_cols=gens_cols,
                )
            )

        return self._dfs["plant_parts_eia"]

    ###########################################################################
    # GLUE OUTPUTS
    ###########################################################################
    def ferc1_eia(
        self: Self,
        update: bool = False,
        update_plant_parts_eia: bool = False,
        update_plants_all_ferc1: bool = False,
        update_fbp_ferc1: bool = False,
    ) -> pd.DataFrame:
        """Generate the connection between FERC1 and EIA."""
        update_any = any(
            [update, update_plant_parts_eia, update_plants_all_ferc1, update_fbp_ferc1]
        )
        if update_any or self._dfs["ferc1_eia"] is None:
            self._dfs["ferc1_eia"] = pudl.analysis.ferc1_eia.execute(
                plant_parts_eia=self.plant_parts_eia(update=update_plant_parts_eia),
                plants_all_ferc1=self.plants_all_ferc1(),
                fbp_ferc1=self.fbp_ferc1(),
            )
        return self._dfs["ferc1_eia"]

    def epacamd_eia(self: Self) -> pd.DataFrame:
        """Read the EPACAMD-EIA Crosswalk from the PUDL DB."""
        return pd.read_sql("epacamd_eia", self.pudl_engine).pipe(
            apply_pudl_dtypes, group="glue"
        )<|MERGE_RESOLUTION|>--- conflicted
+++ resolved
@@ -281,17 +281,15 @@
             allowed_freqs: List of allowed aggregation frequencies for table.
             update: Ignored. Retained for backwards compatibility only.
         """
-<<<<<<< HEAD
         if self.freq not in allowed_freqs:
             raise ValueError(
                 f"{table_name} needs one of these frequencies {allowed_freqs}, "
                 f"but got {self.freq}"
-=======
+            )
         if update:
             logger.warning(
                 "The update parameter is deprecated and has no effect."
                 "It is retained for backwards compatibility only."
->>>>>>> 741539de
             )
         table_name = self._agg_table_name(table_name)
         resource = Resource.from_id(table_name)
