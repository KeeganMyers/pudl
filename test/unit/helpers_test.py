--- conflicted
+++ resolved
@@ -629,13 +629,13 @@
     ), "hourly_emissions_epacems or downstream asset present in selection."
 
 
-<<<<<<< HEAD
 def test_sql_asset_factory_missing_file():
     """Test sql_asset_factory throws a file not found error if file doesn't exist for an
     asset name."""
     with pytest.raises(FileNotFoundError):
         sql_asset_factory(name="fake_view")()
-=======
+
+
 def test_env_var():
     os.environ["_PUDL_TEST"] = "test value"
     env_var = EnvVar(env_var="_PUDL_TEST")
@@ -654,5 +654,4 @@
 
 def test_env_var_missing_completely():
     with pytest.raises(PostProcessingError):
-        EnvVar(env_var="_PUDL_BOGUS").post_process(None)
->>>>>>> e32cd36f
+        EnvVar(env_var="_PUDL_BOGUS").post_process(None)