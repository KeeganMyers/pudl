"""Module to perform data cleaning functions on EIA861 data tables.

All transformations include:
- Replace . values with NA.

"""

<<<<<<< HEAD
from typing import Dict
=======
import logging
>>>>>>> 0663e2fe

import pandas as pd

import pudl
from pudl.helpers import convert_cols_dtypes, get_logger
from pudl.metadata.enums import (
    CUSTOMER_CLASSES,
    FUEL_CLASSES,
    NERC_REGIONS,
    RELIABILITY_STANDARDS,
    REVENUE_CLASSES,
    RTO_CLASSES,
    TECH_CLASSES,
)
from pudl.metadata.fields import apply_pudl_dtypes
from pudl.metadata.labels import ESTIMATED_OR_ACTUAL, MOMENTARY_INTERRUPTIONS
from pudl.settings import Eia861Settings

logger = get_logger(__name__)


BA_ID_NAME_FIXES: pd.DataFrame = (
    pd.DataFrame(
        [
            # report_date, util_id, ba_id, ba_name
            ("2001-01-01", 40577, 99999, "Multiple Control Areas"),
            ("2002-01-01", 40577, 99999, "Multiple Control Areas"),
            ("2002-01-01", 2759, 13781, "Xcel Energy"),
            ("2002-01-01", 1004, 40604, "Heartland Consumer Power Dist."),
            ("2002-01-01", 5659, 20847, "Wisconsin Electric Power"),
            ("2002-01-01", 5588, 9417, "Interstate Power & Light"),
            ("2002-01-01", 6112, 9417, "INTERSTATE POWER & LIGHT"),
            ("2002-01-01", 6138, 13781, "Xcel Energy"),
            ("2002-01-01", 6276, pd.NA, "Vectren Energy Delivery"),
            ("2002-01-01", 6501, 9417, "Interstate Power and Light"),
            ("2002-01-01", 6579, 4716, "Dairyland Power Coop"),
            ("2002-01-01", 6848, pd.NA, pd.NA),
            ("2002-01-01", 7140, 18195, "Southern Co Services Inc"),
            ("2002-01-01", 7257, 22500, "Westar Energy"),
            ("2002-01-01", 7444, 14232, "Minnkota Power Cooperative"),
            ("2002-01-01", 8490, 22500, "Westar"),
            ("2002-01-01", 8632, 12825, "NorthWestern Energy"),
            ("2002-01-01", 8770, 22500, "Westar Energy"),
            ("2002-01-01", 8796, 13434, "ISO New England"),
            ("2002-01-01", 9699, pd.NA, "Tri-State G&T"),
            ("2002-01-01", 10040, 13781, "Xcel Energy"),
            ("2002-01-01", 10171, 56669, "Midwest Indep System Operator"),
            ("2002-01-01", 11053, 9417, "INTERSTATE POWER & LIGHT"),
            ("2002-01-01", 11148, 2775, "California ISO"),
            ("2002-01-01", 11522, 1, "Maritimes-Canada"),
            ("2002-01-01", 11731, 13781, "XCEL Energy"),
            ("2002-01-01", 11788, 9417, "Interstate Power & Light"),
            ("2002-01-01", 12301, 14232, "Minnkota Power Cooperative"),
            ("2002-01-01", 12698, 20391, "Aquila Networks - MPS"),
            ("2002-01-01", 12706, 18195, "Southern Co Services Inc"),
            ("2002-01-01", 3258, 9417, "Interstate Power & Light"),
            ("2002-01-01", 3273, 15473, "Public Regulatory Commission"),
            ("2002-01-01", 3722, 9417, "Interstate Power and Light"),
            ("2002-01-01", 1417, 12825, "NorthWestern Energy"),
            ("2002-01-01", 1683, 12825, "Northwestern Energy"),
            ("2002-01-01", 1890, 5416, "Duke Energy Corporation"),
            ("2002-01-01", 4319, 20447, "Okla. Municipal Pwr. Authority"),
            ("2002-01-01", 18446, 9417, "Interstate Power and Light"),
            ("2002-01-01", 19108, pd.NA, "NC Rural Electrification Auth."),
            ("2002-01-01", 19545, 28503, "Western Area Power Admin"),
            ("2002-01-01", 12803, 18195, "Southern Illinois Power"),
            ("2002-01-01", 13382, 8283, "Harrison County Rural Electric"),
            ("2002-01-01", 13423, 829, "Town of New Carlisle"),
            ("2002-01-01", 13815, 13781, "Xcel Energy"),
            ("2002-01-01", 14649, 18195, "GSOC (Georgia System Operation"),
            ("2002-01-01", 15672, 924, "Associated Electric Coop Inc"),
            ("2002-01-01", 16023, 9417, "Interstate Power and Light"),
            ("2002-01-01", 16463, pd.NA, "Central Louisiana Electric Co."),
            ("2002-01-01", 16922, 22500, "Westar Energy"),
            ("2002-01-01", 16992, 9417, "Interstate Power and Light"),
            ("2002-01-01", 17643, 924, "Associated Electric Coop Inc"),
            ("2002-01-01", 17706, 9417, "Interstate Power & Light"),
            ("2002-01-01", 20811, 19876, "Dominion NC Power"),
            ("2002-01-01", 3227, 15466, "Xcel Energy"),
            ("2002-01-01", 20227, 14063, "OG&E"),
            ("2002-01-01", 17787, 13337, "Mun. Energy Agcy of Nebraska"),
            ("2002-01-01", 19264, 17718, "Excel Energy"),
            ("2002-01-01", 11701, 19578, "We Energies"),
            ("2002-01-01", 28802, 14725, "PJM Interconnection"),
            ("2002-01-01", 20546, 1692, "Big Rivers Electric Corp."),
            ("2002-01-01", 6223, 1, "Maritimes-Canada"),
            ("2002-01-01", 14405, 19876, "VA Power"),
            ("2002-01-01", 14405, 14725, "PJM"),
            ("2002-01-01", 12698, 20391, "Aquila Networks - L&P"),
            ("2002-01-01", 16267, 12698, "Aquila"),
            ("2002-01-01", 15871, 5723, "ERC of Texas"),
            ("2002-01-01", 6753, 28503, "Regional Office"),
            ("2002-01-01", 5571, 14328, "Pacific Gas and Electric Co."),
            ("2002-01-01", 367, pd.NA, "Western Area Power Admin"),
            ("2002-01-01", 3247, 13501, "NYISO"),
            ("2002-01-01", 11014, 5723, "Ercot"),
            ("2002-01-01", 20845, 12427, "Michigan Power Pool 12427"),
            ("2002-01-01", 17267, pd.NA, "Watertown, SD"),
            ("2002-01-01", 12811, pd.NA, "First Energy Corp."),
            ("2002-01-01", 17368, 13501, "NYISO"),
            ("2002-01-01", 5877, 13501, "NYISO"),
            ("2002-01-01", 3240, pd.NA, "Pacific NW Generating Cooperat"),
            ("2002-01-01", 3037, pd.NA, "Trans Electric"),
            ("2002-01-01", 12199, 28503, "WAPA-Rocky Mountain"),
            ("2002-01-01", 8936, 14378, "Pacificorp"),
            ("2002-01-01", 40604, pd.NA, "Watertown, SD Office"),
            ("2002-01-01", 19108, pd.NA, "USDA- Rural Utility Service"),
            ("2002-01-01", 8199, 20391, "Aquila"),
            ("2002-01-01", 12698, 20391, "Aquila Networks - WPC"),
            ("2002-01-01", 12698, 20391, "Aquila Networks - WPK"),
            ("2002-01-01", 20387, 14725, "PJM West"),
            ("2002-01-01", 588, 20447, "Western Farmers Elec Coop Inc"),
            ("2002-01-01", 17561, 5723, "ERCOT ISO"),
            ("2002-01-01", 17320, 13781, "Xcel Energy"),
            ("2002-01-01", 13676, 17716, "Southwestern Power Admin."),
            ("2002-01-01", 5703, 13501, "NTISO"),
            ("2002-01-01", 113, 13501, "NYISO"),
            ("2002-01-01", 4486, pd.NA, "REMC of Western Indiana"),
            ("2002-01-01", 1039, 13501, "NYISO"),
            ("2002-01-01", 5609, pd.NA, "NMISA"),
            ("2002-01-01", 3989, pd.NA, "WAPA"),
            ("2002-01-01", 13539, 13501, "NY Independent System Operator"),
            ("2002-01-01", 15263, 14725, "PJM West"),
            ("2002-01-01", 12796, 14725, "PJM West"),
            ("2002-01-01", 3539, 13434, "ISO New England"),
            ("2002-01-01", 3575, 13434, "ISO New England"),
            ("2002-01-01", 3559, 13434, "ISO New England"),
            ("2002-01-01", 18193, pd.NA, pd.NA),
            ("2002-01-01", 838, 3413, "Chelan PUD"),
            ("2002-01-01", 1049, 1738, "Bonneville"),
            ("2002-01-01", 9248, 14725, "PJM"),
            ("2002-01-01", 15026, 803, "APS Control Area"),
            ("2002-01-01", 798, 16572, "Salt River Project"),
            ("2002-01-01", 5603, 13501, "ISO - NEW YORK"),
            ("2002-01-01", 12260, 19876, "Dominion Virginia Power"),
            ("2002-01-01", 14788, 17716, "Southwest Power Administration"),
            ("2002-01-01", 12909, 22500, "Westar Energy"),
            ("2002-01-01", 5605, 9417, "Interstate Power and Light"),
            ("2002-01-01", 10908, 9417, "Interstate Power and Light"),
            ("2003-01-01", 3258, 9417, "Interstate Power & Light"),
            ("2003-01-01", 6501, 9417, "Interstate Power & Light"),
            ("2003-01-01", 10650, 9417, "Interstate Power & Light"),
            ("2003-01-01", 16992, 9417, "Interstate Power & Light"),
            ("2003-01-01", 3722, 9417, "Interstate Power & Light"),
            ("2003-01-01", 11788, 9417, "Interstate Power & Light"),
            ("2003-01-01", 5588, 9417, "Interstate Power & Light"),
            ("2003-01-01", 11053, 9417, "Interstate Power & Light"),
            ("2003-01-01", 16023, 9417, "Interstate Power & Light"),
            ("2003-01-01", 17706, 9417, "Interstate Power & Light"),
            ("2003-01-01", 18446, 9417, "Interstate Power & Light"),
            ("2004-01-01", 5309, 18195, "Southern Company Services Inc"),
            ("2004-01-01", 192, 192, "Ryant T. Rose"),
            ("2004-01-01", 6501, 9417, "Interstate Power & Light"),
            ("2004-01-01", 16992, 9417, "Interstate Power & Light"),
            ("2004-01-01", 8192, 14725, "PJM-West"),
            ("2004-01-01", 192, 192, "Phillip K. Peter, Sr."),
            ("2004-01-01", 192, 192, "Nelson Kinegak"),
            ("2004-01-01", 1004, 40604, "Heartland Consumer Power Dist."),
            ("2004-01-01", 3258, 9417, "Interstate Power & Light"),
            ("2004-01-01", 3722, 9417, "Interstate Power & Light"),
            ("2004-01-01", 19879, pd.NA, "Kevin Smalls St Croix Districe"),
            ("2004-01-01", 11788, 9417, "Interstate Power & Light"),
            ("2004-01-01", 4191, 13434, "NEISO"),
            ("2004-01-01", 10650, 9417, "Interstate Power & Light"),
            ("2004-01-01", 11053, 9417, "Interstate Power & Light"),
            ("2004-01-01", 18446, 9417, "Interstate Power & Light"),
            ("2004-01-01", 27000, pd.NA, "Multiple Operators"),
            ("2004-01-01", 19879, pd.NA, "Corey Hodge - St Thomass/St Jo"),
            ("2004-01-01", 13382, 8283, "Harrison County Rural Electric"),
            ("2004-01-01", 10784, pd.NA, "Hawkeye Tri-county REC"),
            ("2004-01-01", 16922, pd.NA, "The Brown Atchison Electric Co"),
            ("2004-01-01", 15026, 803, "APS Control Area"),
            ("2005-01-01", 192, 192, "Ryant T. Rose"),
            ("2005-01-01", 192, 192, "Phillip K. Peter, Sr."),
            ("2005-01-01", 192, 182, "Nelson Kinegak"),
            ("2005-01-01", 3258, 9417, "Interstate Power & Light"),
            ("2005-01-01", 1004, 40604, "Heartland Consumer Power Dist."),
            ("2005-01-01", 5309, 18195, "Southern Company Services Inc"),
            ("2005-01-01", 6501, 9417, "Interstate Power & Light"),
            ("2005-01-01", 10623, 6455, "Florida Power Corp"),
            ("2005-01-01", 10650, 9417, "Interstate Power & Light"),
            ("2005-01-01", 13382, 8283, "Harrison County Rural Electric"),
            ("2005-01-01", 16922, pd.NA, "The Brown Atchison Electric Co"),
            ("2005-01-01", 3722, 9417, "Interstate Power & Light"),
            ("2005-01-01", 4191, 13434, "NEISO"),
            ("2005-01-01", 11788, 9417, "Interstate Power & Light"),
            ("2005-01-01", 8192, 14725, "PJM-West"),
            ("2005-01-01", 11053, 9417, "Interstate Power & Light"),
            ("2005-01-01", 13815, 13781, "Northern States Power Co"),
            ("2005-01-01", 15026, 803, "APS Control Area"),
            ("2005-01-01", 18446, 9417, "Interstate Power & Light"),
            ("2005-01-01", 19879, pd.NA, "Kevin Smalls St Croix Districe"),
            ("2005-01-01", 19879, pd.NA, "Corey Hodge - St Thomass/St Jo"),
            ("2005-01-01", 27000, pd.NA, "Multiple Operators"),
            ("2005-01-01", 10610, 13501, "ISO New York"),
            ("2006-01-01", 10610, 13501, "ISO New York"),
            ("2008-01-01", 10610, 13501, "ISO New York"),
            ("2009-01-01", 10610, 13501, "ISO New York"),
            ("2010-01-01", 6389, 3755, "Cleveland Electric Illum Co"),
            ("2010-01-01", 6389, 13998, "Ohio Edison Co"),
            ("2010-01-01", 6389, 18997, "Toledo Edison Co"),
            ("2010-01-01", 6949, 10000, "Kansas City Power & Light Co"),
            ("2010-01-01", 14127, 14127, "Omaha Public Power District"),
            ("2010-01-01", 11196, 13434, "ISO New England"),
            ("2010-01-01", 97, 56669, "Midwest Independent System Operator"),
            ("2010-01-01", 3258, 56669, "Midwest Independent System Operator"),
            ("2010-01-01", 3405, 56669, "Midwest Independent System Operator"),
            ("2010-01-01", 3755, 56669, "Midwest Independent System Operator"),
            ("2010-01-01", 7292, 56669, "Midwest Independent System Operator"),
            ("2010-01-01", 8847, 56669, "Midwest Independent System Operator"),
            ("2010-01-01", 11701, 56669, "Midwest Independent System Operator"),
            ("2010-01-01", 13032, 56669, "Midwest Independent System Operator"),
            ("2010-01-01", 13998, 56669, "Midwest Independent System Operator"),
            ("2010-01-01", 14716, 56669, "Midwest Independent System Operator"),
            ("2010-01-01", 17141, 56669, "Midwest Independent System Operator"),
            ("2010-01-01", 18997, 56669, "Midwest Independent System Operator"),
            ("2010-01-01", 21249, 56669, "Midwest Independent System Operator"),
            ("2010-01-01", 40582, 56669, "Midwest Independent System Operator"),
            ("2010-01-01", 54862, 56669, "Midwest Independent System Operator"),
            ("2010-01-01", 56162, 56669, "Midwest Independent System Operator"),
            ("2010-01-01", 56496, 56669, "Midwest Independent System Operator"),
            ("2010-01-01", 10610, 13501, "ISO New York"),
            ("2011-01-01", 1968, 56669, "Midwest Independent System Operator"),
            ("2011-01-01", 20806, 56669, "Midwest Independent System Operator"),
            ("2011-01-01", 29296, 56669, "Midwest Independent System Operator"),
            ("2012-01-01", 1968, 56669, "Midwest Independent System Operator"),
            ("2012-01-01", 20806, 56669, "Midwest Independent System Operator"),
            ("2012-01-01", 29296, 56669, "Midwest Independent System Operator"),
        ],
        columns=[
            "report_date",  # We have this
            "utility_id_eia",  # We have this
            "balancing_authority_id_eia",  # We need to set this
            "balancing_authority_name_eia",  # We have this
        ],
    )
    .assign(report_date=lambda x: pd.to_datetime(x.report_date))
    .pipe(apply_pudl_dtypes, group="eia")
    .dropna(subset=["report_date", "balancing_authority_name_eia", "utility_id_eia"])
    .set_index(["report_date", "balancing_authority_name_eia", "utility_id_eia"])
)

EIA_FIPS_COUNTY_FIXES: pd.DataFrame = pd.DataFrame(
    [
        ("AK", "Aleutians Ea", "Aleutians East"),
        ("AK", "Aleutian Islands", "Aleutians East"),
        ("AK", "Aleutians East Boro", "Aleutians East Borough"),
        ("AK", "Prince of Wales Ketchikan", "Prince of Wales-Hyder"),
        ("AK", "Prince Wales", "Prince of Wales-Hyder"),
        ("AK", "Ketchikan Gateway Bo", "Ketchikan Gateway Borough"),
        ("AK", "Prince of Wale", "Prince of Wales-Hyder"),
        ("AK", "Wrangell Petersburg", "Wrangell"),
        ("AK", "Wrangell Pet", "Wrangell"),
        ("AK", "Borough, Kodiak Island", "Kodiak Island Borough"),
        ("AK", "Matanuska Susitna Borough", "Matanuska-Susitna"),
        ("AK", "Matanuska Susitna", "Matanuska-Susitna"),
        ("AK", "Skagway-Yakutat", "Skagway"),
        ("AK", "Skagway Yaku", "Skagway"),
        ("AK", "Skagway Hoonah Angoon", "Hoonah-Angoon"),
        ("AK", "Angoon", "Hoonah-Angoon"),
        ("AK", "Hoonah", "Hoonah-Angoon"),
        ("AK", "Yukon Koyukuk", "Yukon-Koyukuk"),
        ("AK", "Yukon Koyuku", "Yukon-Koyukuk"),
        ("AK", "Yukon-Koyuku", "Yukon-Koyukuk"),
        ("AK", "Valdez Cordova", "Valdez-Cordova"),
        ("AK", "Cordova", "Valdez-Cordova"),
        ("AK", "Valdez Cordo", "Valdez-Cordova"),
        ("AK", "Lake and Pen", "Lake and Peninsula"),
        ("AK", "Lake & Peninsula Borough", "Lake and Peninsula"),
        ("AK", "Kodiak Islan", "Kodiak Island"),
        ("AK", "Kenai Penins", "Kenai Peninsula"),
        ("AK", "NW Arctic Borough", "Northwest Arctic"),
        ("AL", "De Kalb", "DeKalb"),
        ("AR", "Saint Franci", "St. Francis"),
        ("CA", "San Bernadino", "San Bernardino"),
        ("CA", "San Bernardi", "San Bernardino"),
        ("CT", "Shelton", "Fairfield"),
        ("FL", "De Soto", "DeSoto"),
        ("FL", "Miami Dade", "Miami-Dade"),
        ("FL", "Dade", "Miami-Dade"),
        ("FL", "St. Lucic", "St. Lucie"),
        ("FL", "St. Loucie", "St. Lucie"),
        ("GA", "De Kalb", "DeKalb"),
        ("GA", "Chattahooche", "Chattahoochee"),
        ("IA", "Pottawattami", "Pottawattamie"),
        ("IA", "Kossuh", "Kossuth"),
        ("IA", "Lousia", "Louisa"),
        ("IA", "Poweshick", "Poweshiek"),
        ("IA", "Humbolt", "Humboldt"),
        ("IA", "Harris", "Harrison"),
        ("IA", "O Brien", "O'Brien"),
        ("IL", "JoDavies", "Jo Daviess"),
        ("IL", "La Salle", "LaSalle"),
        ("IL", "Green", "Greene"),
        ("IL", "DeWitt", "De Witt"),
        ("IL", "Dewitt", "De Witt"),
        ("IL", "Du Page", "DuPage"),
        ("IL", "Burke", "Christian"),
        ("IL", "McCoupin", "Macoupin"),
        ("IN", "De Kalb County", "DeKalb County"),
        ("IN", "De Kalb", "DeKalb County"),
        ("IN", "La Porte", "LaPorte"),
        ("IN", "Putman", "Putnam"),
        ("IN", "Pyke", "Pike"),
        ("IN", "Sulliva", "Sullivan"),
        ("KS", "Leaveworth", "Leavenworth"),
        ("KY", "Spenser", "Spencer"),
        ("LA", "Jefferson Da", "Jefferson Davis"),
        ("LA", "Pointe Coupe", "Pointe Coupee"),
        ("LA", "West Baton R", "West Baton Rouge"),
        ("LA", "DeSoto", "De Soto"),
        ("LA", "Burke", "Iberia"),
        ("LA", "West Feleciana", "West Feliciana"),
        ("MA", "North Essex", "Essex"),
        ("MI", "Grand Traver", "Grand Traverse"),
        ("MI", "Antim", "Antrim"),
        ("MD", "Balto. City", "Baltimore City"),
        ("MD", "Prince Georg", "Prince George's County"),
        ("MD", "Worchester", "Worcester"),
        ("MN", "Fairbault", "Faribault"),
        ("MN", "Lac Qui Parl", "Lac Qui Parle"),
        ("MN", "Lake of The", "Lake of the Woods"),
        ("MN", "Ottertail", "Otter Tail"),
        ("MN", "Yellow Medic", "Yellow Medicine"),
        ("MO", "De Kalb", "DeKalb"),
        ("MO", "Cape Girarde", "Cape Girardeau"),
        ("MS", "Clark", "Clarke"),
        ("MS", "Clark", "Clarke"),
        ("MS", "De Soto", "DeSoto"),
        ("MS", "Jefferson Da", "Jefferson Davis"),
        ("MS", "Homoshitto", "Amite"),
        ("MT", "Anaconda-Dee", "Deer Lodge"),
        ("MT", "Butte-Silver", "Silver Bow"),
        ("MT", "Golden Valle", "Golden Valley"),
        ("MT", "Lewis and Cl", "Lewis and Clark"),
        ("NC", "Hartford", "Hertford"),
        ("NC", "Gilford", "Guilford"),
        ("NC", "North Hampton", "Northampton"),
        ("ND", "La Moure", "LaMoure"),
        ("NH", "Plaquemines", "Coos"),
        ("NH", "New Hampshire", "Coos"),
        ("OK", "Cimmaron", "Cimarron"),
        ("NY", "Westcherster", "Westchester"),
        ("OR", "Unioin", "Union"),
        ("PA", "Northumberla", "Northumberland"),
        ("PR", "Aquadilla", "Aguadilla"),
        ("PR", "Sabana Grand", "Sabana Grande"),
        ("PR", "San Sebastia", "San Sebastian"),
        ("PR", "Trujillo Alt", "Trujillo Alto"),
        ("RI", "Portsmouth", "Newport"),
        ("TX", "Collingswort", "Collingsworth"),
        ("TX", "De Witt", "DeWitt"),
        ("TX", "Hayes", "Hays"),
        ("TX", "San Augustin", "San Augustine"),
        ("VA", "Alexandria C", "Alexandria City"),
        ("VA", "City of Suff", "Suffolk City"),
        ("VA", "City of Manassas", "Manassas City"),
        ("VA", "Charlottesvi", "Charlottesville City"),
        ("VA", "Chesapeake C", "Chesapeake City"),
        ("VA", "Clifton Forg", "Alleghany"),
        ("VA", "Colonial Hei", "Colonial Heights City"),
        ("VA", "Covington Ci", "Covington City"),
        ("VA", "Fredericksbu", "Fredericksburg City"),
        ("VA", "Hopewell Cit", "Hopewell City"),
        ("VA", "Isle of Wigh", "Isle of Wight"),
        ("VA", "King and Que", "King and Queen"),
        ("VA", "Lexington Ci", "Lexington City"),
        ("VA", "Manassas Cit", "Manassas City"),
        ("VA", "Manassas Par", "Manassas Park City"),
        ("VA", "Northumberla", "Northumberland"),
        ("VA", "Petersburg C", "Petersburg City"),
        ("VA", "Poquoson Cit", "Poquoson City"),
        ("VA", "Portsmouth C", "Portsmouth City"),
        ("VA", "Prince Edwar", "Prince Edward"),
        ("VA", "Prince Georg", "Prince George"),
        ("VA", "Prince Willi", "Prince William"),
        ("VA", "Richmond Cit", "Richmond City"),
        ("VA", "Staunton Cit", "Staunton City"),
        ("VA", "Virginia Bea", "Virginia Beach City"),
        ("VA", "Waynesboro C", "Waynesboro City"),
        ("VA", "Winchester C", "Winchester City"),
        ("WA", "Wahkiakurn", "Wahkiakum"),
    ],
    columns=["state", "eia_county", "fips_county"],
)

BA_NAME_FIXES: pd.DataFrame = pd.DataFrame(
    [
        ("Omaha Public Power District", 14127, "OPPD"),
        ("Kansas City Power & Light Co", 10000, "KCPL"),
        ("Toledo Edison Co", 18997, pd.NA),
        ("Ohio Edison Co", 13998, pd.NA),
        ("Cleveland Electric Illum Co", 3755, pd.NA),
    ],
    columns=[
        "balancing_authority_name_eia",
        "balancing_authority_id_eia",
        "balancing_authority_code_eia",
    ],
)

NERC_SPELLCHECK: dict[str, str] = {
    "GUSTAVUSAK": "ASCC",
    "AK": "ASCC",
    "HI": "HICC",
    "ERCTO": "ERCOT",
    "RFO": "RFC",
    "RF": "RFC",
    "SSP": "SPP",
    "VACAR": "SERC",  # VACAR is a subregion of SERC
    "GATEWAY": "SERC",  # GATEWAY is a subregion of SERC
    "TERR": "GU",
    25470: "MRO",
    "TX": "TRE",
    "NY": "NPCC",
    "NEW": "NPCC",
    "YORK": "NPCC",
}


###############################################################################
# EIA Form 861 Transform Helper functions
###############################################################################
def _filter_class_cols(df, class_list):
    regex = f"^({'_|'.join(class_list)}).*$"
    return df.filter(regex=regex)


def _filter_non_class_cols(df, class_list):
    regex = f"^(?!({'_|'.join(class_list)})).*$"
    return df.filter(regex=regex)


def _ba_code_backfill(df):
    """Backfill Balancing Authority Codes based on codes in later years.

    Note:
        The BA Code to ID mapping can change from year to year. If a Balancing Authority
        is bought by another entity, the code may change, but the old EIA BA ID will be
        retained.

    Args:
        ba_eia861 (pandas.DataFrame): The transformed EIA 861 Balancing Authority
            dataframe (balancing_authority_eia861).

    Returns:
        pandas.DataFrame: The balancing_authority_eia861 dataframe, but with many fewer
        NA values in the balancing_authority_code_eia column.

    """
    start_len = len(df)
    start_nas = len(df.loc[df.balancing_authority_code_eia.isnull()])
    logger.info(
        f"Started with {start_nas} missing BA Codes out of {start_len} "
        f"records ({start_nas/start_len:.2%})"
    )
    ba_ids = (
        df[
            [
                "balancing_authority_id_eia",
                "balancing_authority_code_eia",
                "report_date",
            ]
        ]
        .drop_duplicates()
        .sort_values(["balancing_authority_id_eia", "report_date"])
    )
    ba_ids["ba_code_filled"] = ba_ids.groupby("balancing_authority_id_eia")[
        "balancing_authority_code_eia"
    ].fillna(method="bfill")
    ba_eia861_filled = df.merge(ba_ids, how="left")
    ba_eia861_filled = ba_eia861_filled.assign(
        balancing_authority_code_eia=lambda x: x.ba_code_filled
    ).drop("ba_code_filled", axis="columns")
    end_len = len(ba_eia861_filled)
    if start_len != end_len:
        raise AssertionError(
            f"Number of rows in the dataframe changed {start_len}!={end_len}!"
        )
    end_nas = len(
        ba_eia861_filled.loc[ba_eia861_filled.balancing_authority_code_eia.isnull()]
    )
    logger.info(
        f"Ended with {end_nas} missing BA Codes out of {end_len} "
        f"records ({end_nas/end_len:.2%})"
    )
    return ba_eia861_filled


def _tidy_class_dfs(df, df_name, idx_cols, class_list, class_type, keep_totals=False):
    # Clean up values just enough to use primary key columns as a multi-index:
    logger.debug(f"Cleaning {df_name} table index columns so we can tidy data.")
    if "balancing_authority_code_eia" in idx_cols:
        df = df.assign(
            balancing_authority_code_eia=(
                lambda x: x.balancing_authority_code_eia.fillna("UNK")
            )
        )
    raw_df = (
        df.dropna(subset=["utility_id_eia"])
        .astype({"utility_id_eia": "Int64"})
        .set_index(idx_cols)
    )
    # Split the table into index, data, and "denormalized" columns for processing:
    # Separate customer classes and reported data into a hierarchical index
    logger.debug(f"Stacking EIA861 {df_name} data columns by {class_type}.")
    data_cols = _filter_class_cols(raw_df, class_list)

    # Create a regex identifier that splits the column headers based on the strings
    # deliniated in the class_list not just an underscore. This enables prefixes with
    # underscores such as fuel_cell as opposed to single-word prefixes followed by
    # underscores. Final string looks like: '(?<=customer_test)_|(?<=unbundled)_'
    # This ensures that the underscore AFTER the desired string (that can also include
    # underscores) is where the column headers are split, not just the first underscore.
    class_list_regex = "|".join(["(?<=" + col + ")_" for col in class_list])

    data_cols.columns = data_cols.columns.str.split(
        rf"{class_list_regex}", n=1, expand=True
    ).set_names([class_type, None])
    # Now stack the customer classes into their own categorical column,
    data_cols = data_cols.stack(level=0, dropna=False).reset_index()
    denorm_cols = _filter_non_class_cols(raw_df, class_list).reset_index()

    # Merge the index, data, and denormalized columns back together
    tidy_df = pd.merge(denorm_cols, data_cols, on=idx_cols)

    # Compare reported totals with sum of component columns
    if "total" in class_list:
        _compare_totals(data_cols, idx_cols, class_type, df_name)
    if keep_totals is False:
        tidy_df = tidy_df.query(f"{class_type}!='total'")

    return tidy_df, idx_cols + [class_type]


def _drop_dupes(df, df_name, subset):
    tidy_nrows = len(df)
    deduped_df = df.drop_duplicates(subset=subset)
    deduped_nrows = len(df)
    logger.info(
        f"Dropped {tidy_nrows-deduped_nrows} duplicate records from EIA 861 "
        f"{df_name} table, out of a total of {tidy_nrows} records "
        f"({(tidy_nrows-deduped_nrows)/tidy_nrows:.4%} of all records). "
    )
    return deduped_df


def _check_for_dupes(df, df_name, subset):
    dupes = df.duplicated(subset=subset, keep=False)
    if dupes.any():
        raise AssertionError(
            f"Found {len(df[dupes])} duplicate rows in the {df_name} table, "
            f"when zero were expected!"
        )


def _early_transform(df):
    """Fix EIA na values and convert year column to date."""
    df = pudl.helpers.fix_eia_na(df)
    df = pudl.helpers.convert_to_date(df)
    return df


def _compare_totals(data_cols, idx_cols, class_type, df_name):
    """Compare reported totals with sum of component columns.

    Args:
        data_cols (pd.DataFrame): A DataFrame containing only the columns with
            normalized information.
        idx_cols (list): A list of the primary keys for the given denormalized
            DataFrame.
        class_type (str): The name (either 'customer_class' or 'tech_class') of
            the column for which you'd like to compare totals to components.
        df_name (str): The name of the dataframe.
    """
    # Convert column dtypes so that numeric cols can be adequately summed
    data_cols = pudl.helpers.convert_cols_dtypes(data_cols, data_source="eia")
    # Drop data cols that are non numeric (preserve primary keys)
    logger.debug(f"{idx_cols}, {class_type}")
    data_cols = (
        data_cols.set_index(idx_cols + [class_type])
        .select_dtypes("number")
        .reset_index()
    )
    logger.debug(f"{data_cols.columns.tolist()}")
    # Create list of data columns to be summed
    # (may include non-numeric that will be excluded)
    data_col_list = set(data_cols.columns.tolist()) - set(idx_cols + [class_type])
    logger.debug(f"{data_col_list}")
    # Distinguish reported totals from segments
    data_totals_df = data_cols.loc[data_cols[class_type] == "total"]
    data_no_tots_df = data_cols.loc[data_cols[class_type] != "total"]
    # Calculate sum of segments for comparison against reported total
    data_sums_df = data_no_tots_df.groupby(idx_cols + [class_type], observed=True).sum()
    sum_total_df = pd.merge(
        data_totals_df,
        data_sums_df,
        on=idx_cols,
        how="outer",
        suffixes=("_total", "_sum"),
    )
    # Check each data column's calculated sum against the reported total
    for col in data_col_list:
        col_df = sum_total_df.loc[sum_total_df[col + "_total"].notnull()]
        if len(col_df) > 0:
            col_df = col_df.assign(
                compare_totals=lambda x: (x[col + "_total"] == x[col + "_sum"])
            )
            bad_math = (col_df["compare_totals"]).sum() / len(col_df)
            logger.debug(
                f"{df_name}: for column {col}, {bad_math:.0%} "
                "of non-null reported totals = the sum of parts."
            )
        else:
            logger.debug(f"{df_name}: for column {col} all total values are NaN")


def _clean_nerc(df, idx_cols):
    """Clean NERC region entries and make new rows for multiple nercs.

    This function examines reported NERC regions and makes sure the output column of the
    same name has reliable, singular NERC region acronyms. To do so, this function
    identifies entries where there are two or more NERC regions specified in a single
    cell (such as SPP & ERCOT) and makes new, duplicate rows for each NERC region. It
    also converts non-recognized reported nerc regions to 'UNK'.

    Args:
        df (pandas.DataFrame): A DataFrame with the column 'nerc_region' to be cleaned.
        idx_cols (list): A list of the primary keys.

    Returns:
        pandas.DataFrame: A DataFrame with correct and clean nerc regions.

    """
    idx_no_nerc = idx_cols.copy()
    if "nerc_region" in idx_no_nerc:
        idx_no_nerc.remove("nerc_region")

    # Split raw df into primary keys plus nerc region and other value cols
    nerc_df = df[idx_cols].copy()
    other_df = df.drop("nerc_region", axis=1).set_index(idx_no_nerc)

    # Make all values upper-case
    # Replace all NA values with UNK
    # Make nerc values into lists to see how many separate values are stuffed into one row (ex: 'SPP & ERCOT' --> ['SPP', 'ERCOT'])
    nerc_df = nerc_df.assign(
        nerc_region=(
            lambda x: (x.nerc_region.str.upper().fillna("UNK").str.findall(r"[A-Z]+"))
        )
    )

    # Record a list of the reported nerc regions not included in the recognized regions list (these eventually become UNK)
    nerc_col = nerc_df["nerc_region"].tolist()
    nerc_list = list({item for sublist in nerc_col for item in sublist})
    non_nerc_list = [
        nerc_entity
        for nerc_entity in nerc_list
        if nerc_entity not in NERC_REGIONS + list(NERC_SPELLCHECK.keys())
    ]
    print(
        f"The following reported NERC regions are not currently recognized and become \
        UNK values: {non_nerc_list}"
    )

    # Function to turn instances of 'SPP_UNK' or 'SPP_SPP' into 'SPP'
    def _remove_nerc_duplicates(entity_list):
        if len(entity_list) > 1:
            if "UNK" in entity_list:
                entity_list.remove("UNK")
            if all(x == entity_list[0] for x in entity_list):
                entity_list = [entity_list[0]]
        return entity_list

    # Go through the nerc regions, spellcheck errors, delete those that aren't
    # recognized, and piece them back together (with _ separator if more than one
    # recognized)
    nerc_df["nerc_region"] = (
        nerc_df["nerc_region"]
        .apply(
            lambda x: (
                [
                    i if i not in NERC_SPELLCHECK.keys() else NERC_SPELLCHECK[i]
                    for i in x
                ]
            )
        )
        .apply(lambda x: sorted(i if i in NERC_REGIONS else "UNK" for i in x))
        .apply(lambda x: _remove_nerc_duplicates(x))
        .str.join("_")
    )

    # Merge all data back together
    full_df = pd.merge(nerc_df, other_df, on=idx_no_nerc)

    return full_df


def _compare_nerc_physical_w_nerc_operational(df: pd.DataFrame) -> pd.DataFrame:
    """Show df rows where physical NERC region does not match operational region.

    In the Utility Data table, there is the 'nerc_region' index column, otherwise
    interpreted as nerc region in which the utility is physically located and the
    'nerc_regions_of_operation' column that depicts the nerc regions the utility
    operates in. In most cases, these two columns are the same, however there are
    certain instances where this is not true. There are also instances where a
    utility operates in multiple nerc regions in which case one row will match and
    another row will not. The output of this function in a table that shows only the
    utilities where the physical nerc region does not match the operational region
    ever, meaning there is no additional row for the same utlity during the same
    year where there is a match between the cols.

    Args:
        df: The utility_data_nerc_eia861 table output from the
            utility_data() function.

    Returns:
        A DataFrame with rows for utilities where NO listed operating
        nerc region matches the "physical location" nerc region column that's a part of
        the index.

    """
    # Set NA states to UNK
    df["state"] = df["state"].fillna("UNK")

    # Create column indicating whether the nerc region matches the nerc region of
    # operation (TRUE)
    df["nerc_match"] = df["nerc_region"] == df["nerc_regions_of_operation"]

    # Group by utility, state, and report date to see which groups have at least one
    # TRUE value
    grouped_nerc_match_bools = (
        df.groupby(["utility_id_eia", "state", "report_date"])[["nerc_match"]]
        .any()
        .reset_index()
        .rename(columns={"nerc_match": "nerc_group_match"})
    )

    # Merge back with original df to show cases where there are multiple non-matching
    # nerc values per utility id, year, and state.
    expanded_nerc_match_bools = pd.merge(
        df,
        grouped_nerc_match_bools,
        on=["utility_id_eia", "state", "report_date"],
        how="left",
    )

    # Keep only rows where there are no matches for the whole group.
    expanded_nerc_match_bools_false = expanded_nerc_match_bools[
        ~expanded_nerc_match_bools["nerc_group_match"]
    ]

    return expanded_nerc_match_bools_false


def _pct_to_mw(df, pct_col):
    """Turn pct col into mw capacity using total capacity col."""
    mw_value = df["total_capacity_mw"] * df[pct_col] / 100
    return mw_value


def _make_yn_bool(df_object):
    """Turn Y/N reporting into True or False boolean statements for df or series."""
    return df_object.replace(
        {
            "Y": True,
            "y": True,
            "N": False,
            "n": False,
        }
    )


def _thousand_to_one(df_object):
    """Turn reporting in thousands of dollars to regular dollars for df or series."""
    return df_object * 1000


###############################################################################
# EIA Form 861 Table Transform Functions
###############################################################################


def service_territory(tfr_dfs):
    """Transform the EIA 861 utility service territory table.

    Transformations include:

    * Homogenize spelling of county names.
    * Add field for state/county FIPS code.

    Args:
        tfr_dfs (dict): A dictionary of DataFrame objects in which pages from EIA861
            form (keys) correspond to normalized DataFrames of values from that page
            (values).

    Returns:
        dict: a dictionary of pandas.DataFrame objects in which pages from EIA861 form
            (keys) correspond to normalized DataFrames of values from that page
            (values).

    """
    # No data tidying required
    # There are a few NA values in the county column which get interpreted
    # as floats, which messes up the parsing of counties by addfips.
    type_compatible_df = tfr_dfs["service_territory_eia861"].astype(
        {"county": "string"}
    )
    # Transform values:
    # * Add state and county fips IDs
    transformed_df = (
        # Ensure that we have the canonical US Census county names:
        pudl.helpers.clean_eia_counties(type_compatible_df, fixes=EIA_FIPS_COUNTY_FIXES)
        # Add FIPS IDs based on county & state names:
        .pipe(pudl.helpers.add_fips_ids)
    )
    transformed_df["short_form"] = _make_yn_bool(transformed_df.short_form)
    tfr_dfs["service_territory_eia861"] = transformed_df
    return tfr_dfs


def balancing_authority(tfr_dfs):
    """Transform the EIA 861 Balancing Authority table.

    Transformations include:

    * Fill in balancing authrority IDs based on date, utility ID, and BA Name.
    * Backfill balancing authority codes based on BA ID.
    * Fix BA code and ID typos.

    Args:
        tfr_dfs (dict): A dictionary of transformed EIA 861 DataFrames, keyed by table
            name. It will be mutated by this function.

    Returns:
        dict: A dictionary of transformed EIA 861 dataframes, keyed by table name.

    """
    # No data tidying required
    # All columns are already type compatible.
    # Value transformations:
    # * Backfill BA codes on a per BA ID basis
    # * Fix data entry errors
    df = (
        tfr_dfs["balancing_authority_eia861"]
        .pipe(apply_pudl_dtypes, "eia")
        .set_index(["report_date", "balancing_authority_name_eia", "utility_id_eia"])
    )

    # Fill in BA IDs based on date, utility ID, and BA Name:
    # using merge and then reverse backfilling balancing_authority_id_eia means
    # that this will work even if not all years are requested
    df = (  # this replaces the previous process to address #828
        df.merge(
            BA_ID_NAME_FIXES,
            on=["report_date", "balancing_authority_name_eia", "utility_id_eia"],
            how="left",
            validate="m:1",
            suffixes=(None, "_"),
        )
        .assign(
            balancing_authority_id_eia=lambda x: x.balancing_authority_id_eia_.fillna(
                x.balancing_authority_id_eia
            )
        )
        .drop(columns=["balancing_authority_id_eia_"])
    )

    # Backfill BA Codes based on BA IDs:
    df = df.reset_index().pipe(_ba_code_backfill)
    # Typo: NEVP, BA ID is 13407, but in 2014-2015 in UT, entered as 13047
    df.loc[
        (df.balancing_authority_code_eia == "NEVP")
        & (df.balancing_authority_id_eia == 13047),
        "balancing_authority_id_eia",
    ] = 13407
    # Typo: Turlock Irrigation District is TIDC, not TID.
    df.loc[
        (df.balancing_authority_code_eia == "TID")
        & (df.balancing_authority_id_eia == 19281),
        "balancing_authority_code_eia",
    ] = "TIDC"

    tfr_dfs["balancing_authority_eia861"] = df
    return tfr_dfs


def balancing_authority_assn(tfr_dfs):
    """Compile a balancing authority, utility, state association table.

    For the years up through 2012, the only BA-Util information that's available comes
    from the balancing_authority_eia861 table, and it does not include any state-level
    information. However, there is utility-state association information in the
    sales_eia861 and other data tables.

    For the years from 2013 onward, there's explicit BA-Util-State information in the
    data tables (e.g. sales_eia861). These observed associations can be compiled to give
    us a picture of which BA-Util-State associations exist. However, we need to merge in
    the balancing authority IDs since the data tables only contain the balancing
    authority codes.

    Args:
        tfr_dfs (dict): A dictionary of transformed EIA 861 dataframes. This must
            include any dataframes from which we want to compile BA-Util-State
            associations, which means this function has to be called after all the basic
            transformfunctions that depend on only a single raw table.

    Returns:
        dict: a dictionary of transformed dataframes. This function both compiles the
        association table, and finishes the normalization of the balancing authority
        table. It may be that once the harvesting process incorporates the EIA 861, some
        or all of this functionality should be pulled into the phase-2 transform
        functions.

    """
    # These aren't really "data" tables, and should not be searched for associations
    non_data_dfs = [
        "balancing_authority_eia861",
        "service_territory_eia861",
    ]

    # The dataframes from which to compile BA-Util-State associations
    data_dfs = [tfr_dfs[table] for table in tfr_dfs if table not in non_data_dfs]

    logger.info("Building an EIA 861 BA-Util-State association table.")

    # Helpful shorthand query strings....
    early_years = "report_date<='2012-12-31'"
    late_years = "report_date>='2013-01-01'"
    early_dfs = [df.query(early_years) for df in data_dfs]
    late_dfs = [df.query(late_years) for df in data_dfs]

    # The old BA table lists utilities directly, but has no state information.
    early_date_ba_util = _harvest_associations(
        dfs=[
            tfr_dfs["balancing_authority_eia861"].query(early_years),
        ],
        cols=["report_date", "balancing_authority_id_eia", "utility_id_eia"],
    )
    # State-utility associations are brought in from observations in data_dfs
    early_date_util_state = _harvest_associations(
        dfs=early_dfs,
        cols=["report_date", "utility_id_eia", "state"],
    )
    early_date_ba_util_state = early_date_ba_util.merge(
        early_date_util_state, how="outer"
    ).drop_duplicates()

    # New BA table has no utility information, but has BA Codes...
    late_ba_code_id = _harvest_associations(
        dfs=[
            tfr_dfs["balancing_authority_eia861"].query(late_years),
        ],
        cols=[
            "report_date",
            "balancing_authority_code_eia",
            "balancing_authority_id_eia",
        ],
    )
    # BA Code allows us to bring in utility+state data from data_dfs:
    late_date_ba_code_util_state = _harvest_associations(
        dfs=late_dfs,
        cols=["report_date", "balancing_authority_code_eia", "utility_id_eia", "state"],
    )
    # We merge on ba_code then drop it, b/c only BA ID exists in all years consistently:
    late_date_ba_util_state = (
        late_date_ba_code_util_state.merge(late_ba_code_id, how="outer")
        .drop("balancing_authority_code_eia", axis="columns")
        .drop_duplicates()
    )

    tfr_dfs["balancing_authority_assn_eia861"] = (
        pd.concat([early_date_ba_util_state, late_date_ba_util_state])
        .dropna(
            subset=[
                "balancing_authority_id_eia",
            ]
        )
        .pipe(apply_pudl_dtypes, group="eia")
    )
    return tfr_dfs


def utility_assn(tfr_dfs):
    """Harvest a Utility-Date-State Association Table."""
    # These aren't really "data" tables, and should not be searched for associations
    non_data_dfs = [
        "balancing_authority_eia861",
        "service_territory_eia861",
    ]
    # The dataframes from which to compile BA-Util-State associations
    data_dfs = [tfr_dfs[table] for table in tfr_dfs if table not in non_data_dfs]

    logger.info("Building an EIA 861 Util-State-Date association table.")
    tfr_dfs["utility_assn_eia861"] = _harvest_associations(
        data_dfs, ["report_date", "utility_id_eia", "state"]
    )
    return tfr_dfs


def _harvest_associations(dfs, cols):
    """Compile all unique, non-null combinations of values ``cols`` within ``dfs``.

    Find all unique, non-null combinations of the columns ``cols`` in the dataframes
    ``dfs`` within records that are selected by ``query``. All of ``cols`` must be
    present in each of the ``dfs``.

    Args:
        dfs (iterable of pandas.DataFrame): The DataFrames in which to search for
        cols (iterable of str): Labels of columns for which to find unique, non-null
            combinations of values.

    Raises:
        ValueError: if no associations for cols are found in dfs.

    Returns:
        pandas.DataFrame: A dataframe containing all the unique, non-null combinations
        of values found in ``cols``.

    """
    assn = pd.DataFrame()
    for df in dfs:
        if set(df.columns).issuperset(set(cols)):
            assn = pd.concat([assn, df[cols]])
    assn = assn.dropna().drop_duplicates()
    if assn.empty:
        raise ValueError(
            f"These dataframes contain no associations for the columns: {cols}"
        )
    return assn


def normalize_balancing_authority(tfr_dfs):
    """Finish the normalization of the balancing_authority_eia861 table.

    The balancing_authority_assn_eia861 table depends on information that is only
    available in the UN-normalized form of the balancing_authority_eia861 table, so
    and also on having access to a bunch of transformed data tables, so it can compile
    the observed combinations of report dates, balancing authorities, states, and
    utilities. This means that we have to hold off on the final normalization of the
    balancing_authority_eia861 table until the rest of the transform process is over.

    """
    logger.info("Completing normalization of balancing_authority_eia861.")
    ba_eia861_normed = (
        tfr_dfs["balancing_authority_eia861"]
        .loc[
            :,
            [
                "report_date",
                "balancing_authority_id_eia",
                "balancing_authority_code_eia",
                "balancing_authority_name_eia",
            ],
        ]
        .drop_duplicates(subset=["report_date", "balancing_authority_id_eia"])
    )

    # Make sure that there aren't any more BA IDs we can recover from later years:
    ba_ids_missing_codes = (
        ba_eia861_normed.loc[
            ba_eia861_normed.balancing_authority_code_eia.isnull(),
            "balancing_authority_id_eia",
        ]
        .drop_duplicates()
        .dropna()
    )
    fillable_ba_codes = ba_eia861_normed[
        (ba_eia861_normed.balancing_authority_id_eia.isin(ba_ids_missing_codes))
        & (ba_eia861_normed.balancing_authority_code_eia.notnull())
    ]
    if len(fillable_ba_codes) != 0:
        raise ValueError(
            f"Found {len(fillable_ba_codes)} unfilled but fillable BA Codes!"
        )

    tfr_dfs["balancing_authority_eia861"] = ba_eia861_normed
    return tfr_dfs


def sales(tfr_dfs):
    """Transform the EIA 861 Sales table.

    Transformations include:

    * Remove rows with utility ids 88888 and 99999.
    * Tidy data by customer class.
    * Drop primary key duplicates.
    * Convert 1000s of dollars into dollars.
    * Convert data_observed field I/O into boolean.
    * Map full spelling onto code values.

    """
    idx_cols = [
        "utility_id_eia",
        "state",
        "report_date",
        "balancing_authority_code_eia",
    ]

    # Pre-tidy clean specific to sales table
    raw_sales = (
        tfr_dfs["sales_eia861"].copy().query("utility_id_eia not in (88888, 99999)")
    )

    ###########################################################################
    # Tidy Data:
    ###########################################################################

    logger.info("Tidying the EIA 861 Sales table.")
    tidy_sales, idx_cols = _tidy_class_dfs(
        raw_sales,
        df_name="Sales",
        idx_cols=idx_cols,
        class_list=CUSTOMER_CLASSES,
        class_type="customer_class",
    )

    # remove duplicates on the primary key columns + customer_class -- there
    # are lots of records that have reporting errors in the form of duplicates.
    # Many of them include different values and are therefore impossible to tell
    # which are "correct". The following function drops all but the first of
    # these duplicate entries.
    deduped_sales = _drop_dupes(df=tidy_sales, df_name="Sales", subset=idx_cols)

    ###########################################################################
    # Transform Values:
    # * Turn 1000s of dollars back into dollars
    # * Re-code data_observed to boolean:
    #   * O="observed" => True
    #   * I="imputed" => False
    # * Change the form code (A, B, C, D) into the business model that it
    #   corresponds to (retail vs. energy_services), which in combination with
    #   the service_type column (energy, delivery, bundled) will now serve as
    #   part of the primary key for the table.
    ###########################################################################
    logger.info("Performing value transformations on EIA 861 Sales table.")
    transformed_sales = deduped_sales.assign(
        sales_revenue=lambda x: _thousand_to_one(x.sales_revenue),
        data_observed=lambda x: x.data_observed.replace(
            {
                "O": True,
                "I": False,
            }
        ),
        business_model=lambda x: x.business_model.replace(
            {
                "A": "retail",
                "B": "retail",
                "C": "retail",
                "D": "energy_services",
            }
        ),
        service_type=lambda x: x.service_type.str.lower(),
        short_form=lambda x: _make_yn_bool(x.short_form),
    )

    tfr_dfs["sales_eia861"] = transformed_sales
    return tfr_dfs


def advanced_metering_infrastructure(tfr_dfs):
    """Transform the EIA 861 Advanced Metering Infrastructure table.

    Transformations include:

    * Tidy data by customer class.
    * Drop total_meters columns (it's calculable with other fields).

    Args:
        tfr_dfs (dict): A dictionary of transformed EIA 861 DataFrames, keyed by table
            name. It will be mutated by this function.

    Returns:
        dict: A dictionary of transformed EIA 861 dataframes, keyed by table name.

    """
    idx_cols = [
        "utility_id_eia",
        "state",
        "balancing_authority_code_eia",
        "report_date",
    ]

    raw_ami = tfr_dfs["advanced_metering_infrastructure_eia861"].copy()

    ###########################################################################
    # Tidy Data:
    ###########################################################################

    logger.info("Tidying the EIA 861 Advanced Metering Infrastructure table.")
    tidy_ami, idx_cols = _tidy_class_dfs(
        raw_ami,
        df_name="Advanced Metering Infrastructure",
        idx_cols=idx_cols,
        class_list=CUSTOMER_CLASSES,
        class_type="customer_class",
    )

    tidy_ami["short_form"] = _make_yn_bool(tidy_ami.short_form)

    # No duplicates to speak of but take measures to check just in case
    _check_for_dupes(tidy_ami, "Advanced Metering Infrastructure", idx_cols)

    # Drop total_meters col
    tidy_ami = tidy_ami.drop(["total_meters"], axis=1)

    tfr_dfs["advanced_metering_infrastructure_eia861"] = tidy_ami
    return tfr_dfs


def demand_response(tfr_dfs):
    """Transform the EIA 861 Demand Response table.

    Transformations include:

    * Fill in NA balancing authority codes with UNK (because it's part of the primary
      key).
    * Tidy subset of the data by customer class.
    * Drop duplicate rows based on primary keys.
    * Convert 1000s of dollars into dollars.

    Args:
        tfr_dfs (dict): A dictionary of transformed EIA 861 DataFrames, keyed by table
            name. It will be mutated by this function.

    Returns:
        dict: A dictionary of transformed EIA 861 dataframes, keyed by table name.
    """
    idx_cols = [
        "utility_id_eia",
        "state",
        "balancing_authority_code_eia",
        "report_date",
    ]

    raw_dr = tfr_dfs["demand_response_eia861"].copy()
    # fill na BA values with 'UNK'
    raw_dr["balancing_authority_code_eia"] = raw_dr[
        "balancing_authority_code_eia"
    ].fillna("UNK")
    raw_dr["short_form"] = _make_yn_bool(raw_dr.short_form)

    # Split data into tidy-able and not
    raw_dr_water_heater = raw_dr[idx_cols + ["water_heater"]].copy()
    raw_dr_water_heater = _drop_dupes(
        df=raw_dr_water_heater, df_name="Demand Response Water Heater", subset=idx_cols
    )
    raw_dr = raw_dr.drop(["water_heater"], axis=1)

    ###########################################################################
    # Tidy Data:
    ###########################################################################

    logger.info("Tidying the EIA 861 Demand Response table.")
    tidy_dr, idx_cols = _tidy_class_dfs(
        raw_dr,
        df_name="Demand Response",
        idx_cols=idx_cols,
        class_list=CUSTOMER_CLASSES,
        class_type="customer_class",
    )

    # shouldn't be duplicates but there are some strange values from IN.
    # these values have Nan BA values and should be deleted earlier.
    # thinking this might have to do with DR table weirdness between 2012 and 2013
    # will come back to this after working on the DSM table. Dropping dupes for now.
    deduped_dr = _drop_dupes(df=tidy_dr, df_name="Demand Response", subset=idx_cols)

    ###########################################################################
    # Transform Values:
    # * Turn 1000s of dollars back into dollars
    ###########################################################################
    logger.info("Performing value transformations on EIA 861 Demand Response table.")
    transformed_dr = deduped_dr.assign(
        customer_incentives_cost=lambda x: (
            _thousand_to_one(x.customer_incentives_cost)
        ),
        other_costs=lambda x: (_thousand_to_one(x.other_costs)),
    )

    tfr_dfs["demand_response_eia861"] = transformed_dr
    tfr_dfs["demand_response_water_heater_eia861"] = raw_dr_water_heater

    return tfr_dfs


def demand_side_management(tfr_dfs):
    """Transform the EIA 861 Demand Side Management table.

    In 2013, the EIA changed the contents of the 861 form so that information pertaining
    to demand side management was no longer housed in a single table, but rather two
    seperate ones pertaining to energy efficiency and demand response. While the pre and
    post 2013 tables contain similar information, one column in the pre-2013 demand side
    management table may not have an obvious column equivalent in the post-2013 energy
    efficiency or demand response data. We've addressed this by keeping the demand side
    management and energy efficiency and demand response tables seperate. Use the DSM
    table for pre 2013 data and the EE / DR tables for post 2013 data. Despite the
    uncertainty of comparing across these years, the data are similar and we hope to
    provide a cohesive dataset in the future with all years and comprable columns
    combined.

    Transformations include:

    * Clean up NERC codes and ensure one per row.
    * Remove demand_side_management and data_observed columns (they are all the same).
    * Tidy subset of the data by customer class.
    * Convert Y/N columns to booleans.
    * Convert 1000s of dollars into dollars.

    Args:
        tfr_dfs (dict): A dictionary of transformed EIA 861 DataFrames, keyed by table
            name. It will be mutated by this function.

    Returns:
        dict: A dictionary of transformed EIA 861 dataframes, keyed by table name.

    """
    idx_cols = [
        "utility_id_eia",
        "state",
        "nerc_region",
        "report_date",
    ]

    sales_cols = ["sales_for_resale_mwh", "sales_to_ultimate_consumers_mwh"]

    bool_cols = [
        "energy_savings_estimates_independently_verified",
        "energy_savings_independently_verified",
        "major_program_changes",
        "price_responsive_programs",
        "short_form",
        "time_responsive_programs",
    ]

    cost_cols = [
        "annual_indirect_program_cost",
        "annual_total_cost",
        "energy_efficiency_annual_cost",
        "energy_efficiency_annual_incentive_payment",
        "load_management_annual_cost",
        "load_management_annual_incentive_payment",
    ]

    raw_dsm = tfr_dfs["demand_side_management_eia861"].copy()

    ###########################################################################
    # Transform Data Round 1 (must be done to avoid issues with nerc_region col in
    # _tidy_class_dfs())
    # * Clean NERC region col
    # * Drop data_status and demand_side_management cols (they don't contain anything)
    ###########################################################################

    transformed_dsm1 = (
        _clean_nerc(raw_dsm, idx_cols)
        .drop(["demand_side_management", "data_status"], axis=1)
        .query("utility_id_eia not in [88888]")
    )

    # Separate dsm data into sales vs. other table (the latter of which can be tidied)
    dsm_sales = transformed_dsm1[idx_cols + sales_cols].copy()
    dsm_ee_dr = transformed_dsm1.drop(sales_cols, axis=1)

    ###########################################################################
    # Tidy Data:
    ###########################################################################

    tidy_dsm, dsm_idx_cols = pudl.transform.eia861._tidy_class_dfs(
        dsm_ee_dr,
        df_name="Demand Side Management",
        idx_cols=idx_cols,
        class_list=CUSTOMER_CLASSES,
        class_type="customer_class",
        keep_totals=True,
    )

    ###########################################################################
    # Transform Data Round 2
    # * Make booleans (Y=True, N=False)
    # * Turn 1000s of dollars back into dollars
    ###########################################################################

    # Split tidy dsm data into transformable chunks
    tidy_dsm_bool = tidy_dsm[dsm_idx_cols + bool_cols].copy().set_index(dsm_idx_cols)
    tidy_dsm_cost = tidy_dsm[dsm_idx_cols + cost_cols].copy().set_index(dsm_idx_cols)
    tidy_dsm_ee_dr = tidy_dsm.drop(bool_cols + cost_cols, axis=1)

    # Calculate transformations for each chunk
    transformed_dsm2_bool = (
        _make_yn_bool(tidy_dsm_bool)
        .reset_index()
        .assign(short_form=lambda x: x.short_form.fillna(False))
    )
    transformed_dsm2_cost = _thousand_to_one(tidy_dsm_cost).reset_index()

    # Merge transformed chunks back together
    transformed_dsm2 = pd.merge(
        transformed_dsm2_bool, transformed_dsm2_cost, on=dsm_idx_cols, how="outer"
    )
    transformed_dsm2 = pd.merge(
        transformed_dsm2, tidy_dsm_ee_dr, on=dsm_idx_cols, how="outer"
    )

    # Split into final tables
    ee_cols = [col for col in transformed_dsm2 if "energy_efficiency" in col]
    dr_cols = [col for col in transformed_dsm2 if "load_management" in col]
    program_cols = ["price_responsiveness_customers", "time_responsiveness_customers"]
    total_cost_cols = ["annual_indirect_program_cost", "annual_total_cost"]

    dsm_ee_dr = transformed_dsm2[
        dsm_idx_cols + ee_cols + dr_cols + program_cols + total_cost_cols
    ].copy()
    dsm_misc = transformed_dsm2.drop(
        ee_cols + dr_cols + program_cols + total_cost_cols + ["customer_class"], axis=1
    )
    dsm_misc = _drop_dupes(
        df=dsm_misc,
        df_name="Demand Side Management Misc.",
        subset=["utility_id_eia", "state", "nerc_region", "report_date"],
    )

    del tfr_dfs["demand_side_management_eia861"]

    tfr_dfs["demand_side_management_sales_eia861"] = dsm_sales
    tfr_dfs["demand_side_management_ee_dr_eia861"] = dsm_ee_dr
    tfr_dfs["demand_side_management_misc_eia861"] = dsm_misc

    return tfr_dfs


def distributed_generation(tfr_dfs):
    """Transform the EIA 861 Distributed Generation table.

    Transformations include:

    * Map full spelling onto code values.
    * Convert pre-2010 percent values in mw values.
    * Remove total columns calculable with other fields.
    * Tidy subset of the data by tech class.
    * Tidy subset of the data by fuel class.

    Args:
        tfr_dfs (dict): A dictionary of transformed EIA 861 DataFrames, keyed by table
            name. It will be mutated by this function.

    Returns:
        dict: A dictionary of transformed EIA 861 dataframes, keyed by table name.

    """
    idx_cols = [
        "utility_id_eia",
        "state",
        "report_date",
    ]

    misc_cols = [
        "backup_capacity_mw",
        "backup_capacity_pct",
        "distributed_generation_owned_capacity_mw",
        "distributed_generation_owned_capacity_pct",
        "estimated_or_actual_capacity_data",
        "generators_number",
        "generators_num_less_1_mw",
        "total_capacity_mw",
        "total_capacity_less_1_mw",
        "utility_name_eia",
    ]

    tech_cols = [
        "all_storage_capacity_mw",
        "combustion_turbine_capacity_mw",
        "combustion_turbine_capacity_pct",
        "estimated_or_actual_tech_data",
        "hydro_capacity_mw",
        "hydro_capacity_pct",
        "internal_combustion_capacity_mw",
        "internal_combustion_capacity_pct",
        "other_capacity_mw",
        "other_capacity_pct",
        "pv_capacity_mw",
        "steam_capacity_mw",
        "steam_capacity_pct",
        "total_capacity_mw",
        "wind_capacity_mw",
        "wind_capacity_pct",
    ]

    fuel_cols = [
        "oil_fuel_pct",
        "estimated_or_actual_fuel_data",
        "gas_fuel_pct",
        "other_fuel_pct",
        "renewable_fuel_pct",
        "water_fuel_pct",
        "wind_fuel_pct",
        "wood_fuel_pct",
    ]

    # Pre-tidy transform: set estimated or actual A/E values to 'Acutal'/'Estimated'
    raw_dg = (
        tfr_dfs["distributed_generation_eia861"]
        .copy()
        .assign(
            estimated_or_actual_capacity_data=lambda x: (
                x.estimated_or_actual_capacity_data.map(ESTIMATED_OR_ACTUAL)
            ),
            estimated_or_actual_fuel_data=lambda x: (
                x.estimated_or_actual_fuel_data.map(ESTIMATED_OR_ACTUAL)
            ),
            estimated_or_actual_tech_data=lambda x: (
                x.estimated_or_actual_tech_data.map(ESTIMATED_OR_ACTUAL)
            ),
        )
    )

    # Split into three tables: Capacity/tech-related, fuel-related, and misc.
    raw_dg_tech = raw_dg[idx_cols + tech_cols].copy()
    raw_dg_fuel = raw_dg[idx_cols + fuel_cols].copy()
    raw_dg_misc = raw_dg[idx_cols + misc_cols].copy()

    ###########################################################################
    # Transform Values:
    # * Turn pct values into mw values
    # * Remove old pct cols and totals cols
    # Explanation: Pre 2010 reporting asks for components as a percent of total capacity
    # whereas after 2010, the forms ask for the component portion as a mw value. In
    # order to coalesce similar data, we've used total values to turn percent values
    # from pre 2010 into mw values like those post-2010.
    ###########################################################################

    # Separate datasets into years with only pct values (pre-2010) and years with only mw values (post-2010)
    dg_tech_early = raw_dg_tech[raw_dg_tech["report_date"] < "2010-01-01"]
    dg_tech_late = raw_dg_tech[raw_dg_tech["report_date"] >= "2010-01-01"]
    dg_misc_early = raw_dg_misc[raw_dg_misc["report_date"] < "2010-01-01"]
    dg_misc_late = raw_dg_misc[raw_dg_misc["report_date"] >= "2010-01-01"]

    logger.info("Converting pct to MW for distributed generation misc table")
    dg_misc_early = dg_misc_early.assign(
        distributed_generation_owned_capacity_mw=lambda x: _pct_to_mw(
            x, "distributed_generation_owned_capacity_pct"
        ),
        backup_capacity_mw=lambda x: _pct_to_mw(x, "backup_capacity_pct"),
    )
    dg_misc = pd.concat([dg_misc_early, dg_misc_late])
    dg_misc = dg_misc.drop(
        [
            "distributed_generation_owned_capacity_pct",
            "backup_capacity_pct",
            "total_capacity_mw",
        ],
        axis="columns",
    )

    logger.info("Converting pct into MW for distributed generation tech table")
    dg_tech_early = dg_tech_early.assign(
        combustion_turbine_capacity_mw=lambda x: (
            _pct_to_mw(x, "combustion_turbine_capacity_pct")
        ),
        hydro_capacity_mw=lambda x: _pct_to_mw(x, "hydro_capacity_pct"),
        internal_combustion_capacity_mw=lambda x: (
            _pct_to_mw(x, "internal_combustion_capacity_pct")
        ),
        other_capacity_mw=lambda x: _pct_to_mw(x, "other_capacity_pct"),
        steam_capacity_mw=lambda x: _pct_to_mw(x, "steam_capacity_pct"),
        wind_capacity_mw=lambda x: _pct_to_mw(x, "wind_capacity_pct"),
    )
    dg_tech = pd.concat([dg_tech_early, dg_tech_late])
    dg_tech = dg_tech.drop(
        [
            "combustion_turbine_capacity_pct",
            "hydro_capacity_pct",
            "internal_combustion_capacity_pct",
            "other_capacity_pct",
            "steam_capacity_pct",
            "wind_capacity_pct",
            "total_capacity_mw",
        ],
        axis="columns",
    )

    ###########################################################################
    # Tidy Data
    ###########################################################################

    logger.info("Tidying Distributed Generation Tech Table")
    tidy_dg_tech, tech_idx_cols = _tidy_class_dfs(
        df=dg_tech,
        df_name="Distributed Generation Tech Component Capacity",
        idx_cols=idx_cols,
        class_list=TECH_CLASSES,
        class_type="tech_class",
    )

    logger.info("Tidying Distributed Generation Fuel Table")
    tidy_dg_fuel, fuel_idx_cols = _tidy_class_dfs(
        df=raw_dg_fuel,
        df_name="Distributed Generation Fuel Percent",
        idx_cols=idx_cols,
        class_list=FUEL_CLASSES,
        class_type="fuel_class",
    )

    # Drop original distributed generation table from tfr_dfs
    del tfr_dfs["distributed_generation_eia861"]

    tfr_dfs["distributed_generation_tech_eia861"] = tidy_dg_tech
    tfr_dfs["distributed_generation_fuel_eia861"] = tidy_dg_fuel
    tfr_dfs["distributed_generation_misc_eia861"] = dg_misc

    return tfr_dfs


def distribution_systems(tfr_dfs):
    """Transform the EIA 861 Distribution Systems table.

    Transformations include:

    * No additional transformations.

    Args:
        tfr_dfs (dict): A dictionary of transformed EIA 861 DataFrames, keyed by table
            name. It will be mutated by this function.

    Returns:
        dict: A dictionary of transformed EIA 861 dataframes, keyed by table name.

    """
    # No data tidying or transformation required

    raw_ds = tfr_dfs["distribution_systems_eia861"].copy()
    raw_ds["short_form"] = _make_yn_bool(raw_ds.short_form)

    # No duplicates to speak of but take measures to check just in case
    _check_for_dupes(
        raw_ds, "Distribution Systems", ["utility_id_eia", "state", "report_date"]
    )

    tfr_dfs["distribution_systems_eia861"] = raw_ds

    return tfr_dfs


def dynamic_pricing(tfr_dfs):
    """Transform the EIA 861 Dynamic Pricing table.

    Transformations include:

    * Tidy subset of the data by customer class.
    * Convert Y/N columns to booleans.

    Args:
        tfr_dfs (dict): A dictionary of transformed EIA 861 DataFrames, keyed by table
            name. It will be mutated by this function.

    Returns:
        dict: A dictionary of transformed EIA 861 dataframes, keyed by table name.

    """
    idx_cols = [
        "utility_id_eia",
        "state",
        "balancing_authority_code_eia",
        "report_date",
    ]

    class_attributes = [
        "critical_peak_pricing",
        "critical_peak_rebate",
        "real_time_pricing",
        "time_of_use_pricing",
        "variable_peak_pricing",
    ]

    raw_dp = (
        tfr_dfs["dynamic_pricing_eia861"].copy().query("utility_id_eia not in [88888]")
    )
    raw_dp["short_form"] = _make_yn_bool(raw_dp.short_form)

    ###########################################################################
    # Tidy Data:
    ###########################################################################

    logger.info("Tidying the EIA 861 Dynamic Pricing table.")
    tidy_dp, idx_cols = _tidy_class_dfs(
        raw_dp,
        df_name="Dynamic Pricing",
        idx_cols=idx_cols,
        class_list=CUSTOMER_CLASSES,
        class_type="customer_class",
    )

    # No duplicates to speak of but take measures to check just in case
    _check_for_dupes(tidy_dp, "Dynamic Pricing", idx_cols)

    ###########################################################################
    # Transform Values:
    # * Make Y/N's into booleans and X values into pd.NA
    ###########################################################################

    logger.info("Performing value transformations on EIA 861 Dynamic Pricing table.")
    for col in class_attributes:
        tidy_dp[col] = (
            tidy_dp[col]
            .replace({"Y": True, "N": False})
            .apply(lambda x: x if x in [True, False] else pd.NA)
        )

    tfr_dfs["dynamic_pricing_eia861"] = tidy_dp
    return tfr_dfs


def energy_efficiency(tfr_dfs):
    """Transform the EIA 861 Energy Efficiency table.

    Transformations include:

    * Tidy subset of the data by customer class.
    * Drop website column (almost no valid information).
    * Convert 1000s of dollars into dollars.

    Args:
        tfr_dfs (dict): A dictionary of transformed EIA 861 DataFrames, keyed by table
            name. It will be mutated by this function.

    Returns:
        dict: A dictionary of transformed EIA 861 dataframes, keyed by table name.

    """
    idx_cols = [
        "utility_id_eia",
        "state",
        "balancing_authority_code_eia",
        "report_date",
    ]

    raw_ee = tfr_dfs["energy_efficiency_eia861"].copy()

    raw_ee["short_form"] = _make_yn_bool(raw_ee.short_form)

    # No duplicates to speak of but take measures to check just in case
    _check_for_dupes(raw_ee, "Energy Efficiency", idx_cols)

    ###########################################################################
    # Tidy Data:
    ###########################################################################

    logger.info("Tidying the EIA 861 Energy Efficiency table.")

    # wide-to-tall by customer class (must be done before wide-to-tall by fuel class)
    tidy_ee, _ = pudl.transform.eia861._tidy_class_dfs(
        raw_ee,
        df_name="Energy Efficiency",
        idx_cols=idx_cols,
        class_list=CUSTOMER_CLASSES,
        class_type="customer_class",
        keep_totals=True,
    )

    ###########################################################################
    # Transform Values:
    # * Turn 1000s of dollars back into dollars
    # * Get rid of website column
    ###########################################################################

    logger.info("Transforming the EIA 861 Energy Efficiency table.")

    transformed_ee = tidy_ee.assign(
        customer_incentives_incremental_cost=lambda x: (
            _thousand_to_one(x.customer_incentives_incremental_cost)
        ),
        customer_incentives_incremental_life_cycle_cost=lambda x: (
            _thousand_to_one(x.customer_incentives_incremental_life_cycle_cost)
        ),
        customer_other_costs_incremental_life_cycle_cost=lambda x: (
            _thousand_to_one(x.customer_other_costs_incremental_life_cycle_cost)
        ),
        other_costs_incremental_cost=lambda x: (
            _thousand_to_one(x.other_costs_incremental_cost)
        ),
    ).drop(["website"], axis=1)

    tfr_dfs["energy_efficiency_eia861"] = transformed_ee
    return tfr_dfs


def green_pricing(tfr_dfs):
    """Transform the EIA 861 Green Pricing table.

    Transformations include:

    * Tidy subset of the data by customer class.
    * Convert 1000s of dollars into dollars.

    Args:
        tfr_dfs (dict): A dictionary of transformed EIA 861 DataFrames, keyed by table
            name. It will be mutated by this function.

    Returns:
        dict: A dictionary of transformed EIA 861 dataframes, keyed by table name.

    """
    idx_cols = [
        "utility_id_eia",
        "state",
        "report_date",
    ]

    raw_gp = tfr_dfs["green_pricing_eia861"].copy()

    ###########################################################################
    # Tidy Data:
    ###########################################################################

    logger.info("Tidying the EIA 861 Green Pricing table.")
    tidy_gp, idx_cols = _tidy_class_dfs(
        raw_gp,
        df_name="Green Pricing",
        idx_cols=idx_cols,
        class_list=CUSTOMER_CLASSES,
        class_type="customer_class",
    )

    _check_for_dupes(tidy_gp, "Green Pricing", idx_cols)

    ###########################################################################
    # Transform Values:
    # * Turn 1000s of dollars back into dollars
    ###########################################################################
    logger.info("Performing value transformations on EIA 861 Green Pricing table.")
    transformed_gp = tidy_gp.assign(
        green_pricing_revenue=lambda x: (_thousand_to_one(x.green_pricing_revenue)),
        rec_revenue=lambda x: (_thousand_to_one(x.rec_revenue)),
    )

    tfr_dfs["green_pricing_eia861"] = transformed_gp

    return tfr_dfs


def mergers(tfr_dfs):
    """Transform the EIA 861 Mergers table.

    Args:
        tfr_dfs (dict): A dictionary of transformed EIA 861 DataFrames, keyed by table
            name. It will be mutated by this function.

    Returns:
        dict: A dictionary of transformed EIA 861 dataframes, keyed by table name.

    """
    transformed_mergers = tfr_dfs["mergers_eia861"].copy()

    # No duplicates to speak of but take measures to check just in case
    _check_for_dupes(
        transformed_mergers, "Mergers", ["utility_id_eia", "state", "report_date"]
    )

    tfr_dfs["mergers_eia861"] = transformed_mergers
    return tfr_dfs


def net_metering(tfr_dfs):
    """Transform the EIA 861 Net Metering table.

    Transformations include:

    * Remove rows with utility ids 99999.
    * Tidy subset of the data by customer class.
    * Tidy subset of the data by tech class.

    Args:
        tfr_dfs (dict): A dictionary of transformed EIA 861 DataFrames, keyed by table
            name. It will be mutated by this function.

    Returns:
        dict: A dictionary of transformed EIA 861 dataframes, keyed by table name.

    """
    idx_cols = [
        "utility_id_eia",
        "state",
        "balancing_authority_code_eia",
        "report_date",
    ]

    misc_cols = ["pv_current_flow_type"]

    # Pre-tidy clean specific to net_metering table
    raw_nm = (
        tfr_dfs["net_metering_eia861"].copy().query("utility_id_eia not in [99999]")
    )
    raw_nm["short_form"] = _make_yn_bool(raw_nm.short_form)

    # Separate customer class data from misc data (in this case just one col: current flow)
    # Could easily add this to tech_class if desired.
    raw_nm_customer_fuel_class = raw_nm.drop(misc_cols, axis=1).copy()
    raw_nm_misc = raw_nm[idx_cols + misc_cols].copy()

    # Check for duplicates before idx cols get changed
    _check_for_dupes(raw_nm_misc, "Net Metering Current Flow Type PV", idx_cols)

    ###########################################################################
    # Tidy Data:
    ###########################################################################

    logger.info("Tidying the EIA 861 Net Metering table.")
    # wide-to-tall by customer class (must be done before wide-to-tall by fuel class)
    tidy_nm_customer_class, idx_cols = _tidy_class_dfs(
        raw_nm_customer_fuel_class,
        df_name="Net Metering",
        idx_cols=idx_cols,
        class_list=CUSTOMER_CLASSES,
        class_type="customer_class",
    )

    # wide-to-tall by fuel class
    tidy_nm_customer_fuel_class, idx_cols = _tidy_class_dfs(
        tidy_nm_customer_class,
        df_name="Net Metering",
        idx_cols=idx_cols,
        class_list=TECH_CLASSES,
        class_type="tech_class",
        keep_totals=True,
    )

    # No duplicates to speak of but take measures to check just in case
    _check_for_dupes(
        tidy_nm_customer_fuel_class, "Net Metering Customer & Fuel Class", idx_cols
    )

    # No transformation needed

    # Drop original net_metering_eia861 table from tfr_dfs
    del tfr_dfs["net_metering_eia861"]

    tfr_dfs["net_metering_customer_fuel_class_eia861"] = tidy_nm_customer_fuel_class
    tfr_dfs["net_metering_misc_eia861"] = raw_nm_misc

    return tfr_dfs


def non_net_metering(tfr_dfs):
    """Transform the EIA 861 Non-Net Metering table.

    Transformations include:

    * Remove rows with utility ids 99999.
    * Drop duplicate rows.
    * Tidy subset of the data by customer class.
    * Tidy subset of the data by tech class.

    Args:
        tfr_dfs (dict): A dictionary of transformed EIA 861 DataFrames, keyed by table
            name. It will be mutated by this function.

    Returns:
        dict: A dictionary of transformed EIA 861 dataframes, keyed by table name.

    """
    idx_cols = [
        "utility_id_eia",
        "state",
        "balancing_authority_code_eia",
        "report_date",
    ]

    misc_cols = [
        "backup_capacity_mw",
        "generators_number",
        "pv_current_flow_type",
        "utility_owned_capacity_mw",
    ]

    # Pre-tidy clean specific to non_net_metering table
    raw_nnm = (
        tfr_dfs["non_net_metering_eia861"].copy().query("utility_id_eia not in '99999'")
    )

    # there are ~80 fully duplicate records in the 2018 table. We need to
    # remove those duplicates
    og_len = len(raw_nnm)
    raw_nnm = raw_nnm.drop_duplicates(keep="first")
    diff_len = og_len - len(raw_nnm)
    if diff_len > 100:
        raise ValueError(
            f"""Too many duplicate dropped records in raw non-net metering
    table: {diff_len}"""
        )

    # Separate customer class data from misc data
    raw_nnm_customer_fuel_class = raw_nnm.drop(misc_cols, axis=1).copy()
    raw_nnm_misc = (raw_nnm[idx_cols + misc_cols]).copy()

    # Check for duplicates before idx cols get changed
    _check_for_dupes(raw_nnm_misc, "Non Net Metering Misc.", idx_cols)

    ###########################################################################
    # Tidy Data:
    ###########################################################################

    logger.info("Tidying the EIA 861 Non Net Metering table.")

    # wide-to-tall by customer class (must be done before wide-to-tall by fuel class)
    tidy_nnm_customer_class, idx_cols = _tidy_class_dfs(
        raw_nnm_customer_fuel_class,
        df_name="Non Net Metering",
        idx_cols=idx_cols,
        class_list=CUSTOMER_CLASSES,
        class_type="customer_class",
        keep_totals=True,
    )

    # wide-to-tall by fuel class
    tidy_nnm_customer_fuel_class, idx_cols = _tidy_class_dfs(
        tidy_nnm_customer_class,
        df_name="Non Net Metering",
        idx_cols=idx_cols,
        class_list=TECH_CLASSES,
        class_type="tech_class",
        keep_totals=True,
    )

    # No duplicates to speak of (deleted 2018 duplicates above) but take measures to
    # check just in case
    _check_for_dupes(
        tidy_nnm_customer_fuel_class, "Non Net Metering Customer & Fuel Class", idx_cols
    )

    # Delete total_capacity_mw col for redundancy (must delete x not y)
    tidy_nnm_customer_fuel_class = tidy_nnm_customer_fuel_class.drop(
        columns="capacity_mw_x"
    ).rename(columns={"capacity_mw_y": "capacity_mw"})

    # No transformation needed

    # Drop original net_metering_eia861 table from tfr_dfs
    del tfr_dfs["non_net_metering_eia861"]

    tfr_dfs[
        "non_net_metering_customer_fuel_class_eia861"
    ] = tidy_nnm_customer_fuel_class
    tfr_dfs["non_net_metering_misc_eia861"] = raw_nnm_misc

    return tfr_dfs


def operational_data(tfr_dfs):
    """Transform the EIA 861 Operational Data table.

    Transformations include:

    * Remove rows with utility ids 88888.
    * Remove rows with NA utility id.
    * Clean up NERC codes and ensure one per row.
    * Convert data_observed field I/O into boolean.
    * Tidy subset of the data by revenue class.
    * Convert 1000s of dollars into dollars.

    Args:
        tfr_dfs (dict): A dictionary of transformed EIA 861 DataFrames, keyed by table
            name. It will be mutated by this function.

    Returns:
        dict: A dictionary of transformed EIA 861 dataframes, keyed by table name.

    """
    idx_cols = [
        "utility_id_eia",
        "state",
        "nerc_region",
        "report_date",
    ]

    # Pre-tidy clean specific to operational data table
    raw_od = tfr_dfs["operational_data_eia861"].copy()
    raw_od = raw_od[  # removed (raw_od['utility_id_eia'].notnull()) for RMI
        (raw_od["utility_id_eia"] != 88888) & (raw_od["utility_id_eia"].notnull())
    ]

    ###########################################################################
    # Transform Data Round 1:
    # * Clean up reported NERC regions:
    #    * Fix puncuation/case
    #    * Replace na with 'UNK'
    #    * Make sure NERC regions are a verified NERC region
    #    * Add underscore between double entires (SPP_ERCOT)
    # * Re-code data_observed to boolean:
    #   * O="observed" => True
    #   * I="imputed" => False
    ###########################################################################

    transformed_od = _clean_nerc(raw_od, idx_cols).assign(
        data_observed=lambda x: x.data_observed.replace({"O": True, "I": False}),
        short_form=lambda x: _make_yn_bool(x.short_form),
    )

    # Split data into 2 tables:
    #  * Revenue (wide-to-tall)
    #  * Misc. (other)
    revenue_cols = [col for col in transformed_od if "revenue" in col]
    transformed_od_misc = transformed_od.drop(revenue_cols, axis=1)
    transformed_od_rev = transformed_od[idx_cols + revenue_cols].copy()

    # Wide-to-tall revenue columns
    tidy_od_rev, idx_cols = _tidy_class_dfs(
        transformed_od_rev,
        df_name="Operational Data Revenue",
        idx_cols=idx_cols,
        class_list=REVENUE_CLASSES,
        class_type="revenue_class",
    )

    ###########################################################################
    # Transform Data Round 2:
    # * Turn 1000s of dollars back into dollars
    ###########################################################################

    # Transform revenue 1000s into dollars
    transformed_od_rev = tidy_od_rev.assign(
        revenue=lambda x: (_thousand_to_one(x.revenue))
    )

    # Drop original operational_data_eia861 table from tfr_dfs
    del tfr_dfs["operational_data_eia861"]

    tfr_dfs["operational_data_revenue_eia861"] = transformed_od_rev
    tfr_dfs["operational_data_misc_eia861"] = transformed_od_misc

    return tfr_dfs


def reliability(tfr_dfs):
    """Transform the EIA 861 Reliability table.

    Transformations include:

    * Tidy subset of the data by reliability standard.
    * Convert Y/N columns to booleans.
    * Map full spelling onto code values.
    * Drop duplicate rows.

    Args:
        tfr_dfs (dict): A dictionary of transformed EIA 861 DataFrames, keyed by table
            name. It will be mutated by this function.

    Returns:
        dict: A dictionary of transformed EIA 861 dataframes, keyed by table name.

    """
    idx_cols = ["utility_id_eia", "state", "report_date"]

    # Pre-tidy clean specific to operational data table
    raw_r = tfr_dfs["reliability_eia861"].copy()

    ###########################################################################
    # Tidy Data:
    ###########################################################################

    logger.info("Tidying the EIA 861 Reliability table.")

    # wide-to-tall by standards
    tidy_r, idx_cols = _tidy_class_dfs(
        df=raw_r,
        df_name="Reliability",
        idx_cols=idx_cols,
        class_list=RELIABILITY_STANDARDS,
        class_type="standard",
        keep_totals=False,
    )

    ###########################################################################
    # Transform Data:
    # * Re-code outages_recorded_automatically and inactive_accounts_included to
    # boolean:
    #   * Y/y="Yes" => True
    #   * N/n="No" => False
    # * Expand momentary_interruption_definition:
    #   * 'L' => 'Less than one minute'
    #   * 'F' => 'Less than or equal to five minutes'
    #   * 'O' => 'Other'
    ###########################################################################

    transformed_r = tidy_r.assign(
        outages_recorded_automatically=lambda x: (
            _make_yn_bool(x.outages_recorded_automatically)
        ),
        inactive_accounts_included=lambda x: (
            _make_yn_bool(x.inactive_accounts_included)
        ),
        short_form=lambda x: _make_yn_bool(x.short_form),
        # This field should be encoded using momentary_interruptions_eia
        # But the EIA 861 tables aren't fully integrated yet.
        momentary_interruption_definition=lambda x: (
            x.momentary_interruption_definition.map(MOMENTARY_INTERRUPTIONS)
        ),
    )

    # Drop duplicate entries for utilities 13027, 3408 and 9697
    transformed_r = _drop_dupes(
        df=transformed_r, df_name="Reliability", subset=idx_cols
    )

    tfr_dfs["reliability_eia861"] = transformed_r

    return tfr_dfs


def utility_data(tfr_dfs):
    """Transform the EIA 861 Utility Data table.

    Transformations include:

    * Remove rows with utility ids 88888.
    * Clean up NERC codes and ensure one per row.
    * Tidy subset of the data by NERC region.
    * Tidy subset of the data by RTO.
    * Convert Y/N columns to booleans.

    Args:
        tfr_dfs (dict): A dictionary of transformed EIA 861 DataFrames, keyed by table
            name. It will be mutated by this function.

    Returns:
        dict: A dictionary of transformed EIA 861 dataframes, keyed by table name.

    """
    idx_cols = ["utility_id_eia", "state", "report_date", "nerc_region"]

    # Pre-tidy clean specific to operational data table
    raw_ud = (
        tfr_dfs["utility_data_eia861"].copy().query("utility_id_eia not in [88888]")
    )

    ##############################################################################
    # Transform Data Round 1 (must be done to avoid issues with nerc_region col in
    # _tidy_class_dfs())
    # * Clean NERC region col
    ##############################################################################

    transformed_ud = _clean_nerc(raw_ud, idx_cols).assign(
        short_form=lambda x: _make_yn_bool(x.short_form)
    )

    # Establish columns that are nerc regions vs. rtos
    nerc_cols = [col for col in raw_ud if "nerc_region_operation" in col]
    rto_cols = [col for col in raw_ud if "rto_operation" in col]

    # Make separate tables for nerc vs. rto vs. misc data
    raw_ud_nerc = transformed_ud[idx_cols + nerc_cols].copy()
    raw_ud_rto = transformed_ud[idx_cols + rto_cols].copy()
    raw_ud_misc = transformed_ud.drop(nerc_cols + rto_cols, axis=1).copy()

    ###########################################################################
    # Tidy Data:
    ###########################################################################

    logger.info("Tidying the EIA 861 Utility Data tables.")

    tidy_ud_nerc, _ = _tidy_class_dfs(
        df=raw_ud_nerc,
        df_name="Utility Data NERC Regions",
        idx_cols=idx_cols,
        class_list=[x.lower() for x in NERC_REGIONS],
        class_type="nerc_regions_of_operation",
    )

    tidy_ud_rto, _ = _tidy_class_dfs(
        df=raw_ud_rto,
        df_name="Utility Data RTOs",
        idx_cols=idx_cols,
        class_list=RTO_CLASSES,
        class_type="rtos_of_operation",
    )

    ###########################################################################
    # Transform Data Round 2:
    # * Re-code operating_in_XX to boolean:
    #   * Y = "Yes" => True
    #   * N = "No" => False
    #   * Blank => False
    # * Make nerc_regions uppercase
    ###########################################################################

    # Transform NERC region table
    transformed_ud_nerc = tidy_ud_nerc.assign(
        nerc_region_operation=lambda x: (
            _make_yn_bool(x.nerc_region_operation.fillna(False))
        ),
        nerc_regions_of_operation=lambda x: (x.nerc_regions_of_operation.str.upper()),
    )

    # Only keep true values and drop bool col
    transformed_ud_nerc = transformed_ud_nerc[
        transformed_ud_nerc.nerc_region_operation
    ].drop(["nerc_region_operation"], axis=1)

    # Transform RTO table
    transformed_ud_rto = tidy_ud_rto.assign(
        rto_operation=lambda x: (
            x.rto_operation.fillna(False).replace({"N": False, "Y": True})
        ),
        rtos_of_operation=lambda x: (x.rtos_of_operation.str.upper()),
    )

    # Only keep true values and drop bool col
    transformed_ud_rto = transformed_ud_rto[transformed_ud_rto.rto_operation].drop(
        ["rto_operation"], axis=1
    )

    # Transform MISC table by first separating bool cols from non bool cols
    # and then making them into boolean values.
    transformed_ud_misc_bool = (
        raw_ud_misc.drop(["entity_type", "utility_name_eia"], axis=1)
        .set_index(idx_cols)
        .fillna(False)
        .replace({"N": False, "Y": True})
    )

    # Merge misc. bool cols back together with misc. non bool cols
    transformed_ud_misc = pd.merge(
        raw_ud_misc[idx_cols + ["entity_type", "utility_name_eia"]],
        transformed_ud_misc_bool,
        on=idx_cols,
        how="outer",
    )

    # Drop original operational_data_eia861 table from tfr_dfs
    del tfr_dfs["utility_data_eia861"]

    tfr_dfs["utility_data_nerc_eia861"] = transformed_ud_nerc
    tfr_dfs["utility_data_rto_eia861"] = transformed_ud_rto
    tfr_dfs["utility_data_misc_eia861"] = transformed_ud_misc

    return tfr_dfs


##############################################################################
# Coordinating Transform Function
##############################################################################


def transform(raw_dfs, eia861_settings: Eia861Settings = Eia861Settings()):
    """Transform EIA 861 DataFrames.

    Args:
        raw_dfs (dict): a dictionary of tab names (keys) and DataFrames (values). This
            can be generated by pudl.
        eia861_settings: Object containing validated settings
            relevant to EIA 861.

    Returns:
        dict: A dictionary of DataFrame objects in which pages from EIA 861 form (keys)
        corresponds to a normalized DataFrame of values from that page (values).

    """
    # these are the tables that we have transform functions for...
    tfr_funcs = {
        "balancing_authority_eia861": balancing_authority,
        "service_territory_eia861": service_territory,
        "sales_eia861": sales,
        "advanced_metering_infrastructure_eia861": advanced_metering_infrastructure,
        "demand_response_eia861": demand_response,
        "demand_side_management_eia861": demand_side_management,
        "distributed_generation_eia861": distributed_generation,
        "distribution_systems_eia861": distribution_systems,
        "dynamic_pricing_eia861": dynamic_pricing,
        "energy_efficiency_eia861": energy_efficiency,
        "green_pricing_eia861": green_pricing,
        "mergers_eia861": mergers,
        "net_metering_eia861": net_metering,
        "non_net_metering_eia861": non_net_metering,
        "operational_data_eia861": operational_data,
        "reliability_eia861": reliability,
        "utility_data_eia861": utility_data,
    }

    # Dictionary for transformed dataframes and pre-transformed dataframes.
    # Pre-transformed dataframes may be split into two or more output dataframes.
    tfr_dfs = {}

    if not raw_dfs:
        logger.info("No raw EIA 861 dataframes found. Not transforming EIA 861.")
        return tfr_dfs
    # Run each of the requested transform funtctions
    for tfr_func in eia861_settings.transform_functions:
        logger.info(
            f"Transforming raw EIA 861 DataFrames for {tfr_func} "
            f"concatenated across all years."
        )
        tfr_dfs[tfr_func] = _early_transform(raw_dfs[tfr_func])
        tfr_dfs = tfr_funcs[tfr_func](tfr_dfs)

    # This is more like harvesting stuff, and should probably be relocated:
    tfr_dfs = balancing_authority_assn(tfr_dfs)
    tfr_dfs = utility_assn(tfr_dfs)
    tfr_dfs = normalize_balancing_authority(tfr_dfs)
    # Do some final cleanup and assign types.
    return {
        name: convert_cols_dtypes(df, data_source="eia") for name, df in tfr_dfs.items()
    }<|MERGE_RESOLUTION|>--- conflicted
+++ resolved
@@ -5,11 +5,6 @@
 
 """
 
-<<<<<<< HEAD
-from typing import Dict
-=======
-import logging
->>>>>>> 0663e2fe
 
 import pandas as pd
 
