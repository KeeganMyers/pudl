"""Test incomplete / interim ETL functions during development."""

import logging

import pytest

import pudl

logger = logging.getLogger(__name__)


def test_interim_eia861_etl(pudl_settings_fixture, pudl_datastore_fixture):
    """Make sure that the EIA 861 Extract-Transform steps work."""
    logger.info("Running the interim EIA 861 ETL process! (~2 minutes)")
    _ = pudl.transform.eia861.transform(
        pudl.extract.eia861.Extractor(pudl_datastore_fixture)
        .extract(pudl.constants.working_years["eia861"])
    )


def test_interim_ferc714_etl(pudl_settings_fixture, fast_tests):
    """Make sure that the EIA 861 Extract-Transform steps work."""
    if fast_tests:
        pytest.skip()
    logger.info("Running the interim FERC 714 ETL process! (~11 minutes)")
<<<<<<< HEAD
    _ = pudl.transform.ferc714.transform(
        pudl.extract.ferc714.extract(pudl_settings=pudl_settings_fixture))


def test_get_ferc714(pudl_settings_fixture, fast_tests):
    """Make sure we get a real file from the datastore."""
    if fast_tests:
        pytest.skip()

    fn = str(pudl.extract.ferc714.get_ferc714(pudl_settings_fixture))
    assert pudl_settings_fixture["pudl_in"] in fn
    assert fn[-11:] == "form714.zip"
=======
    _ = pudl.transform.ferc714.transform(pudl.extract.ferc714.extract())


def test_interim_get_census2010_gdf(pudl_settings_fixture, fast_tests):
    """Make sure that service_territory.get_census."""
    if fast_tests:
        pytest.skip()

    logger.info("Running pudl.analysis.service_territory.get_census2010_gdf.")
    pudl.analysis.service_territory.get_census2010_gdf(
        pudl_settings_fixture, "state")
    pudl.analysis.service_territory.get_census2010_gdf(
        pudl_settings_fixture, "county")
    pudl.analysis.service_territory.get_census2010_gdf(
        pudl_settings_fixture, "tract")
>>>>>>> 5b656263
<|MERGE_RESOLUTION|>--- conflicted
+++ resolved
@@ -23,21 +23,15 @@
     if fast_tests:
         pytest.skip()
     logger.info("Running the interim FERC 714 ETL process! (~11 minutes)")
-<<<<<<< HEAD
     _ = pudl.transform.ferc714.transform(
         pudl.extract.ferc714.extract(pudl_settings=pudl_settings_fixture))
 
 
 def test_get_ferc714(pudl_settings_fixture, fast_tests):
     """Make sure we get a real file from the datastore."""
-    if fast_tests:
-        pytest.skip()
-
     fn = str(pudl.extract.ferc714.get_ferc714(pudl_settings_fixture))
     assert pudl_settings_fixture["pudl_in"] in fn
-    assert fn[-11:] == "form714.zip"
-=======
-    _ = pudl.transform.ferc714.transform(pudl.extract.ferc714.extract())
+    assert fn[-11:] == "ferc714.zip"
 
 
 def test_interim_get_census2010_gdf(pudl_settings_fixture, fast_tests):
@@ -51,5 +45,4 @@
     pudl.analysis.service_territory.get_census2010_gdf(
         pudl_settings_fixture, "county")
     pudl.analysis.service_territory.get_census2010_gdf(
-        pudl_settings_fixture, "tract")
->>>>>>> 5b656263
+        pudl_settings_fixture, "tract")