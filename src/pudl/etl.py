--- conflicted
+++ resolved
@@ -25,21 +25,13 @@
 
 import pudl
 from pudl import constants as pc
-<<<<<<< HEAD
-from pudl.constants import PUDL_TABLES
 from pudl.metadata.codes import (CONTRACT_TYPES_EIA, ENERGY_SOURCES_EIA,
                                  FUEL_TRANSPORTATION_MODES_EIA,
                                  FUEL_TYPES_AER_EIA, PRIME_MOVERS_EIA,
                                  SECTOR_CONSOLIDATED_EIA)
 from pudl.metadata.dfs import FERC_ACCOUNTS, FERC_DEPRECIATION_LINES
-=======
-from pudl.metadata.dfs import FERC_ACCOUNTS, FERC_DEPRECIATION_LINES
-from pudl.metadata.labels import (ENERGY_SOURCES_EIA,
-                                  FUEL_TRANSPORTATION_MODES_EIA,
-                                  FUEL_TYPES_AER_EIA, PRIME_MOVERS_EIA)
 from pudl.settings import (EiaSettings, EpaCemsSettings, EtlSettings,
                            Ferc1Settings, GlueSettings)
->>>>>>> 135130a0
 from pudl.workspace.datastore import Datastore
 
 logger = logging.getLogger(__name__)
@@ -49,75 +41,6 @@
 # EIA EXPORT FUNCTIONS
 ###############################################################################
 
-<<<<<<< HEAD
-
-def _validate_params_eia(etl_params):
-    # extract all of the etl_params for the EIA ETL function
-    # empty dictionary to compile etl_params
-    eia_input_dict = {}
-    # when nothing is set in the settings file, the years will default as none
-    eia_input_dict['eia860_years'] = etl_params.get('eia860_years', [])
-    # Ensure there are no duplicate years:
-    eia_input_dict["eia860_years"] = sorted(set(eia_input_dict["eia860_years"]))
-
-    # the tables will default to all of the tables if nothing is given
-    eia_input_dict['eia860_tables'] = etl_params.get(
-        'eia860_tables', PUDL_TABLES['eia860']
-    )
-    # Ensure no duplicate tables:
-    eia_input_dict['eia860_tables'] = list(set(eia_input_dict['eia860_tables']))
-
-    # if eia860_ytd updates flag isn't included, the default is to not load ytd
-    eia_input_dict['eia860_ytd'] = etl_params.get('eia860_ytd', False)
-
-    eia_input_dict['eia923_years'] = etl_params.get('eia923_years', [])
-    # Ensure no duplicate years:
-    eia_input_dict['eia923_years'] = sorted(set(eia_input_dict['eia923_years']))
-
-    eia_input_dict['eia923_tables'] = etl_params.get(
-        'eia923_tables', PUDL_TABLES['eia923']
-    )
-    # Ensure no duplicate tables:
-    eia_input_dict['eia923_tables'] = list(set(eia_input_dict['eia923_tables']))
-
-    # if we are only extracting 860, we also need to pull in the
-    # boiler_fuel_eia923 table. this is for harvesting and also for the boiler
-    # generator association
-    if not eia_input_dict['eia923_years'] and eia_input_dict['eia860_years']:
-        eia_input_dict['eia923_years'] = eia_input_dict['eia860_years']
-        eia_input_dict['eia923_tables'] = [
-            'boiler_fuel_eia923', 'generation_eia923']
-
-    # if someone is trying to generate 923 without 860... well that won't work
-    # so we're forcing the same 860 years.
-    if not eia_input_dict['eia860_years'] and eia_input_dict['eia923_years']:
-        eia_input_dict['eia860_years'] = eia_input_dict['eia923_years']
-
-    eia860m_year = pd.to_datetime(
-        pc.WORKING_PARTITIONS['eia860m']['year_month']).year
-    if (eia_input_dict['eia860_ytd']
-            and (eia860m_year in eia_input_dict['eia860_years'])):
-        raise AssertionError(
-            "Attempting to integrate an eia860m year "
-            f"({eia860m_year}) that is within the eia860 years: "
-            f"{eia_input_dict['eia860_years']}. Consider switching eia860_ytd "
-            "parameter to False."
-        )
-    check_for_bad_tables(
-        try_tables=eia_input_dict['eia923_tables'], dataset='eia923')
-    check_for_bad_tables(
-        try_tables=eia_input_dict['eia860_tables'], dataset='eia860')
-
-    check_for_bad_years(
-        try_years=eia_input_dict['eia923_years'], dataset='eia923')
-    check_for_bad_years(
-        try_years=eia_input_dict['eia860_years'], dataset='eia860')
-
-    return eia_input_dict
-
-
-=======
->>>>>>> 135130a0
 def _read_static_tables_eia() -> Dict[str, pd.DataFrame]:
     """Build dataframes of static EIA tables for use as foreign key constraints.
 
