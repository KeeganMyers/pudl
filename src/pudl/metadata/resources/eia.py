"""Definitions of data tables primarily coming from EIA 860/861/923."""
from typing import Any, Dict

from pudl.metadata.codes import CODE_METADATA

RESOURCE_METADATA: Dict[str, Dict[str, Any]] = {
    "boilers_entity_eia": {
        "description": "Static boiler attributes compiled from the EIA-860 and EIA-923 data.",
        "schema": {
            "fields": ["plant_id_eia", "boiler_id", "prime_mover_code"],
            "primary_key": ["plant_id_eia", "boiler_id"],
            "foreign_key_rules": {"fields": [["plant_id_eia", "boiler_id"]]},
        },
        "sources": ["eia860", "eia923"],
    },
    "contract_types_eia": {
        "description": "A coding table describing the various types of fuel supply contracts reported in EIA-923.",
        "schema": {
            "fields": ["code", "label", "description"],
            "primary_key": ["code"],
            "foreign_key_rules": {"fields": [["contract_type_code"]]}
        },
        "encoder": CODE_METADATA["contract_types_eia"],
        "sources": ["eia923"],
    },
    "energy_sources_eia": {
        "description": "Codes and metadata pertaining to energy sources reported to EIA. Compiled from EIA-860 instructions and EIA-923 file layout spreadsheets.",
        "schema": {
            "fields": [
                "code",
                "label",
                "fuel_units",
                "min_fuel_mmbtu_per_unit",
                "max_fuel_mmbtu_per_unit",
                "fuel_group_eia",
                "fuel_derived_from",
                "fuel_phase",
                "fuel_type_code_pudl",
                "description",
            ],
            "primary_key": ["code"],
            "foreign_key_rules": {
                "fields": [
                    ["energy_source_code"],
                    ["energy_source_code_1"],
                    ["energy_source_code_2"],
                    ["energy_source_code_3"],
                    ["energy_source_code_4"],
                    ["energy_source_code_5"],
                    ["energy_source_code_6"],
                    ["startup_source_code_1"],
                    ["startup_source_code_2"],
                    ["startup_source_code_3"],
                    ["startup_source_code_4"],
                    ["planned_energy_source_code_1"],
                ],
            },
        },
<<<<<<< HEAD
        "encoder": CODE_METADATA["energy_sources_eia"],
        "sources": ["eia923"],
    },
    "fuel_receipts_costs_eia923": {
        "schema": {
            "fields": [
                "plant_id_eia",
                "report_date",
                "contract_type_code",
                "contract_expiration_date",
                "energy_source_code",
                "fuel_type_code_pudl",
                "fuel_group_code",
                "mine_id_pudl",
                "supplier_name",
                "fuel_received_units",
                "fuel_mmbtu_per_unit",
                "sulfur_content_pct",
                "ash_content_pct",
                "mercury_content_ppm",
                "fuel_cost_per_mmbtu",
                "primary_transportation_mode_code",
                "secondary_transportation_mode_code",
                "natural_gas_transport_code",
                "natural_gas_delivery_contract_type_code",
                "moisture_content_pct",
                "chlorine_content_ppm",
            ],
        },
        "sources": ["eia923"],
=======
        "encoder": ENERGY_SOURCES_EIA,
        "sources": ["eia860", "eia923"],
>>>>>>> 6b6dc396
    },
    "fuel_transportation_modes_eia": {
        "description": "Long descriptions of the fuel transportation modes reported in the EIA-860 and EIA-923.",
        "schema": {
            "fields": ["code", "label", "description"],
            "primary_key": ["code"],
            "foreign_key_rules": {
                "fields": [
                    ["energy_source_1_transport_1"],
                    ["energy_source_1_transport_2"],
                    ["energy_source_1_transport_3"],
                    ["energy_source_2_transport_1"],
                    ["energy_source_2_transport_2"],
                    ["energy_source_2_transport_3"],
                    ["primary_transportation_mode_code"],
                    ["secondary_transportation_mode_code"],
                ]
            }
        },
<<<<<<< HEAD
        "encoder": CODE_METADATA["fuel_transportation_modes_eia"],
        "sources": ["eia923"],
=======
        "encoder": FUEL_TRANSPORTATION_MODES_EIA,
        "sources": ["eia860", "eia923"],
>>>>>>> 6b6dc396
    },
    "fuel_types_aer_eia": {
        "description": "Descriptive labels for aggregated fuel types used in the Annual Energy Review. See EIA-923 Fuel Code table for additional information.",
        "schema": {
            "fields": ["code", "description"],
            "primary_key": ["code"],
            "foreign_key_rules": {"fields": [["fuel_type_code_aer"]]},
        },
        "encoder": CODE_METADATA["fuel_types_aer_eia"],
        "sources": ["eia923"],
    },
    "generators_entity_eia": {
        "description": "Static generator attributes compiled from across the EIA-860 and EIA-923 data.",
        "schema": {
            "fields": [
                "plant_id_eia",
                "generator_id",
                "prime_mover_code",
                "duct_burners",
                "operating_date",
                "topping_bottoming_code",
                "solid_fuel_gasification",
                "pulverized_coal_tech",
                "fluidized_bed_tech",
                "subcritical_tech",
                "supercritical_tech",
                "ultrasupercritical_tech",
                "stoker_tech",
                "other_combustion_tech",
                "bypass_heat_recovery",
                "rto_iso_lmp_node_id",
                "rto_iso_location_wholesale_reporting_id",
                "associated_combined_heat_power",
                "original_planned_operating_date",
                "operating_switch",
                "previously_canceled",
            ],
            "primary_key": ["plant_id_eia", "generator_id"],
            "foreign_key_rules": {"fields": [["plant_id_eia", "generator_id"]]},
        },
        "sources": ["eia860", "eia923"],
    },
    "plants_eia": {
        "description": "Association between EIA Plant IDs and manually assigned PUDL Plant IDs",
        "schema": {
            "fields": ["plant_id_eia", "plant_name_eia", "plant_id_pudl"],
            "primary_key": ["plant_id_eia"],
        },
        "sources": ["eia860", "eia923"],
    },
    "plants_entity_eia": {
        "description": "Static plant attributes, compiled from across all EIA-860 and EIA-923 data.",
        "schema": {
            "fields": [
                "plant_id_eia",
                "plant_name_eia",
                "balancing_authority_code_eia",
                "balancing_authority_name_eia",
                "city",
                "county",
                "ferc_cogen_status",
                "ferc_exempt_wholesale_generator",
                "ferc_small_power_producer",
                "grid_voltage_kv",
                "grid_voltage_2_kv",
                "grid_voltage_3_kv",
                "iso_rto_code",
                "latitude",
                "longitude",
                "primary_purpose_id_naics",
                "sector_name_eia",
                "sector_id_eia",
                "state",
                "street_address",
                "zip_code",
                "timezone",
            ],
            "primary_key": ["plant_id_eia"],
            "foreign_key_rules": {
                "fields": [["plant_id_eia"]],
                # Excluding plants_eia because it's static and manually compiled
                # so it has plants from *all* years of data, even when only a
                # restricted set of data is processed, leading to constraint
                # violations.
                # See: https://github.com/catalyst-cooperative/pudl/issues/1196
                "exclude": ["plants_eia"],
            },
        },
        "sources": ["eia860", "eia923"],
    },
    "prime_movers_eia": {
        "description": "Long descriptions explaining the short prime mover codes reported in the EIA-860 and EIA-923.",
        "schema": {
            "fields": ["code", "label", "description"],
            "primary_key": ["code"],
            "foreign_key_rules": {
                "fields": [
                    ["prime_mover_code"],
                    ["planned_new_prime_mover_code"],
                ]
            },
        },
        "encoder": CODE_METADATA["prime_movers_eia"],
        "sources": ["eia923", "eia860"],
    },
    "sector_consolidated_eia": {
        "description": "Long descriptions for the EIA consolidated NAICS sector codes. Codes and descriptions taken from the EIA-923 File Layout spreadsheet.",
        "schema": {
            "fields": ["code", "label", "description"],
            "primary_key": ["code"],
            "foreign_key_rules": {"fields": [["sector_id_eia"]]},
        },
<<<<<<< HEAD
        "encoder": CODE_METADATA["sector_consolidated_eia"],
        "sources": ["eia923"],
=======
        "encoder": SECTOR_CONSOLIDATED_EIA,
        "sources": ["eia860", "eia923"],
>>>>>>> 6b6dc396
    },
    "utilities_eia": {
        "description": "Associations between the EIA Utility IDs and the manually assigned PUDL Utility IDs.",
        "schema": {
            "fields": ["utility_id_eia", "utility_name_eia", "utility_id_pudl"],
            "primary_key": ["utility_id_eia"],
        },
        "sources": ["eia860", "eia923"],
    },
    "utilities_entity_eia": {
        "description": "Static attributes of utilities, compiled from all EIA data.",
        "schema": {
            "fields": ["utility_id_eia", "utility_name_eia"],
            "primary_key": ["utility_id_eia"],
            "foreign_key_rules": {
                "fields": [
                    ["utility_id_eia"],
                    # Results in constraint failures because this column is not
                    # harvested in the old system. See:
                    # https://github.com/catalyst-cooperative/pudl/issues/1196
                    # ["owner_utility_id_eia"]
                ],
                # Excluding utilities_eia b/c it's static and manually compiled
                # so it has utilities from *all* years of data, even when only a
                # restricted set of data is processed, leading to constraint
                # violations.
                # See: https://github.com/catalyst-cooperative/pudl/issues/1196
                "exclude": ["utilities_eia"],
            },
        },
        "sources": ["eia860", "eia923"],
    },
}
"""
Generic EIA resource attributes organized by PUDL identifier (``resource.name``).

Keys are in alphabetical order.

See :func:`pudl.metadata.helpers.build_foreign_keys` for the expected format of
``foreign_key_rules``.
"""<|MERGE_RESOLUTION|>--- conflicted
+++ resolved
@@ -56,41 +56,8 @@
                 ],
             },
         },
-<<<<<<< HEAD
-        "encoder": CODE_METADATA["energy_sources_eia"],
-        "sources": ["eia923"],
-    },
-    "fuel_receipts_costs_eia923": {
-        "schema": {
-            "fields": [
-                "plant_id_eia",
-                "report_date",
-                "contract_type_code",
-                "contract_expiration_date",
-                "energy_source_code",
-                "fuel_type_code_pudl",
-                "fuel_group_code",
-                "mine_id_pudl",
-                "supplier_name",
-                "fuel_received_units",
-                "fuel_mmbtu_per_unit",
-                "sulfur_content_pct",
-                "ash_content_pct",
-                "mercury_content_ppm",
-                "fuel_cost_per_mmbtu",
-                "primary_transportation_mode_code",
-                "secondary_transportation_mode_code",
-                "natural_gas_transport_code",
-                "natural_gas_delivery_contract_type_code",
-                "moisture_content_pct",
-                "chlorine_content_ppm",
-            ],
-        },
-        "sources": ["eia923"],
-=======
-        "encoder": ENERGY_SOURCES_EIA,
-        "sources": ["eia860", "eia923"],
->>>>>>> 6b6dc396
+        "encoder": CODE_METADATA['energy_sources_eia'],
+        "sources": ["eia860", "eia923"],
     },
     "fuel_transportation_modes_eia": {
         "description": "Long descriptions of the fuel transportation modes reported in the EIA-860 and EIA-923.",
@@ -110,13 +77,8 @@
                 ]
             }
         },
-<<<<<<< HEAD
         "encoder": CODE_METADATA["fuel_transportation_modes_eia"],
-        "sources": ["eia923"],
-=======
-        "encoder": FUEL_TRANSPORTATION_MODES_EIA,
-        "sources": ["eia860", "eia923"],
->>>>>>> 6b6dc396
+        "sources": ["eia860", "eia923"],
     },
     "fuel_types_aer_eia": {
         "description": "Descriptive labels for aggregated fuel types used in the Annual Energy Review. See EIA-923 Fuel Code table for additional information.",
@@ -229,13 +191,8 @@
             "primary_key": ["code"],
             "foreign_key_rules": {"fields": [["sector_id_eia"]]},
         },
-<<<<<<< HEAD
         "encoder": CODE_METADATA["sector_consolidated_eia"],
-        "sources": ["eia923"],
-=======
-        "encoder": SECTOR_CONSOLIDATED_EIA,
-        "sources": ["eia860", "eia923"],
->>>>>>> 6b6dc396
+        "sources": ["eia860", "eia923"],
     },
     "utilities_eia": {
         "description": "Associations between the EIA Utility IDs and the manually assigned PUDL Utility IDs.",
