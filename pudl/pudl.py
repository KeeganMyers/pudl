"""
The Public Utility Data Liberation (PUDL) project core module.

The PUDL project integrates several different public data sets into one well
normalized database allowing easier access and interaction between all of them.
This module defines database tables using the SQLAlchemy Object Relational
Mapper (ORM) and initializes the database from several sources:

 - US Energy Information Agency (EIA):
   - Form 860 (eia860)
   - Form 861 (eia861)
   - Form 923 (eia923)
 - US Federal Energy Regulatory Commission (FERC):
   - Form 1 (ferc1)
   - Form 714 (ferc714)
 - US Environmental Protection Agency (EPA):
   - Air Market Program Data (epaampd)
   - Greenhouse Gas Reporting Program (epaghgrp)
"""

import pandas as pd
import numpy as np
import postgres_copy
import os.path

from sqlalchemy.sql import select
from sqlalchemy.engine.url import URL
from sqlalchemy import create_engine
from sqlalchemy import Integer, String, Numeric, Boolean, Float

from pudl import settings
from pudl.ferc1 import db_connect_ferc1, cleanstrings, ferc1_meta
from pudl.eia923 import get_eia923_page, yearly_to_monthly_eia923
<<<<<<< HEAD
from pudl.eia923 import get_eia923_files, get_eia923_xlsx
from pudl.eia923 import get_eia923_plant_info
=======
from pudl.eia923 import get_eia923_file, get_eia923_xlsx
>>>>>>> 2c4d350a
from pudl.constants import ferc1_fuel_strings, us_states, prime_movers
from pudl.constants import ferc1_fuel_unit_strings, rto_iso
from pudl.constants import ferc1_plant_kind_strings, ferc1_type_const_strings
from pudl.constants import ferc1_default_tables, ferc1_pudl_tables
from pudl.constants import ferc1_working_tables
from pudl.constants import ferc_electric_plant_accounts
from pudl.constants import ferc_accumulated_depreciation
from pudl.constants import month_dict_eia923

# Tables that hold constant values:
from pudl.models import Fuel, FuelUnit, Month, Quarter, PrimeMover, Year
from pudl.models import State, RTOISO
from pudl.constants import census_region, nerc_region
from pudl.constants import fuel_type_aer_eia923, respondent_frequency_eia923

# EIA specific lists that will get moved over to models_eia923.py
from pudl.constants import sector_eia, contract_type_eia923
from pudl.constants import fuel_type_eia923, prime_movers_eia923
from pudl.constants import fuel_units_eia923, energy_source_eia923
from pudl.constants import fuel_group_eia923, aer_fuel_type_strings
from pudl.constants import coalmine_type_eia923, coalmine_state_eia923
from pudl.constants import natural_gas_transport_eia923
from pudl.constants import transport_modes_eia923
from pudl.constants import eia923_pudl_tables

# Tables that hold constant values:
from pudl.models import Fuel, FuelUnit, Month, Quarter, PrimeMover, Year
from pudl.models import State, RTOISO, CensusRegion, NERCRegion

# EIA specific lists stored in models_eia923.py
from pudl.models_eia923 import SectorEIA, ContractTypeEIA923
from pudl.models_eia923 import EnergySourceEIA923
from pudl.models_eia923 import CoalMineTypeEIA923, CoalMineStateEIA923
from pudl.models_eia923 import NaturalGasTransportEIA923
from pudl.models_eia923 import TransportModeEIA923
from pudl.models_eia923 import RespondentFrequencyEIA923
from pudl.models_eia923 import PrimeMoverEIA923, FuelTypeAER
from pudl.models_eia923 import FuelTypeEIA923, AERFuelCategoryEIA923
from pudl.models_eia923 import FuelGroupEIA923, FuelUnitEIA923
from pudl.models_eia923 import PlantInfoEIA923, BoilersEIA923
from pudl.models_eia923 import BoilerFuelEIA923

# Tables that hold "glue" connecting FERC1 & EIA923 to each other:
from pudl.models import Utility, UtilityFERC1, UtilityEIA923
from pudl.models import Plant, PlantFERC1, PlantEIA923
from pudl.models import UtilPlantAssn

# The declarative_base object that contains our PUDL DB MetaData
from pudl.models import PUDLBase


###############################################################################
###############################################################################
# DATABASE CONNECTION & HELPER FUNCTIONS
###############################################################################
###############################################################################


def db_connect_pudl(testing=False):
    """Connect to the PUDL database global settings from settings.py."""
    if(testing):
        return create_engine(URL(**settings.DB_PUDL_TEST))
    else:
        return create_engine(URL(**settings.DB_PUDL))


def create_tables_pudl(engine):
    """Create the tables associated with the PUDL Database."""
    PUDLBase.metadata.create_all(engine)


def drop_tables_pudl(engine):
    """Drop all the tables associated with the PUDL Database and start over."""
    PUDLBase.metadata.drop_all(engine)

###############################################################################
###############################################################################
#   OTHER HELPER FUNCTIONS
###############################################################################
###############################################################################


def fix_int_na(col, float_na=np.nan, int_na=-1, str_na=''):
    """
    Convert a dataframe column from float to string for CSV export.

    Numpy doesn't have a real NA value for integers. When pandas stores integer
    data which has NA values, it thus upcasts integers to floating point
    values, using np.nan values for NA. However, in order to dump some of our
    dataframes to CSV files that are suitable for loading into postgres
    directly, we need to write out integer formatted numbers, with empty
    strings as the NA value. This function replaces np.nan values with a
    sentiel value, converts the column to integers, and then to strings,
    finally replacing the sentinel value with the desired NA string.

    Args:
        col (pandas.Series): The DataFrame column that needs to be
            reformatted for output.
        float_na (float): The floating point value to be interpreted as NA and
            replaced in col.
        int_na (int): Sentinel value to substitute for float_na prior to
            conversion of the column to integers.
        str_na (str): String value to substitute for int_na after the column
            has been converted to strings.

    Returns:
        str_col (pandas.Series): a column containing the same values and lack
            of values as the col argument, but stored as strings that are
            compatible with the postgresql COPY FROM command.
    """
    return(col.replace(float_na, int_na).
           astype(int).
           astype(str).
           replace(str(int_na), str_na))


def csv_dump_load(df, table_name, engine, csvdir='', keep_csv=True):
    """
    Write a dataframe to CSV and load it into postgresql using COPY FROM.

    The fastest way to load a bunch of records is using the database's native
    text file copy function.  This function dumps a given dataframe out to a
    CSV file, and then loads it into the specified table as quickly as
    possible.
    """
    import postgres_copy
    import os

    csvfile = os.path.join(csvdir, table_name + '.csv')
    df.to_csv(csvfile, index=False)
    tbl = PUDLBase.metadata.tables[table_name]
    postgres_copy.copy_from(open(csvfile, 'r'), tbl, engine,
                            columns=tuple(df.columns),
                            format='csv', header=True, delimiter=',')
    if not keep_csv:
        os.remove(csvfile)

###############################################################################
###############################################################################
#   BEGIN INGESTING STATIC & INFRASTRUCTURE TABLES
###############################################################################
###############################################################################


def ingest_static_tables(engine):
    """Populate static PUDL tables with constants for use as foreign keys."""
    from sqlalchemy.orm import sessionmaker

    PUDL_Session = sessionmaker(bind=engine)
    pudl_session = PUDL_Session()

    # Populate tables with static data from above.
    pudl_session.add_all([Fuel(name=f) for f in ferc1_fuel_strings.keys()])
    pudl_session.add_all([FuelUnit(unit=u) for u in
                          ferc1_fuel_unit_strings.keys()])
    pudl_session.add_all([Month(month=i + 1) for i in range(12)])
    pudl_session.add_all(
        [Quarter(q=i + 1, end_month=3 * (i + 1)) for i in range(4)])
    pudl_session.add_all([PrimeMover(prime_mover=pm) for pm in prime_movers])
    pudl_session.add_all([RTOISO(abbr=k, name=v) for k, v in rto_iso.items()])
    pudl_session.add_all([Year(year=yr) for yr in range(1994, 2017)])
    pudl_session.add_all(
        [CensusRegion(abbr=k, name=v) for k, v in census_region.items()])
    pudl_session.add_all(
        [NERCRegion(abbr=k, name=v) for k, v in nerc_region.items()])
    pudl_session.add_all(
        [RespondentFrequencyEIA923(abbr=k, unit=v)
         for k, v in respondent_frequency_eia923.items()])
    pudl_session.add_all(
        [SectorEIA(id=k, name=v) for k, v in sector_eia.items()])
    pudl_session.add_all(
        [ContractTypeEIA923(abbr=k, contract_type=v)
         for k, v in contract_type_eia923.items()])
    pudl_session.add_all(
        [FuelTypeEIA923(abbr=k, fuel_type=v)
         for k, v in fuel_type_eia923.items()])
    pudl_session.add_all(
        [PrimeMoverEIA923(abbr=k, prime_mover=v)
         for k, v in prime_movers_eia923.items()])
    pudl_session.add_all(
        [FuelUnitEIA923(abbr=k, unit=v)
         for k, v in fuel_units_eia923.items()])
    pudl_session.add_all(
        [FuelTypeAER(abbr=k, fuel_type=v)
         for k, v in fuel_type_aer_eia923.items()])
    pudl_session.add_all(
        [EnergySourceEIA923(abbr=k, source=v)
         for k, v in energy_source_eia923.items()])
    pudl_session.add_all(
        [FuelGroupEIA923(group=gr) for gr in fuel_group_eia923])
    pudl_session.add_all(
        [CoalMineTypeEIA923(abbr=k, name=v)
         for k, v in coalmine_type_eia923.items()])
    pudl_session.add_all(
        [CoalMineStateEIA923(abbr=k, state=v)
         for k, v in coalmine_state_eia923.items()])
    pudl_session.add_all(
        [CoalMineStateEIA923(abbr=k, state=v)
         for k, v in us_states.items()])  # is this right way to add these?
    pudl_session.add_all(
        [TransportModeEIA923(abbr=k, mode=v)
         for k, v in transport_modes_eia923.items()])
    pudl_session.add_all(
        [NaturalGasTransportEIA923(abbr=k, status=v)
         for k, v in natural_gas_transport_eia923.items()])
    pudl_session.add_all(
        [AERFuelCategoryEIA923(name=k, types=v)
         for k, v in aer_fuel_type_strings.items()])

    # States dictionary is defined outside this function, below.
    pudl_session.add_all([State(abbr=k, name=v) for k, v in us_states.items()])

    # Commit the changes to the DB and close down the session.
    pudl_session.commit()
    pudl_session.close_all()

    # We aren't bringing row_number in to the PUDL DB:
    ferc_accts_df = ferc_electric_plant_accounts.drop('row_number', axis=1)
    # Get rid of excessive whitespace introduced to break long lines (ugh)
    ferc_accts_df.ferc_account_description = \
        ferc_accts_df.ferc_account_description.str.replace('\s+', ' ')

    ferc_accts_df.rename(columns={'ferc_account_id': 'id',
                                  'ferc_account_description': 'description'},
                         inplace=True)

    ferc_accts_df.to_sql('ferc_accounts',
                         con=engine, index=False, if_exists='append',
                         dtype={'id': String,
                                'description': String})

    ferc_depreciation_lines_df = \
        ferc_accumulated_depreciation.drop('row_number', axis=1)

    ferc_depreciation_lines_df.\
        rename(columns={'line_id': 'id',
                        'ferc_account_description': 'description'},
               inplace=True)

    ferc_depreciation_lines_df.\
        to_sql('ferc_depreciation_lines',
               con=engine, index=False, if_exists='append',
               dtype={'id': String,
                      'description': String})


def ingest_glue_tables(engine):
    """
    Populate the tables which relate the EIA & FERC datasets to each other.

    internal PUDL IDs, for both plants and utilities, so that we don't need
    to use those poorly defined relationships any more.  These mappings were
    largely determined by hand in an Excel spreadsheet, and so may be a
    little bit imperfect. We're pulling that information in from the
    "results" directory...
    """
    import os.path

    map_eia923_ferc1_file = os.path.join(settings.PUDL_DIR,
                                         'results',
                                         'id_mapping',
                                         'mapping_eia923_ferc1.xlsx')

    plant_map = pd.read_excel(map_eia923_ferc1_file, 'plants_output',
                              na_values='', keep_default_na=False,
                              converters={'plant_id': int,
                                          'plant_name': str,
                                          'respondent_id_ferc1': int,
                                          'respondent_name_ferc1': str,
                                          'plant_name_ferc1': str,
                                          'plant_id_eia923': int,
                                          'plant_name_eia923': str,
                                          'operator_name_eia923': str,
                                          'operator_id_eia923': int})

    utility_map = pd.read_excel(map_eia923_ferc1_file, 'utilities_output',
                                na_values='', keep_default_na=False,
                                converters={'utility_id': int,
                                            'utility_name': str,
                                            'respondent_id_ferc1': int,
                                            'respondent_name_ferc1': str,
                                            'operator_id_eia923': int,
                                            'operator_name_eia923': str})

    # We need to standardize plant names -- same capitalization and no leading
    # or trailing white space... since this field is being used as a key in
    # many cases. This also needs to be done any time plant_name is pulled in
    # from other tables.
    plant_map['plant_name_ferc1'] = plant_map['plant_name_ferc1'].str.strip()
    plant_map['plant_name_ferc1'] = plant_map['plant_name_ferc1'].str.title()

    plants = plant_map[['plant_id', 'plant_name']]
    plants = plants.drop_duplicates('plant_id')

    plants_eia923 = plant_map[['plant_id_eia923',
                               'plant_name_eia923',
                               'plant_id']]
    plants_eia923 = plants_eia923.drop_duplicates('plant_id_eia923')
    plants_ferc1 = plant_map[['plant_name_ferc1',
                              'respondent_id_ferc1',
                              'plant_id']]
    plants_ferc1 = plants_ferc1.drop_duplicates(['plant_name_ferc1',
                                                 'respondent_id_ferc1'])
    utilities = utility_map[['utility_id', 'utility_name']]
    utilities = utilities.drop_duplicates('utility_id')
    utilities_eia923 = utility_map[['operator_id_eia923',
                                    'operator_name_eia923',
                                    'utility_id']]
    utilities_eia923 = utilities_eia923.drop_duplicates('operator_id_eia923')

    utilities_ferc1 = utility_map[['respondent_id_ferc1',
                                   'respondent_name_ferc1',
                                   'utility_id']]
    utilities_ferc1 = utilities_ferc1.drop_duplicates('respondent_id_ferc1')

    # Now we need to create a table that indicates which plants are associated
    # with every utility.

    # These dataframes map our plant_id to FERC respondents and EIA
    # operators -- the equivalents of our "utilities"
    plants_respondents = plant_map[['plant_id', 'respondent_id_ferc1']]
    plants_operators = plant_map[['plant_id', 'operator_id_eia923']]

# Here we treat the dataframes like database tables, and join on the
# FERC respondent_id and EIA operator_id, respectively.
    utility_plant_ferc1 = utilities_ferc1.\
        join(plants_respondents.
             set_index('respondent_id_ferc1'),
             on='respondent_id_ferc1')

    utility_plant_eia923 = utilities_eia923.join(
        plants_operators.set_index('operator_id_eia923'),
        on='operator_id_eia923')

    # Now we can concatenate the two dataframes, and get rid of all the columns
    # except for plant_id and utility_id (which determine the  utility to plant
    # association), and get rid of any duplicates or lingering NaN values...
    utility_plant_assn = pd.concat([utility_plant_eia923, utility_plant_ferc1])
    utility_plant_assn = utility_plant_assn[['plant_id', 'utility_id']].\
        dropna().drop_duplicates()

    # At this point there should be at most one row in each of these data
    # frames with NaN values after we drop_duplicates in each. This is because
    # there will be some plants and utilities that only exist in FERC, or only
    # exist in EIA, and while they will have PUDL IDs, they may not have
    # FERC/EIA info (and it'll get pulled in as NaN)

    for df in [plants_eia923, plants_ferc1, utilities_eia923, utilities_ferc1]:
        assert df[pd.isnull(df).any(axis=1)].shape[0] <= 1
        df.dropna(inplace=True)

    # Before we start inserting records into the database, let's do some basic
    # sanity checks to ensure that it's (at least kind of) clean.
    # INSERT SANITY HERE

    # Any FERC respondent_id that appears in plants_ferc1 must also exist in
    # utils_ferc1:
    # INSERT MORE SANITY HERE

    plants.rename(columns={'plant_id': 'id', 'plant_name': 'name'},
                  inplace=True)
    plants.to_sql(name='plants',
                  con=engine, index=False, if_exists='append',
                  dtype={'id': Integer, 'name': String})

    utilities.rename(columns={'utility_id': 'id', 'utility_name': 'name'},
                     inplace=True)
    utilities.to_sql(name='utilities',
                     con=engine, index=False, if_exists='append',
                     dtype={'id': Integer, 'name': String})

    utilities_eia923.rename(columns={'operator_id_eia923': 'operator_id',
                                     'operator_name_eia923': 'operator_name',
                                     'utility_id': 'util_id_pudl'},
                            inplace=True)
    utilities_eia923.to_sql(name='utilities_eia923',
                            con=engine, index=False, if_exists='append',
                            dtype={'operator_id': Integer,
                                   'operator_name': String,
                                   'util_id_pudl': Integer})

    utilities_ferc1.rename(columns={'respondent_id_ferc1': 'respondent_id',
                                    'respondent_name_ferc1': 'respondent_name',
                                    'utility_id': 'util_id_pudl'},
                           inplace=True)
    utilities_ferc1.to_sql(name='utilities_ferc1',
                           con=engine, index=False, if_exists='append',
                           dtype={'respondent_id': Integer,
                                  'respondent_name': String,
                                  'util_id_pudl': Integer})

    plants_eia923.rename(columns={'plant_id_eia923': 'plant_id',
                                  'plant_name_eia923': 'plant_name',
                                  'plant_id': 'plant_id_pudl'},
                         inplace=True)
    plants_eia923.to_sql(name='plants_eia923',
                         con=engine, index=False, if_exists='append',
                         dtype={'plant_id': Integer,
                                'plant_name': String,
                                'plant_id_pudl': Integer})

    plants_ferc1.rename(columns={'respondent_id_ferc1': 'respondent_id',
                                 'plant_name_ferc1': 'plant_name',
                                 'plant_id': 'plant_id_pudl'},
                        inplace=True)
    plants_ferc1.to_sql(name='plants_ferc1',
                        con=engine, index=False, if_exists='append',
                        dtype={'respondent_id': Integer,
                               'plant_name': String,
                               'plant_id_pudl': Integer})

    utility_plant_assn.to_sql(name='util_plant_assn',
                              con=engine, index=False, if_exists='append',
                              dtype={'plant_id': Integer,
                                     'utility_id': Integer})


###############################################################################
###############################################################################
# BEGIN FERC 1 INGEST FUNCTIONS
###############################################################################
###############################################################################


def ingest_fuel_ferc1(pudl_engine, ferc1_engine, ferc1_years):
    """Clean & ingest f1_fuel table from FERC Form 1 DB into the PUDL DB."""
    # Grab the f1_fuel SQLAlchemy Table object from the metadata object.
    f1_fuel = ferc1_meta.tables['f1_fuel']
    # Generate a SELECT statement that pulls all fields of the f1_fuel table,
    # but only gets records with plant names, and non-zero fuel amounts:
    f1_fuel_select = select([f1_fuel]).\
        where(f1_fuel.c.fuel != '').\
        where(f1_fuel.c.fuel_quantity > 0).\
        where(f1_fuel.c.plant_name != '').\
        where(f1_fuel.c.report_year.in_(ferc1_years))
    # Use the above SELECT to pull those records into a DataFrame:
    ferc1_fuel_df = pd.read_sql(f1_fuel_select, ferc1_engine)

    # Discard DataFrame columns that we aren't pulling into PUDL:
    ferc1_fuel_df.drop(['spplmnt_num', 'row_number', 'row_seq', 'row_prvlg',
                        'report_prd'], axis=1, inplace=True)

    # Standardize plant_name capitalization and remove leading/trailing white
    # space -- necesary b/c plant_name is part of many foreign keys.
    ferc1_fuel_df['plant_name'] = ferc1_fuel_df['plant_name'].str.strip()
    ferc1_fuel_df['plant_name'] = ferc1_fuel_df['plant_name'].str.title()

    # Take the messy free-form fuel & fuel_unit fields, and do our best to
    # map them to some canonical categories... this is necessarily imperfect:
    ferc1_fuel_df.fuel = cleanstrings(ferc1_fuel_df.fuel,
                                      ferc1_fuel_strings,
                                      unmapped=np.nan)
    ferc1_fuel_df.fuel_unit = cleanstrings(ferc1_fuel_df.fuel_unit,
                                           ferc1_fuel_unit_strings,
                                           unmapped=np.nan)

    # Convert to MW/MWh units across the board.
    ferc1_fuel_df['fuel_cost_per_mwh'] = 1000 * ferc1_fuel_df['fuel_cost_kwh']
    ferc1_fuel_df.drop('fuel_cost_kwh', axis=1, inplace=True)
    # Here we are converting from BTU/kWh to 1e6 BTU/MWh
    ferc1_fuel_df['fuel_mmbtu_per_mwh'] = (1e3 / 1e6) * \
        ferc1_fuel_df['fuel_generaton']
    ferc1_fuel_df.drop('fuel_generaton', axis=1, inplace=True)
    # Convert from BTU/unit of fuel to 1e6 BTU/unit.
    ferc1_fuel_df['fuel_avg_mmbtu_per_unit'] = \
        ferc1_fuel_df['fuel_avg_heat'] / 1e6
    ferc1_fuel_df.drop('fuel_avg_heat', axis=1, inplace=True)

    # Drop any records that are missing data. This is a blunt instrument, to
    # be sure. In some cases we lose data here, because some utilities have
    # (for example) a "Total" line w/ only fuel_mmbtu_per_kwh on it. Grr.
    ferc1_fuel_df.dropna(inplace=True)

    # Make sure that the DataFrame column names (which were imported from the
    # f1_fuel table) match their corresponding field names in the PUDL DB.
    ferc1_fuel_df.rename(columns={
        # FERC 1 DB Name      PUDL DB Name
        'fuel_quantity': 'fuel_qty_burned',
        'fuel_cost_burned': 'fuel_cost_per_unit_burned',
        'fuel_cost_delvd': 'fuel_cost_per_unit_delivered',
                           'fuel_cost_btu': 'fuel_cost_per_mmbtu'},
                         inplace=True)
    ferc1_fuel_df.to_sql(name='fuel_ferc1',
                         con=pudl_engine, index=False, if_exists='append',
                         dtype={'respondent_id': Integer,
                                'report_year': Integer})


def ingest_plants_steam_ferc1(pudl_engine, ferc1_engine, ferc1_years):
    """Clean f1_steam table of the FERC Form 1 DB and pull into the PUDL DB."""
    f1_steam = ferc1_meta.tables['f1_steam']
    f1_steam_select = select([f1_steam]).\
        where(f1_steam.c.net_generation > 0).\
        where(f1_steam.c.plant_name != '').\
        where(f1_steam.c.report_year.in_(ferc1_years))

    ferc1_steam_df = pd.read_sql(f1_steam_select, ferc1_engine)
    # Discard DataFrame columns that we aren't pulling into PUDL:
    ferc1_steam_df.drop(['spplmnt_num', 'row_number', 'row_seq', 'row_prvlg',
                         'report_prd'], axis=1, inplace=True)

    # Standardize plant_name capitalization and remove leading/trailing white
    # space -- necesary b/c plant_name is part of many foreign keys.
    ferc1_steam_df['plant_name'] = ferc1_steam_df['plant_name'].str.strip()
    ferc1_steam_df['plant_name'] = ferc1_steam_df['plant_name'].str.title()

    # Take the messy free-form type_const and plant_kind fields, and do our
    # best to map them to some canonical categories...
    # this is necessarily imperfect:

    ferc1_steam_df.type_const = cleanstrings(ferc1_steam_df.type_const,
                                             ferc1_type_const_strings,
                                             unmapped=np.nan)
    ferc1_steam_df.plant_kind = cleanstrings(ferc1_steam_df.plant_kind,
                                             ferc1_plant_kind_strings,
                                             unmapped=np.nan)

    # Force the construction and installation years to be numeric values, and
    # set them to NA if they can't be converted. (table has some junk values)
    ferc1_steam_df['yr_const'] = pd.to_numeric(
        ferc1_steam_df['yr_const'],
        errors='coerce')
    ferc1_steam_df['yr_installed'] = pd.to_numeric(
        ferc1_steam_df['yr_installed'],
        errors='coerce')

    # Converting everything to per MW and MWh units...
    ferc1_steam_df['cost_per_mw'] = 1000 * ferc1_steam_df['cost_per_kw']
    ferc1_steam_df.drop('cost_per_kw', axis=1, inplace=True)
    ferc1_steam_df['net_generation_mwh'] = 1000 * \
        ferc1_steam_df['net_generation']
    ferc1_steam_df.drop('net_generation', axis=1, inplace=True)
    ferc1_steam_df['expns_per_mwh'] = 1000 * ferc1_steam_df['expns_kwh']
    ferc1_steam_df.drop('expns_kwh', axis=1, inplace=True)

    ferc1_steam_df.rename(columns={
        # FERC 1 DB Name      PUDL DB Name
        'yr_const': 'year_constructed',
        'yr_installed': 'year_installed',
        'tot_capacity': 'total_capacity_mw',
        'peak_demand': 'peak_demand_mw',
        'plnt_capability': 'plant_capability_mw',
        'when_limited': 'water_limited_mw',
        'when_not_limited': 'not_water_limited_mw',
        'avg_num_of_emp': 'avg_num_employees',
        'net_generation': 'net_generation_mwh',
        'cost_of_plant_to': 'cost_of_plant_total',
        'expns_steam_othr': 'expns_steam_other',
        'expns_engnr': 'expns_engineering',
        'tot_prdctn_expns': 'expns_production_total'},
        inplace=True)
    ferc1_steam_df.to_sql(name='plants_steam_ferc1',
                          con=pudl_engine, index=False, if_exists='append',
                          dtype={'respondent_id': Integer,
                                 'report_year': Integer,
                                 'type_const': String,
                                 'plant_kind': String,
                                 'year_constructed': Integer,
                                 'year_installed': Integer})


def ingest_plants_hydro_ferc1(pudl_engine, ferc1_engine, ferc1_years):
    """Ingest f1_hydro table of FERC Form 1 DB into PUDL DB."""
    f1_hydro = ferc1_meta.tables['f1_hydro']

    f1_hydro_select = select([f1_hydro]).\
        where(f1_hydro.c.plant_name != '').\
        where(f1_hydro.c.report_year.in_(ferc1_years))

    ferc1_hydro_df = pd.read_sql(f1_hydro_select, ferc1_engine)
    ferc1_hydro_df.drop(['spplmnt_num', 'row_number', 'row_seq', 'row_prvlg',
                         'report_prd'], axis=1, inplace=True)

    # Standardize plant_name capitalization and remove leading/trailing white
    # space -- necesary b/c plant_name is part of many foreign keys.
    ferc1_hydro_df['plant_name'] = ferc1_hydro_df['plant_name'].str.strip()
    ferc1_hydro_df['plant_name'] = ferc1_hydro_df['plant_name'].str.title()

    # Converting kWh to MWh
    ferc1_hydro_df['net_generation_mwh'] = \
        ferc1_hydro_df['net_generation'] / 1000.0
    ferc1_hydro_df.drop('net_generation', axis=1, inplace=True)
    # Converting cost per kW installed to cost per MW installed:
    ferc1_hydro_df['cost_per_mw'] = ferc1_hydro_df['cost_per_kw'] * 1000.0
    ferc1_hydro_df.drop('cost_per_kw', axis=1, inplace=True)
    # Converting kWh to MWh
    ferc1_hydro_df['expns_per_mwh'] = ferc1_hydro_df['expns_kwh'] * 1000.0
    ferc1_hydro_df.drop('expns_kwh', axis=1, inplace=True)

    ferc1_hydro_df['yr_const'] = pd.to_numeric(
        ferc1_hydro_df['yr_const'],
        errors='coerce')
    ferc1_hydro_df['yr_installed'] = pd.to_numeric(
        ferc1_hydro_df['yr_installed'],
        errors='coerce')
    ferc1_hydro_df.dropna(inplace=True)
    ferc1_hydro_df.rename(columns={
        # FERC1 DB          PUDL DB
        'project_no': 'project_number',
        'yr_const': 'year_constructed',
        'plant_const': 'plant_construction',
        'yr_installed': 'year_installed',
        'tot_capacity': 'total_capacity_mw',
        'peak_demand': 'peak_demand_mw',
        'plant_hours': 'plant_hours_connected_while_generating',
        'favorable_cond': 'net_capacity_favorable_conditions_mw',
        'adverse_cond': 'net_capacity_adverse_conditions_mw',
        'avg_num_of_emp': 'avg_number_employees',
        'cost_of_land': 'cost_land',
        'expns_engnr': 'expns_engineering',
        'expns_total': 'expns_production_total'
    }, inplace=True)

    ferc1_hydro_df.to_sql(name='plants_hydro_ferc1',
                          con=pudl_engine, index=False, if_exists='append',
                          dtype={'respondent_id': Integer,
                                 'report_year': Integer})


def ingest_plants_pumped_storage_ferc1(pudl_engine, ferc1_engine, ferc1_years):
    """Ingest f1_pumped_storage table of FERC Form 1 DB into PUDL DB."""
    f1_pumped_storage = ferc1_meta.tables['f1_pumped_storage']

    # Removing the empty records.
    # This reduces the entries for 2015 from 272 records to 27.
    f1_pumped_storage_select = select([f1_pumped_storage]).\
        where(f1_pumped_storage.c.plant_name != '').\
        where(f1_pumped_storage.c.report_year.in_(ferc1_years))

    ferc1_pumped_storage_df = pd.read_sql(
        f1_pumped_storage_select, ferc1_engine)
    ferc1_pumped_storage_df.drop(['spplmnt_num', 'row_number', 'row_seq',
                                  'row_prvlg', 'report_prd'],
                                 axis=1, inplace=True)

    # Standardize plant_name capitalization and remove leading/trailing white
    # space -- necesary b/c plant_name is part of many foreign keys.
    ferc1_pumped_storage_df['plant_name'] = \
        ferc1_pumped_storage_df['plant_name'].str.strip()
    ferc1_pumped_storage_df['plant_name'] = \
        ferc1_pumped_storage_df['plant_name'].str.title()

    # Converting kWh to MWh
    ferc1_pumped_storage_df['net_generation_mwh'] = \
        ferc1_pumped_storage_df['net_generation'] / 1000.0
    ferc1_pumped_storage_df.drop('net_generation', axis=1, inplace=True)

    ferc1_pumped_storage_df['energy_used_for_pumping_mwh'] = \
        ferc1_pumped_storage_df['energy_used'] / 1000.0
    ferc1_pumped_storage_df.drop(
        'energy_used_for_pumping_mwh', axis=1, inplace=True)

    ferc1_pumped_storage_df['net_load_mwh'] = \
        ferc1_pumped_storage_df['net_load'] / 1000.0
    ferc1_pumped_storage_df.drop('net_load_mwh', axis=1, inplace=True)

    # Converting cost per kW installed to cost per MW installed:
    ferc1_pumped_storage_df['cost_per_mw'] = \
        ferc1_pumped_storage_df['cost_per_kw'] * 1000.0
    ferc1_pumped_storage_df.drop('cost_per_mw', axis=1, inplace=True)

    ferc1_pumped_storage_df['expns_per_mwh'] = \
        ferc1_pumped_storage_df['expns_kwh'] * 1000.0
    ferc1_pumped_storage_df.drop('expns_per_mwh', axis=1, inplace=True)

    ferc1_pumped_storage_df.dropna(inplace=True)

    ferc1_pumped_storage_df.rename(columns={
        # FERC1 DB          PUDL DB
        'respondent_id': 'id',
        'report_year ': 'year',
        'project_no': 'project_number',
        'tot_capacity': 'total_capacity_mw',
        'peak_demand': 'peak_demand_mw',
        'plant_hours': 'plant_hours_connected_while_generating',
        'plant_capability': 'plant_capability_mw',
        'avg_num_of_emp': 'avg_number_employees',
        'net_generation': 'net_generation_mwh',
        'net_load': 'net_load_mwh',
        'cost_wheels': 'cost_wheels_turbines_generators',
        'cost_electric': 'cost_equipment',
        'cost_misc_eqpmnt': 'cost_equipment_misc',
        'cost_of_plant': 'cost_plant_total',
        'cost_per_kw': 'cost_per_mw',
        'expns_water_pwr': 'expns_water_for_pwr',
        'expns_pump_stg': 'expns_pump_storage',
        'expns_misc_power': 'expns_generation_misc',
        'expns_misc_plnt': 'expns_misc_plant',
        'expns_producton': 'expns_producton_before_pumping',
        'tot_prdctn_exns': 'expns_producton_total',
        'expns_kwh': 'expns_per_mwh'})

    ferc1_pumped_storage_df.to_sql(name='plants_pumped_storage_ferc1',
                                   con=pudl_engine, index=False,
                                   if_exists='append')


def ingest_accumulated_depreciation_ferc1(pudl_engine,
                                          ferc1_engine,
                                          ferc1_years):
    """Ingest f1_accumdepr_prvs table from FERC Form 1 DB."""
    f1_accumdepr_prvsn = ferc1_meta.tables['f1_accumdepr_prvsn']
    f1_accumdepr_prvsn_select = select([f1_accumdepr_prvsn]).\
        where(f1_accumdepr_prvsn.c.report_year.in_(ferc1_years))

    ferc1_apd_df = pd.read_sql(f1_accumdepr_prvsn_select, ferc1_engine)

    # Discard DataFrame columns that we aren't pulling into PUDL. For
    ferc1_apd_df.drop(['spplmnt_num', 'row_seq',
                       'row_prvlg', 'item', 'report_prd'],
                      axis=1, inplace=True)

    ferc1_acct_apd = ferc_accumulated_depreciation.drop(
        ['ferc_account_description'], axis=1)
    ferc1_acct_apd.dropna(inplace=True)
    ferc1_acct_apd['row_number'] = ferc1_acct_apd['row_number'].astype(int)

    ferc1_accumdepr_prvsn_df = pd.merge(ferc1_apd_df, ferc1_acct_apd,
                                        how='left', on='row_number')
    ferc1_accumdepr_prvsn_df.drop('row_number', axis=1, inplace=True)

    ferc1_accumdepr_prvsn_df.\
        to_sql(name='accumulated_depreciation_ferc1',
               con=pudl_engine, index=False, if_exists='append',
               dtype={'respondent_id': Integer,
                      'report_year': Integer,
                      'line_id': String,
                      'total_cde': Numeric(14, 2),
                      'electric_plant': Numeric(14, 2),
                      'future_plant': Numeric(14, 2),
                      'leased plant': Numeric(14, 2)})


def ingest_plant_in_service_ferc1(pudl_engine, ferc1_engine, ferc1_years):
    """Ingest f1_plant_in_srvce table of FERC Form 1 DB into PUDL DB."""
    f1_plant_in_srvce = ferc1_meta.tables['f1_plant_in_srvce']
    f1_plant_in_srvce_select = select([f1_plant_in_srvce]).\
        where(f1_plant_in_srvce.c.report_year.in_(ferc1_years))

    ferc1_pis_df = pd.read_sql(f1_plant_in_srvce_select, ferc1_engine)

    # Discard DataFrame columns that we aren't pulling into PUDL. For the
    # Plant In Service table, we need to hold on to the row_number because it
    # corresponds to a FERC account number.
    ferc1_pis_df.drop(['spplmnt_num', 'row_seq', 'row_prvlg', 'report_prd'],
                      axis=1, inplace=True)

    # Now we need to add a column to the DataFrame that has the FERC account
    # IDs corresponding to the row_number that's already in there...
    ferc_accts_df = ferc_electric_plant_accounts.drop(
        ['ferc_account_description'], axis=1)
    ferc_accts_df.dropna(inplace=True)
    ferc_accts_df['row_number'] = ferc_accts_df['row_number'].astype(int)

    ferc1_pis_df = pd.merge(ferc1_pis_df, ferc_accts_df,
                            how='left', on='row_number')
    ferc1_pis_df.drop('row_number', axis=1, inplace=True)

    ferc1_pis_df.rename(columns={
        # FERC 1 DB Name  PUDL DB Name
        'begin_yr_bal': 'beginning_year_balance',
        'addition': 'additions',
        'yr_end_bal': 'year_end_balance'},
        inplace=True)
    ferc1_pis_df.to_sql(name='plant_in_service_ferc1',
                        con=pudl_engine, index=False, if_exists='append',
                        dtype={'respondent_id': Integer,
                               'report_year': Integer,
                               'ferc_account_id': String,
                               'beginning_year_balance': Numeric(14, 2),
                               'additions': Numeric(14, 2),
                               'retirements': Numeric(14, 2),
                               'adjustments': Numeric(14, 2),
                               'transfers': Numeric(14, 2),
                               'year_end_balance': Numeric(14, 2)})


def ingest_plants_small_ferc1(pudl_engine, ferc1_engine, ferc1_years):
    """Ingest f1_gnrt_plant table of FERC Form 1 DB into PUDL DB."""
    import os.path
    from sqlalchemy import or_
    f1_small = ferc1_meta.tables['f1_gnrt_plant']
    f1_small_select = select([f1_small, ]).\
        where(f1_small.c.report_year.in_(ferc1_years)).\
        where(f1_small.c.plant_name != '').\
        where(or_((f1_small.c.capacity_rating != 0),
                  (f1_small.c.net_demand != 0),
                  (f1_small.c.net_generation != 0),
                  (f1_small.c.plant_cost != 0),
                  (f1_small.c.plant_cost_mw != 0),
                  (f1_small.c.operation != 0),
                  (f1_small.c.expns_fuel != 0),
                  (f1_small.c.expns_maint != 0),
                  (f1_small.c.fuel_cost != 0)))

    ferc1_small_df = pd.read_sql(f1_small_select, ferc1_engine)

    # Standardize plant_name capitalization and remove leading/trailing white
    # space -- necesary b/c plant_name is part of many foreign keys.
    ferc1_small_df['plant_name'] = ferc1_small_df['plant_name'].str.strip()
    ferc1_small_df['plant_name'] = ferc1_small_df['plant_name'].str.title()

    ferc1_small_df['kind_of_fuel'] = ferc1_small_df['kind_of_fuel'].str.strip()
    ferc1_small_df['kind_of_fuel'] = ferc1_small_df['kind_of_fuel'].str.title()

    # Force the construction and installation years to be numeric values, and
    # set them to NA if they can't be converted. (table has some junk values)
    ferc1_small_df['yr_constructed'] = pd.to_numeric(
        ferc1_small_df['yr_constructed'],
        errors='coerce')
    # Convert from cents per mmbtu to dollars per mmbtu to be consistent
    # with the f1_fuel table data. Also, let's use a clearer name.
    ferc1_small_df['fuel_cost_per_mmbtu'] = ferc1_small_df['fuel_cost'] / 100.0
    ferc1_small_df.drop('fuel_cost', axis=1, inplace=True)

    # Create a single "record number" for the individual lines in the FERC
    # Form 1 that report different small plants, so that we can more easily
    # tell whether they are adjacent to each other in the reporting.
    ferc1_small_df['record_number'] = 46 * ferc1_small_df['spplmnt_num'] + \
        ferc1_small_df['row_number']

    # Unforunately the plant types were not able to be parsed automatically
    # in this table. It's been done manually for 2004-2015, and the results
    # get merged in in the following section.
    small_types_file = os.path.join(settings.PUDL_DIR,
                                    'results',
                                    'ferc1_small_plants',
                                    'small_plants_2004-2015.xlsx')
    small_types_df = pd.read_excel(small_types_file)

    # Only rows with plant_type set will give us novel information.
    small_types_df.dropna(subset=['plant_type', ], inplace=True)
    # We only need this small subset of the columns to extract the plant type.
    small_types_df = small_types_df[['report_year', 'respondent_id',
                                     'record_number', 'plant_name_clean',
                                     'plant_type', 'ferc_license']]

    # Munge the two dataframes together, keeping everything from the
    # frame we pulled out of the FERC1 DB, and supplementing it with the
    # plant_name_clean, plant_type, and ferc_license fields from our hand
    # made file.
    ferc1_small_df = pd.merge(ferc1_small_df,
                              small_types_df,
                              how='left',
                              on=['report_year',
                                  'respondent_id',
                                  'record_number'])

    # We don't need to pull these columns into PUDL, so drop them:
    ferc1_small_df.drop(['row_seq', 'row_prvlg', 'report_prd',
                         'row_number', 'spplmnt_num', 'record_number'],
                        axis=1, inplace=True)

    # Standardize plant_name capitalization and remove leading/trailing white
    # space, so that plant_name_clean matches formatting of plant_name
    ferc1_small_df['plant_name_clean'] = \
        ferc1_small_df['plant_name_clean'].str.strip()
    ferc1_small_df['plant_name_clean'] = \
        ferc1_small_df['plant_name_clean'].str.title()

    ferc1_small_df.rename(columns={
        # FERC 1 DB Name      PUDL DB Name
        'yr_constructed': 'year_constructed',
        'capacity_rating': 'total_capacity_mw',
        'net_demand': 'peak_demand_mw',
        'net_generation': 'net_generation_mwh',
        'plant_cost': 'cost_of_plant_total',
        'plant_cost_mw': 'cost_of_plant_per_mw',
        'operation': 'cost_of_operation',
        'expns_maint': 'expns_maintenance',
        'fuel_cost': 'fuel_cost_per_mmbtu'},
        inplace=True)
    ferc1_small_df.to_sql(name='plants_small_ferc1',
                          con=pudl_engine, index=False, if_exists='append',
                          dtype={'respondent_id': Integer,
                                 'report_year': Integer,
                                 'plant_name': String,
                                 'plant_name_clean': String,
                                 'plant_type': String,
                                 'kind_of_fuel': String,
                                 'ferc_license': Integer,
                                 'year_constructed': Integer,
                                 'total_capacity_mw': Float,
                                 'peak_demand_mw': Float,
                                 'net_generation_mwh': Float,
                                 'cost_of_plant_total': Numeric(14, 2),
                                 'cost_of_plant_per_mw': Numeric(14, 2),
                                 'cost_of_operation': Numeric(14, 2),
                                 'expns_fuel': Numeric(14, 2),
                                 'expns_maintenance': Numeric(14, 2),
                                 'fuel_cost_per_mmbtu': Numeric(14, 2)})


def ingest_purchased_power_ferc1(pudl_engine, ferc1_engine, ferc1_years):
    """Ingest f1_plant_in_srvce table of FERC Form 1 DB into PUDL DB."""
    f1_purchased_pwr = ferc1_meta.tables['f1_purchased_pwr']
    f1_purchased_pwr_select = select([f1_purchased_pwr]).\
        where(f1_purchased_pwr.c.report_year.in_(ferc1_years))

    ferc1_purchased_pwr_df = pd.read_sql(f1_purchased_pwr_select, ferc1_engine)

    ferc1_purchased_pwr_df.drop(['spplmnt_num', 'row_number', 'row_seq',
                                 'row_prvlg', 'report_prd'],
                                axis=1, inplace=True)
    ferc1_purchased_pwr_df.replace(to_replace='', value=np.nan, inplace=True)
    ferc1_purchased_pwr_df.dropna(subset=['sttstcl_clssfctn',
                                          'rtsched_trffnbr'], inplace=True)

    ferc1_purchased_pwr_df.rename(columns={
        # FERC 1 DB Name  PUDL DB Name
        'athrty_co_name': 'authority_company_name',
        'sttstcl_clssfctn': 'statistical_classification',
        'rtsched_trffnbr': 'rate_schedule_tariff_number',
        'avgmth_bill_dmnd': 'average_billing_demand',
        'avgmth_ncp_dmnd': 'average_monthly_ncp_demand',
        'avgmth_cp_dmnd': 'average_monthly_cp_demand',
        'mwh_recv': 'mwh_received',
        'mwh_delvd': 'mwh_delivered',
        'dmnd_charges': 'demand_charges',
        'erg_charges': 'energy_charges',
        'othr_charges': 'other_charges',
        'settlement_tot': 'settlement_total'},
        inplace=True)

    ferc1_purchased_pwr_df.to_sql(name='purchased_power_ferc1',
                                  con=pudl_engine, index=False,
                                  if_exists='append',
                                  dtype={'respondent_id': Integer,
                                         'report_year': Integer,
                                         'authority_company_name': String,
                                         'statistical_classification': String,
                                         'rate_schedule_tariff_number': String,
                                         'average_billing_demand': String,
                                         'average_monthly_ncp_demand': String,
                                         'average_monthly_cp_demand': String,
                                         'mwh_purchased': Numeric(14, 2),
                                         'mwh_received': Numeric(14, 2),
                                         'mwh_delivered': Numeric(14, 2),
                                         'demand_charges': Numeric(14, 2),
                                         'energy_charges': Numeric(14, 2),
                                         'other_charges': Numeric(14, 2),
                                         'settlement_total': Numeric(14, 2)})

###############################################################################
###############################################################################
# BEGIN EIA923 INGEST FUNCTIONS
###############################################################################
###############################################################################


<<<<<<< HEAD
def ingest_plant_info_eia923(pudl_engine, eia923_xlsx,
                             eia923_years=[2014, 2015, 2016]):
=======
def ingest_plant_info_eia923(pudl_engine, eia923_dfs,
                             csvdir='', keep_csv=True):
>>>>>>> 2c4d350a
    """
    Ingest data describing static attributes of plants from EIA Form 923.

    Much of the static plant information is reported repeatedly, and scattered
    across several different pages of EIA 923. This function tries to bring it
    together into one unified, unduplicated table.
    """
<<<<<<< HEAD
    plant_info_df = get_eia923_plant_info(eia923_years, eia923_xlsx)
=======
    # From 'plant_frame'
    plant_frame_cols = ['plant_id',
                        'plant_state',
                        'combined_heat_power',
                        'eia_sector',
                        'naics_code',
                        'reporting_frequency']

    plant_frame_df = eia923_dfs['plant_frame'][plant_frame_cols]

    # From 'generation_fuel' to merge by plant_id
    gen_fuel_cols = ['plant_id',
                     'census_region',
                     'nerc_region']

    gen_fuel_df = eia923_dfs['generation_fuel'][gen_fuel_cols]

    # Remove "State fuel-level increment" records... which don't pertain to
    # any particular plant (they have plant_id == operator_id == 99999)
    gen_fuel_df = gen_fuel_df[gen_fuel_df.plant_id != 99999]

    # because there ought to be one entry for each plant in each year's worth
    # of data, we're dropping duplicates by plant_id in the two data frames
    # which we're combining. TODO: populate a table that lists plant operators
    # by year... nominally plant_ownership_eia923
    plant_info_df = pd.merge(plant_frame_df.drop_duplicates('plant_id'),
                             gen_fuel_df.drop_duplicates('plant_id'),
                             how='outer', on='plant_id')
>>>>>>> 2c4d350a

    # Since this is a plain Yes/No variable -- just make it a real Boolean.
    plant_info_df.combined_heat_power.replace({'N': False, 'Y': True},
                                              inplace=True)

<<<<<<< HEAD
    plant_info_df.rename(columns={
        # column HEADing in EIA 923        PUDL DB field name
        'combined_heat_and_power_status': 'combined_heat_power',
        'sector_number': 'eia_sector'},
        inplace=True)

=======
>>>>>>> 2c4d350a
    # Output into the DB:
    plant_info_df.to_sql(name='plant_info_eia923',
                         con=pudl_engine, index=False, if_exists='append',
                         dtype={'eia_sector': Integer,
                                'naics_code': Integer,
                                'combined_heat_power': Boolean})


def ingest_generation_fuel_eia923(pudl_engine, eia923_dfs,
                                  csvdir='', keep_csv=True):
    """
    Ingest generation and fuel data from Page 1 of EIA Form 923 into PUDL DB.

    Page 1 of EIA 923 (in recent years) reports generation and fuel consumption
    on a monthly, per-plant basis.

    Populates the generation_fuel_eia923 table.
    """
    # This needs to be a copy of what we're passed in so we can edit it.
    gf_df = eia923_dfs['generation_fuel'].copy()

    # Drop fields we're not inserting into the generation_fuel_eia923 table.
    cols_to_drop = ['combined_heat_power',
                    'plant_name',
                    'operator_name',
                    'operator_id',
                    'plant_state',
                    'census_region',
                    'nerc_region',
                    'naics_code',
                    'eia_sector',
                    'sector_name',
                    'fuel_unit',
                    'total_fuel_consumption_quantity',
                    'electric_fuel_consumption_quantity',
                    'total_fuel_consumption_mmbtu',
                    'elec_fuel_consumption_mmbtu',
                    'net_generation_megawatthours']
    gf_df.drop(cols_to_drop, axis=1, inplace=True)

    # Convert the EIA923 DataFrame from yearly to monthly records.
    gf_df = yearly_to_monthly_eia923(gf_df, month_dict_eia923)
    # Replace the EIA923 NA value ('.') with a real NA value.
    gf_df.replace(to_replace='^\.$', value=np.nan, regex=True, inplace=True)
    # Remove "State fuel-level increment" records... which don't pertain to
    # any particular plant (they have plant_id == operator_id == 99999)
    gf_df = gf_df[gf_df.plant_id != 99999]

    # Take a float field and make it an integer, with the empty String
    # as the NA value... for postgres loading.
    gf_df['nuclear_unit_id'] = fix_int_na(gf_df['nuclear_unit_id'],
                                          float_na=np.nan,
                                          int_na=-1,
                                          str_na='')

    # Write the dataframe out to a csv file and load it directly
    csv_dump_load(gf_df, 'generation_fuel_eia923', pudl_engine,
                  csvdir=csvdir, keep_csv=keep_csv)


def ingest_boiler_fuel_eia923(pudl_engine, eia923_dfs,
                              csvdir='', keep_csv=True):
    """
    Ingest data on fuel consumption by boiler from EIA Form 923.

    Populates the boilers_eia923 table and the boiler_fuel_eia923 table.
    """
    # Populate 'boilers_eia923' table
    boiler_cols = ['plant_id',
                   'boiler_id',
                   'prime_mover']

    boilers_df = eia923_dfs['boiler_fuel'][boiler_cols]
    boilers_df = boilers_df.drop_duplicates(
        subset=['plant_id', 'boiler_id'])

    # drop null values from foreign key fields
    boilers_df.dropna(subset=['boiler_id', 'plant_id'], inplace=True)

    # Write the dataframe out to a csv file and load it directly
    csv_dump_load(boilers_df, 'boilers_eia923', pudl_engine,
                  csvdir=csvdir, keep_csv=True)

    # Populate 'boiler_fuel_eia923' table
    # This needs to be a copy of what we're passed in so we can edit it.
    bf_df = eia923_dfs['boiler_fuel'].copy()

    # Drop fields we're not inserting into the boiler_fuel_eia923 table.
    cols_to_drop = ['combined_heat_power',
                    'plant_name',
                    'operator_name',
                    'operator_id',
                    'plant_state',
                    'census_region',
                    'nerc_region',
                    'naics_code',
                    'eia_sector',
                    'sector_name',
                    'fuel_unit',
                    'total_fuel_consumption_quantity']
    bf_df.drop(cols_to_drop, axis=1, inplace=True)

    bf_df.dropna(subset=['boiler_id', 'plant_id'], inplace=True)

    # Convert the EIA923 DataFrame from yearly to monthly records.
    bf_df = yearly_to_monthly_eia923(bf_df, month_dict_eia923)
    # Replace the EIA923 NA value ('.') with a real NA value.
    bf_df.replace(to_replace='^\.$', value=np.nan, regex=True, inplace=True)

    # Write the dataframe out to a csv file and load it directly
    csv_dump_load(bf_df, 'boiler_fuel_eia923', pudl_engine,
                  csvdir=csvdir, keep_csv=keep_csv)


def ingest_generator_eia923(pudl_engine, eia923_dfs,
                            csvdir='', keep_csv=True):
    """
    Ingest data on electricity production by generator from EIA Form 923.

    This function populates two tables in the PUDL DB.  One describing the
    generators (generators_eia923) and another containing records of reported
    generation (generation_eia923).
    """
    # This needs to be a copy of what we're passed in so we can edit it.
    g_df = eia923_dfs['generator'].copy()

    # Populating the 'generators_eia923' table
    generator_cols = ['plant_id',
                      'generator_id',
                      'prime_mover']

    generators_df = eia923_dfs['generator'][generator_cols]
    generators_df = generators_df.drop_duplicates(
        subset=['plant_id', 'generator_id'])

    # drop null values from foreign key fields
    generators_df.dropna(subset=['generator_id', 'plant_id'], inplace=True)

    # Write the dataframe out to a csv file and load it directly
    csv_dump_load(generators_df, 'generators_eia923', pudl_engine,
                  csvdir=csvdir, keep_csv=keep_csv)

    # Populating the generation_eia923 table:
    # This needs to be a copy of what we're passed in so we can edit it.
    g_df = eia923_dfs['generator'].copy()

    # Drop fields we're not inserting into the generation_eia923_fuel_eia923
    # table.
    cols_to_drop = ['combined_heat_power',
                    'plant_name',
                    'operator_name',
                    'operator_id',
                    'plant_state',
                    'census_region',
                    'nerc_region',
                    'naics_code',
                    'eia_sector',
                    'sector_name',
                    'net_generation_mwh_year_to_date']

    g_df.drop(cols_to_drop, axis=1, inplace=True)

    # Convert the EIA923 DataFrame from yearly to monthly records.
    g_df = yearly_to_monthly_eia923(g_df, month_dict_eia923)
    # Replace the EIA923 NA value ('.') with a real NA value.
    g_df.replace(to_replace='^\.$', value=np.nan, regex=True, inplace=True)

    # Write the dataframe out to a csv file and load it directly
    csv_dump_load(g_df, 'generation_eia923', pudl_engine,
                  csvdir=csvdir, keep_csv=keep_csv)


def ingest_fuel_receipts_costs_eia923(pudl_engine, eia923_dfs,
                                      csvdir='', keep_csv=True):
    """
    Ingest data on fuel purchases and costs from EIA Form 923.

    Populates the coalmine_info_eia923 and fuel_receipts_costs_eia923 tables.
    """
    # Populate 'coalmine_info_eia923' table
    coalmine_cols = ['coalmine_name',
                     'coalmine_type',
                     'coalmine_state',
                     'coalmine_county',
                     'coalmine_msha_id']

    coalmine_df = eia923_dfs['fuel_receipts_costs'].copy()
    coalmine_df = coalmine_df[coalmine_cols]

    # Map codes to a few standard values:
    coalmine_df['coalmine_type'].replace(
        {'[pP]': 'P', 'U/S': 'US', 'S/U': 'SU'},
        inplace=True, regex=True)

    # TODO: Not sure which fields of duplicates need to be dropped here
    coalmine_df = coalmine_df.drop_duplicates(subset=['coalmine_name',
                                                      'coalmine_msha_id'])

    # drop null values from foreign key fields
    coalmine_df.dropna(subset=['coalmine_name', ], inplace=True)

    # Take a float field and make it an integer, with the empty String
    # as the NA value... for postgres loading. Yes, this is janky.
    coalmine_df['coalmine_msha_id'] = \
        fix_int_na(coalmine_df['coalmine_msha_id'],
                   float_na=np.nan,
                   int_na=-1,
                   str_na='')

    # Write the dataframe out to a csv file and load it directly
    csv_dump_load(coalmine_df, 'coalmine_info_eia923', pudl_engine,
                  csvdir=csvdir, keep_csv=keep_csv)

    frc_df = eia923_dfs['fuel_receipts_costs'].copy()

    # Drop fields we're not inserting into the fuel_receipts_costs_eia923
    # table.
    cols_to_drop = ['plant_name',
                    'plant_state',
                    'operator_name',
                    'operator_id',
                    'fuel_group',
                    'coalmine_msha_id',
                    'coalmine_type',
                    'coalmine_state',
                    'coalmine_county',
                    'coalmine_name',
                    'regulated',
                    'reporting_frequency']

    frc_df.drop(cols_to_drop, axis=1, inplace=True)

    # Why is this one ID being excluced? (ZS)
    frc_df = frc_df[frc_df.plant_id != 8899]

    # Replace the EIA923 NA value ('.') with a real NA value.
    frc_df.replace(to_replace='^\.$', value=np.nan, regex=True, inplace=True)

    # Standardize case on transportaion codes -- all upper case!
    frc_df['primary_transportation_mode'] = \
        frc_df['primary_transportation_mode'].str.upper()
    frc_df['secondary_transportation_mode'] = \
        frc_df['secondary_transportation_mode'].str.upper()

    frc_df['contract_expiration_date'] = \
        fix_int_na(frc_df['contract_expiration_date'],
                   float_na=np.nan,
                   int_na=-1,
                   str_na='')
    # Write the dataframe out to a csv file and load it directly
    csv_dump_load(frc_df, 'fuel_receipts_costs_eia923', pudl_engine,
                  csvdir=csvdir, keep_csv=keep_csv)


def ingest_stocks_eia923(pudl_engine, eia923_dfs, csvdir='', keep_csv=True):
    """Ingest data on fuel stocks from EIA Form 923."""
    pass


###############################################################################
###############################################################################
# BEGIN DATABASE INITIALIZATION
###############################################################################
###############################################################################


def init_db(ferc1_tables=ferc1_pudl_tables,
            ferc1_years=range(2007, 2016),
            eia923_tables=eia923_pudl_tables,
            eia923_years=range(2011, 2016),
            verbose=True, debug=False, testing=False,
            csvdir=os.path.join(settings.PUDL_DIR, 'results', 'csvdump'),
            keep_csv=True):
    """
    Create the PUDL database and fill it up with data.

    Args:
        ferc1_tables (list): The list of tables that will be created and
            ingested. By default only known to be working tables are ingested.
            That list of tables is defined in pudl.constants.
        ferc1_years (list): The list of years from which to pull FERC Form 1
            data.
        eia923_tables (list): The list of tables that will be created and
            ingested. By default only known to be working tables are ingested.
            That list of tables is defined in pudl.constants.
        eia923_years (list): The list of years from which to pull EIA 923
            data.
        debug (bool): You can tell init_db to ingest whatever list of tables
            you want, but if your desired table is not in the list of known to
            be working tables, you need to set debug=True (otherwise init_db
            won't let you).
    """
    # Make sure that the tables we're being asked to ingest can actually be
    # pulled into both the FERC Form 1 DB, and the PUDL DB...
    if not debug:
        for table in ferc1_tables:
            assert(table in ferc1_working_tables)
            assert(table in ferc1_pudl_tables)

    if not debug:
        for table in eia923_tables:
            assert(table in eia923_pudl_tables)

    # Connect to the PUDL DB, wipe out & re-create tables:
    pudl_engine = db_connect_pudl(testing=testing)
    drop_tables_pudl(pudl_engine)
    create_tables_pudl(pudl_engine)
    # Populate all the static tables:
    if verbose:
        print("Ingesting static PUDL tables...")
    ingest_static_tables(pudl_engine)
    # Populate tables that relate FERC1 & EIA923 data to each other.
    if verbose:
        print("Sniffing EIA923/FERC1 glue tables...")
    ingest_glue_tables(pudl_engine)

    # BEGIN INGESTING FERC FORM 1 DATA:
    ferc1_ingest_functions = {
        'f1_fuel': ingest_fuel_ferc1,
        'f1_steam': ingest_plants_steam_ferc1,
        'f1_gnrt_plant': ingest_plants_small_ferc1,
        'f1_hydro': ingest_plants_hydro_ferc1,
        'f1_pumped_storage': ingest_plants_pumped_storage_ferc1,
        'f1_plant_in_srvce': ingest_plant_in_service_ferc1,
        'f1_purchased_pwr': ingest_purchased_power_ferc1,
        'f1_accumdepr_prvsn': ingest_accumulated_depreciation_ferc1}

    ferc1_engine = db_connect_ferc1(testing=testing)
    for table in ferc1_ingest_functions.keys():
        if table in ferc1_tables:
            if verbose:
                print("Ingesting {} from FERC Form 1 into PUDL.".format(table))
            ferc1_ingest_functions[table](pudl_engine,
                                          ferc1_engine,
                                          ferc1_years)

    eia923_xlsx = get_eia923_xlsx(eia923_years)
    eia923_dfs = {}

    if 'plant_info_eia923' in eia923_tables:
        for page in ['plant_frame', 'generation_fuel']:
            eia923_dfs[page] = get_eia923_page(page,
                                               eia923_xlsx,
                                               years=eia923_years,
                                               verbose=verbose)
    if ('generation_fuel_eia923' in eia923_tables) \
            and ('generation_fuel' not in eia923_dfs.keys()):
        eia923_dfs['generation_fuel'] = get_eia923_page('generation_fuel',
                                                        eia923_xlsx,
                                                        years=eia923_years,
                                                        verbose=verbose)

    if 'fuel_stocks_eia923' in eia923_tables:
        pass  # no DB table defined for fuel stocks yet.

    if 'boiler_fuel_eia923' in eia923_tables:
        eia923_dfs['boiler_fuel'] = get_eia923_page('boiler_fuel',
                                                    eia923_xlsx,
                                                    years=eia923_years,
                                                    verbose=verbose)
    if 'generation_eia923' in eia923_tables:
        eia923_dfs['generator'] = get_eia923_page('generator',
                                                  eia923_xlsx,
                                                  years=eia923_years,
                                                  verbose=verbose)
    if 'fuel_receipts_costs_eia923' in eia923_tables:
        eia923_dfs['fuel_receipts_costs'] = \
            get_eia923_page('fuel_receipts_costs',
                            eia923_xlsx,
                            years=eia923_years,
                            verbose=verbose)

    # NOW START INGESTING EIA923 DATA:
    eia923_ingest_functions = {
        'plant_info_eia923': ingest_plant_info_eia923,
        'generation_fuel_eia923': ingest_generation_fuel_eia923,
        'boiler_fuel_eia923': ingest_boiler_fuel_eia923,
        'generation_eia923': ingest_generator_eia923,
        'fuel_receipts_costs_eia923': ingest_fuel_receipts_costs_eia923,
        'stocks_eia923': ingest_stocks_eia923
        #    'operator_info_eia923': ingest_operator_info_eia923
    }

    for table in eia923_ingest_functions.keys():
        if table in eia923_tables:
            if verbose:
                print("Ingesting {} from EIA 923 into PUDL.".format(table))
            eia923_ingest_functions[table](pudl_engine, eia923_dfs,
                                           csvdir=csvdir, keep_csv=keep_csv)<|MERGE_RESOLUTION|>--- conflicted
+++ resolved
@@ -31,12 +31,8 @@
 from pudl import settings
 from pudl.ferc1 import db_connect_ferc1, cleanstrings, ferc1_meta
 from pudl.eia923 import get_eia923_page, yearly_to_monthly_eia923
-<<<<<<< HEAD
-from pudl.eia923 import get_eia923_files, get_eia923_xlsx
+from pudl.eia923 import get_eia923_xlsx
 from pudl.eia923 import get_eia923_plant_info
-=======
-from pudl.eia923 import get_eia923_file, get_eia923_xlsx
->>>>>>> 2c4d350a
 from pudl.constants import ferc1_fuel_strings, us_states, prime_movers
 from pudl.constants import ferc1_fuel_unit_strings, rto_iso
 from pudl.constants import ferc1_plant_kind_strings, ferc1_type_const_strings
@@ -987,13 +983,9 @@
 ###############################################################################
 
 
-<<<<<<< HEAD
 def ingest_plant_info_eia923(pudl_engine, eia923_xlsx,
-                             eia923_years=[2014, 2015, 2016]):
-=======
-def ingest_plant_info_eia923(pudl_engine, eia923_dfs,
+                             eia923_years=range(2011, 2016),
                              csvdir='', keep_csv=True):
->>>>>>> 2c4d350a
     """
     Ingest data describing static attributes of plants from EIA Form 923.
 
@@ -1001,58 +993,33 @@
     across several different pages of EIA 923. This function tries to bring it
     together into one unified, unduplicated table.
     """
-<<<<<<< HEAD
     plant_info_df = get_eia923_plant_info(eia923_years, eia923_xlsx)
-=======
-    # From 'plant_frame'
-    plant_frame_cols = ['plant_id',
-                        'plant_state',
-                        'combined_heat_power',
-                        'eia_sector',
-                        'naics_code',
-                        'reporting_frequency']
-
-    plant_frame_df = eia923_dfs['plant_frame'][plant_frame_cols]
-
-    # From 'generation_fuel' to merge by plant_id
-    gen_fuel_cols = ['plant_id',
-                     'census_region',
-                     'nerc_region']
-
-    gen_fuel_df = eia923_dfs['generation_fuel'][gen_fuel_cols]
-
-    # Remove "State fuel-level increment" records... which don't pertain to
-    # any particular plant (they have plant_id == operator_id == 99999)
-    gen_fuel_df = gen_fuel_df[gen_fuel_df.plant_id != 99999]
-
-    # because there ought to be one entry for each plant in each year's worth
-    # of data, we're dropping duplicates by plant_id in the two data frames
-    # which we're combining. TODO: populate a table that lists plant operators
-    # by year... nominally plant_ownership_eia923
-    plant_info_df = pd.merge(plant_frame_df.drop_duplicates('plant_id'),
-                             gen_fuel_df.drop_duplicates('plant_id'),
-                             how='outer', on='plant_id')
->>>>>>> 2c4d350a
 
     # Since this is a plain Yes/No variable -- just make it a real Boolean.
     plant_info_df.combined_heat_power.replace({'N': False, 'Y': True},
                                               inplace=True)
 
-<<<<<<< HEAD
-    plant_info_df.rename(columns={
-        # column HEADing in EIA 923        PUDL DB field name
-        'combined_heat_and_power_status': 'combined_heat_power',
-        'sector_number': 'eia_sector'},
-        inplace=True)
-
-=======
->>>>>>> 2c4d350a
-    # Output into the DB:
-    plant_info_df.to_sql(name='plant_info_eia923',
-                         con=pudl_engine, index=False, if_exists='append',
-                         dtype={'eia_sector': Integer,
-                                'naics_code': Integer,
-                                'combined_heat_power': Boolean})
+    # Get rid of excessive whitespace introduced to break long lines (ugh)
+    plant_info_df.census_region = \
+        plant_info_df.census_region.str.replace(' ', '')
+    plant_info_df.drop_duplicates(subset='plant_id')
+
+    plant_info_df['eia_sector'] = \
+        fix_int_na(plant_info_df['eia_sector'],
+                   float_na=np.nan,
+                   int_na=-1,
+                   str_na='')
+
+    plant_info_df['naics_code'] = \
+        fix_int_na(plant_info_df['naics_code'],
+                   float_na=np.nan,
+                   int_na=-1,
+                   str_na='')
+
+    plant_info_df['plant_id'] = plant_info_df['plant_id'].apply(np.int64)
+
+    csv_dump_load(plant_info_df, 'plant_info_eia923', pudl_engine,
+                  csvdir=csvdir, keep_csv=keep_csv)
 
 
 def ingest_generation_fuel_eia923(pudl_engine, eia923_dfs,
@@ -1386,12 +1353,12 @@
     eia923_xlsx = get_eia923_xlsx(eia923_years)
     eia923_dfs = {}
 
-    if 'plant_info_eia923' in eia923_tables:
-        for page in ['plant_frame', 'generation_fuel']:
-            eia923_dfs[page] = get_eia923_page(page,
-                                               eia923_xlsx,
-                                               years=eia923_years,
-                                               verbose=verbose)
+#    if 'plant_info_eia923' in eia923_tables:
+#        for page in ['plant_frame', 'generation_fuel']:
+#            eia923_dfs[page] = get_eia923_page(page,
+#                                               eia923_xlsx,
+#                                               years=eia923_years,
+#                                               verbose=verbose)
     if ('generation_fuel_eia923' in eia923_tables) \
             and ('generation_fuel' not in eia923_dfs.keys()):
         eia923_dfs['generation_fuel'] = get_eia923_page('generation_fuel',
@@ -1419,9 +1386,14 @@
                             years=eia923_years,
                             verbose=verbose)
 
+    if verbose:
+        print("Ingesting plant_info_eia923 from EIA 923 into PUDL.")
+    ingest_plant_info_eia923(pudl_engine, eia923_xlsx,
+                             eia923_years=eia923_years, csvdir=csvdir,
+                             keep_csv=keep_csv)
+
     # NOW START INGESTING EIA923 DATA:
     eia923_ingest_functions = {
-        'plant_info_eia923': ingest_plant_info_eia923,
         'generation_fuel_eia923': ingest_generation_fuel_eia923,
         'boiler_fuel_eia923': ingest_boiler_fuel_eia923,
         'generation_eia923': ingest_generator_eia923,
