--- conflicted
+++ resolved
@@ -129,19 +129,8 @@
         combination of ``utility_id_ferc1`` and ``plant_name``.
 
     """
-<<<<<<< HEAD
-    # Need to be able to use years outside the "valid" range if we're trying
-    # to get new plant ID info...
-    unrecognized_years = set(years).difference(
-        DataSource.from_id("ferc1").working_partitions['years'])
-    if unrecognized_years:
-        raise ValueError(
-            f"Input years {sorted(unrecognized_years)} not available in FERC 1 DB."
-        )
-=======
     # Validate the input years:
     _ = pudl.settings.Ferc1Settings(years=list(years))
->>>>>>> 046d5917
 
     # Grab the FERC 1 DB metadata so we can query against the DB w/ SQLAlchemy:
     ferc1_engine = sa.create_engine(pudl_settings["ferc1_db"])
