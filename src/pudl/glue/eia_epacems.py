"""Extract, clean, and normalize the EPA-EIA crosswalk.

This module defines functions that read the raw EPA-EIA crosswalk file, clean
up the column names, and separate it into three distinctive normalize tables
for integration in the database. There are many gaps in the mapping of EIA
plant and generator ids to EPA plant and unit ids, so, for the time being these
tables are sparse.

The EPA, in conjunction with the EIA, plans to relase an crosswalk with fewer
gaps at the beginning of 2021. Until then, this module reads and cleans the
currently available crosswalk.

The raw crosswalk file was obtained from Greg Schivley. His methods for filling
in some of the gaps are not included in this version of the module.
https://github.com/grgmiller/EPA-EIA-Unit-Crosswalk
"""
import importlib
<<<<<<< HEAD
from typing import Dict
=======
import logging
>>>>>>> 0663e2fe

import pandas as pd

import pudl
from pudl.helpers import get_logger
from pudl.metadata.fields import apply_pudl_dtypes

logger = get_logger(__name__)


def grab_n_clean_epa_orignal():
    """Retrieve and clean column names for the original EPA-EIA crosswalk file.

    Returns:
        pandas.DataFrame: a version of the EPA-EIA crosswalk containing only
            relevant columns. Columns names are clear and programatically
            accessible.
    """
    logger.info("grabbing original crosswalk")
    eia_epacems_crosswalk_csv = importlib.resources.open_text(
        "pudl.package_data.glue", "epa_eia_crosswalk_from_epa.csv"
    )
    eia_epacems_crosswalk = (
        pd.read_csv(eia_epacems_crosswalk_csv)
        .pipe(pudl.helpers.simplify_columns)
        .rename(
            columns={
                "oris_code": "plant_id_epa",
                "eia_oris": "plant_id_eia",
                "unit_id": "unit_id_epa",
                "facility_name": "plant_name_eia",
            }
        )
        .filter(
            [
                "plant_name_eia",
                "plant_id_eia",
                "plant_id_epa",
                "unit_id_epa",
                "generator_id",
                "boiler_id",
            ]
        )
        .pipe(apply_pudl_dtypes, "eia")
    )
    return eia_epacems_crosswalk


def split_tables(df: pd.DataFrame) -> dict[str, pd.DataFrame]:
    """Split the cleaned EIA-EPA crosswalk table into three normalized tables.

    Args:
        df: a DataFrame of relevant, readible columns from the
            EIA-EPA crosswalk. Output of grab_n_clean_epa_original().

    Returns:
        A dictionary of three normalized DataFrames comprised of the data
        in the original crosswalk file. EPA plant id to EPA unit id; EPA plant
        id to EIA plant id; and EIA plant id to EIA generator id to EPA unit
        id. Includes no nan values.
    """
    logger.info("splitting crosswalk into three normalized tables")
    epa_df = (
        df.filter(["plant_id_epa", "unit_id_epa"]).copy().drop_duplicates().dropna()
    )
    plants_eia_epa = (
        df.filter(["plant_id_eia", "plant_id_epa"]).copy().drop_duplicates().dropna()
    )
    gen_unit_df = (
        df.filter(["plant_id_eia", "generator_id", "unit_id_epa"])
        .copy()
        .drop_duplicates()
        .dropna()
    )

    return {
        "plant_unit_epa": epa_df,
        "assn_plant_id_eia_epa": plants_eia_epa,
        "assn_gen_eia_unit_epa": gen_unit_df,
    }


def grab_clean_split() -> dict[str, pd.DataFrame]:
    """Clean raw crosswalk data, drop nans, and return split tables.

    Returns:
        A dictionary of three normalized DataFrames comprised of the data
        in the original crosswalk file. EPA plant id to EPA unit id; EPA plant
        id to EIA plant id; and EIA plant id to EIA generator id to EPA unit
        id.
    """
    crosswalk = grab_n_clean_epa_orignal().reset_index().dropna()

    return split_tables(crosswalk)<|MERGE_RESOLUTION|>--- conflicted
+++ resolved
@@ -15,11 +15,6 @@
 https://github.com/grgmiller/EPA-EIA-Unit-Crosswalk
 """
 import importlib
-<<<<<<< HEAD
-from typing import Dict
-=======
-import logging
->>>>>>> 0663e2fe
 
 import pandas as pd
 
