--- conflicted
+++ resolved
@@ -1,5 +1,4 @@
 """
-<<<<<<< HEAD
 Allocate data from generation_fuel_eia923 table to generator level.
 
 Net electricity generation and fuel consumption are reported in mutiple ways
@@ -79,53 +78,6 @@
 This methodology has several potential flaws and drawbacks. Because there is no
 indicator of what portion of the energy_source_codes (ie. fuel_type), we
 associate the net generation equally among them. In effect, if a plant had
-=======
-Allocated data from generation_fuel_eia923 table to generator level.
-
-Net generation and fuel consumption is reported in two seperate tables in EIA
-923: in the generation_eia923 and generation_fuel_eia923 tables. While the
-generation_fuel_eia923 table is more complete (the generation_eia923 table
-includes only ~55% of the reported MWhs), the generation_eia923 table is more
-granular (it is reported at the generator level).
-
-This module allocates net generation and fuel consumption from the
-generation_fuel_eia923 table to the generator level. The main function here is
-``allocate_gen_fuel_by_gen()``.
-
-The methodology we are employing here to allocate the net generation from the
-generation_fuel_eia923 table is not the only option and includes many
-assumptions. Firstly, this methodology assumes the generation_fuel_eia923
-table is the ground truth for net generation - as opposed to the
-generation_eia923 table. We are making this assumption because we know that the
-generation_fuel_eia923 table is necessarily more complete - there are many
-full plants or generators in plants that do not report to the generation_eia923
-table at all.
-
-The next important note is the way in which we associated the data reported in
-the generation_fuel_eia923 table with generators. The generation_fuel_eia923
-table is reported at the level of prime_mover_code/fuel_type (See
-``IDX_PM_FUEL``). Generators have prime_mover_codes, fuel_types (in
-energy_source_code_*s) and report_dates. This methology does not distinguish
-between primary and secondary fuel_types for generators - it associates
-portions of net generatoion to each prime_mover_code/fuel_type.
-
-The last high-level point about this methodology surrounds the allocation
-method. In order to allocate portions of the net generation, we calculate as
-allocation fraction, which is based on the net generation from the
-generation_eia923 table when available and the capacity_mw from the
-generators_eia860 table. Some plants have a portion of their generators that
-report to generation_eia923. For those plants, we assign an allocation ratio in
-three steps: first we generate an allocation fraction based on capacity_mw for
-each group of generators (generators the do report in generation_eia923 and
-those that do not). Then we generate an allocation ratio based on the net
-generation reported in generation_eia923. Then we multiply both allocation
-ratios together to scale down the net generation based ratio based on the
-capacity of the generators reporting in generation_eia923.
-
-This methodology has several potentail flaws and drawbacks. Because there is no
-indicator of what portion of the energy_source_codes (ie. fule_type), we
-associate the net generation equally amoung them. In effect, if a plant had
->>>>>>> 7bfce601
 multiple generators with the same prime_mover_code but opposite primary and
 secondary fuels (eg. gen 1 has a primary fuel of 'NG' and secondary fuel of
 'DFO', while gen 2 has a primary fuel of 'DFO' and a secondary fuel of 'NG'),
@@ -188,13 +140,8 @@
     Proportionally allocate net gen from gen_fuel table to generators.
 
     Two main steps here:
-<<<<<<< HEAD
-     * associate gen_fuel data w/ generators
-     * allocate gen_fuel data proportionally
-=======
-     * associated `generation_fuel_eia923` table data w/ generators
+     * associate `generation_fuel_eia923` table data w/ generators
      * allocate `generation_fuel_eia923` table data proportionally
->>>>>>> 7bfce601
 
      The association process happens via `associate_gen_tables()`.
 
@@ -213,25 +160,17 @@
     Returns:
         pandas.DataFrame
     """
-<<<<<<< HEAD
-    gens_asst = (
-=======
     gen_assoc = (
->>>>>>> 7bfce601
         associate_gen_tables(pudl_out)
         .pipe(_associate_unconnected_records)
         .pipe(_associate_fuel_type_only, pudl_out)
     )
 
-<<<<<<< HEAD
-    gen_pm_fuel = make_allocation_ratio(gens_asst, pudl_out)
-=======
     # Generate a fraction to use to allocate net generation by.
     # These two methods create a column called `frac`, which will be a fraction
     # to allocate net generation from the gf table for each `IDX_PM_FUEL` group
     gen_pm_fuel = prep_alloction_fraction(gen_assoc)
     gen_pm_fuel_frac = calc_allocation_fraction(gen_pm_fuel, pudl_out)
->>>>>>> 7bfce601
 
     # do the allocating-ing!
     gen_pm_fuel_frac = (
@@ -246,13 +185,6 @@
             fuel_consumed_mmbtu_gf_tbl=lambda x: x.fuel_consumed_mmbtu,
             fuel_consumed_mmbtu=lambda x: x.fuel_consumed_mmbtu * x.frac
         )
-<<<<<<< HEAD
-    )
-
-    gen_pm_fuel = (
-        gen_pm_fuel
-=======
->>>>>>> 7bfce601
         .astype(
             {"plant_id_eia": pd.Int64Dtype(),
              "net_generation_mwh": "float"})
@@ -463,12 +395,7 @@
         indicator=True
     )
 
-<<<<<<< HEAD
-    gens_asst = _associate_fuel_type_only_wo_matching_fuel_type(gens_asst)
-=======
-    gen_assoc = _associate_fuel_type_only_wo_matching_fuel_type(
-        gen_assoc, gf_grouped)
->>>>>>> 7bfce601
+    gen_assoc = _associate_fuel_type_only_wo_matching_fuel_type(gen_assoc)
 
     if gf_missing_pm.empty:
         logger.info(
@@ -480,11 +407,7 @@
     return gen_assoc
 
 
-<<<<<<< HEAD
-def _associate_fuel_type_only_wo_matching_fuel_type(gens_asst):
-=======
-def _associate_fuel_type_only_wo_matching_fuel_type(gen_assoc, gf_grouped):
->>>>>>> 7bfce601
+def _associate_fuel_type_only_wo_matching_fuel_type(gen_assoc):
     """
     Associate the missing-pm records that don't have matching fuel types.
 
@@ -517,13 +440,8 @@
         )
         .assign(
             net_generation_mwh_gf=lambda x:
-<<<<<<< HEAD
-                x.net_generation_mwh_gf.fillna(
-                    x.net_generation_mwh_fuel
-=======
                 x.net_generation_mwh_gf_tbl.fillna(
                     x.net_generation_mwh_fuel  # TODO: what is this?
->>>>>>> 7bfce601
                     + x.net_generation_mwh_fuel_missing_pm.fillna(0)
                 ),
             fuel_consumed_mmbtu=lambda x:
@@ -538,25 +456,6 @@
 
 def prep_alloction_fraction(gen_assoc):
     """
-    Make flags and aggreations to prepate for the `calc_allocation_ratios()`.
-
-<<<<<<< HEAD
-def make_allocation_ratio(gens_asst, pudl_out):
-    """
-    Generate a ratio to use to allocate net generation by.
-
-    The goal of  this function is to generation a column called `gen_ratio`,
-    which will be a ratio to allocate net generation from the gf table from
-    each `IDX_PM_FUEL` groups.
-    """
-    gen_pm_fuel = prep_alloction_ratio(gens_asst)
-    gen_pm_fuel_ratio = calc_allocation_ratios(gen_pm_fuel, pudl_out)
-
-    return gen_pm_fuel_ratio
-
-
-def prep_alloction_ratio(gens_asst):
-    """
     Make flags and aggregations to prepare for the `calc_allocation_ratios()`.
 
     In `calc_allocation_ratios()`, we will break the generators out into four
@@ -567,21 +466,9 @@
     # flag whether the generator exists in the
     # generation table (this will be used later on)
     # for calculating ratios to use to allocate net generation
-    gens_asst = gens_asst.assign(
-        exists_in_gen=lambda x: np.where(
-            x.net_generation_mwh_gen.notnull(),
-=======
-    In `calc_allocation_ratios()`, we will break the generators out into four
-    types - see `calc_allocation_ratios()` docs for details. This function adds
-    flags for splitting the generators. It also adds
-    """
-    # generate a flag if the generator exists in
-    # the generator table (this will be used later on)
-    # for generating ratios to use to allocate
     gen_assoc = gen_assoc.assign(
         in_g_tbl=lambda x: np.where(
             x.net_generation_mwh_g_tbl.notnull(),
->>>>>>> 7bfce601
             True, False)
     )
 
@@ -593,18 +480,6 @@
     #              'capacity_mw': lambda x: x.sum(min_count=1),
     #              'in_g_tbl': 'all'},)
     gen_pm_fuel = (
-<<<<<<< HEAD
-        gens_asst
-        .merge(  # flag if all generators exist in the generators_eia860 tbl
-            gens_gb[['exists_in_gen']].all().reset_index(),
-            on=IDX_PM_FUEL,
-            suffixes=('', '_pm_fuel_total_all')
-        )
-        .merge(  # flag if some generators exist in the generators_eia860 tbl
-            gens_gb[['exists_in_gen']].any().reset_index(),
-            on=IDX_PM_FUEL,
-            suffixes=('', '_pm_fuel_total_any')
-=======
         gen_assoc
         .merge(  # flag if all generators exist in the generators_eia860 tbl
             gens_gb[['in_g_tbl']].all().reset_index(),
@@ -615,7 +490,6 @@
             gens_gb[['in_g_tbl']].any().reset_index(),
             on=IDX_PM_FUEL,
             suffixes=('', '_any')
->>>>>>> 7bfce601
         )
         # Net generation and capacity are both proxies that can be used
         # to allocate the generation which only shows up in generation_fuel
@@ -623,18 +497,6 @@
         # what fraction of the total capacity each generator is.
         .merge(
             (gens_gb
-<<<<<<< HEAD
-             [['net_generation_mwh_gen', 'capacity_mw']]
-             .sum(min_count=1)
-             .add_suffix('_pm_fuel_total')
-             .reset_index()),
-            on=IDX_PM_FUEL,
-        )
-    )
-    # Add a column that indicates how much capacity comes from generators that
-    # report in the generation table, and how much comes only from generators
-    # that show up in the generation_fuel table.
-=======
              [['net_generation_mwh_g_tbl', 'capacity_mw']]
              .sum(min_count=1)
              .add_suffix('_pm_fuel')
@@ -649,7 +511,9 @@
                 0)
         )
     )
->>>>>>> 7bfce601
+    # Add a column that indicates how much capacity comes from generators that
+    # report in the generation table, and how much comes only from generators
+    # that show up in the generation_fuel table.
     gen_pm_fuel = (
         pd.merge(
             gen_pm_fuel,
@@ -704,6 +568,9 @@
             'partially, or not at all in the generation table.'
         )
 
+    # In the case where we have all of teh generation from the generation
+    # table, we still allocate, because the generation reported in these two
+    # tables don't always match perfectly
     all_gen = all_gen.assign(
         frac_net_gen=lambda x:
             x.net_generation_mwh_g_tbl / x.net_generation_mwh_g_tbl_pm_fuel,
@@ -754,116 +621,10 @@
             x.frac_gen,
             x.frac_cap)
     )
-<<<<<<< HEAD
-    return gen_pm_fuel
-
-
-def calc_allocation_ratios(gen_pm_fuel, pudl_out):
-    """
-    Make `gen_ratio` column to allocate net gen from the generation fuel table.
-
-    There are three main types of generators:
-      * "all gen": generators of plants which fully report to the
-        generators_eia860 table.
-      * "some gen": generators of plants which partially report to the
-        generators_eia860 table.
-      * "gf only": generators of plants which do not report at all to the
-        generators_eia860 table.
-      * "no pm": generators that have missing prime movers.
-
-    Each different type of generator needs to be treated slightly differently,
-    but all will end up with a `gen_ratio` column that can be used to allocate
-    the `net_generation_mwh_gf`.
-
-    """
-    # break out the table into these four different generator types.
-    no_pm_mask = gen_pm_fuel.net_generation_mwh_fuel_missing_pm.notnull()
-    no_pm = gen_pm_fuel[no_pm_mask]
-    all_gen = gen_pm_fuel.loc[
-        gen_pm_fuel.exists_in_gen_pm_fuel_total_all
-        & ~no_pm_mask]
-    some_gen = gen_pm_fuel.loc[
-        gen_pm_fuel.exists_in_gen_pm_fuel_total_any
-        & ~gen_pm_fuel.exists_in_gen_pm_fuel_total_all
-        & ~no_pm_mask]
-    gf_only = gen_pm_fuel.loc[
-        ~gen_pm_fuel.exists_in_gen_pm_fuel_total_any
-        & ~no_pm_mask]
-
-    logger.info("Ratio calc types: \n"
-                f"   All gens w/in generation table:  {len(all_gen)}\n"
-                f"   Some gens w/in generation table: {len(some_gen)}\n"
-                f"   No gens w/in generation table:   {len(gf_only)}\n"
-                f"   GF table records have no PM:     {len(no_pm)}\n")
-    if len(gen_pm_fuel) != len(all_gen) + len(some_gen) + len(gf_only) + len(no_pm):
-        raise AssertionError(
-            'Error in splitting the gens between records showing up fully, '
-            'partially, or not at all in the generation table.'
-        )
-
-    # In the case where we have all of teh generation from the generation
-    # table, we still allocate, because the generation reported in these two
-    # tables don't always match perfectly
-    all_gen = all_gen.assign(
-        gen_ratio_net_gen=lambda x:
-        x.net_generation_mwh_gen /
-        x.net_generation_mwh_gen_pm_fuel_total,
-        gen_ratio=lambda x:
-            x.gen_ratio_net_gen
-    )
-    _ = _test_gen_ratio(all_gen, pudl_out)
-
-    some_gen = some_gen.assign(
-        gen_ratio_exist_in_gen_group=lambda x: x.net_generation_mwh_gen_pm_fuel_total /
-        x.net_generation_mwh_gf,
-        # for records within these mix groups that do have net gen in the
-        # generation table..
-        gen_ratio_net_gen=lambda x:
-            x.net_generation_mwh_gen /
-            x.net_generation_mwh_gen_pm_fuel_total,
-        gen_ratio_net_gen_scaled_by_exist_portion=lambda x:
-            x.gen_ratio_net_gen * x.gen_ratio_exist_in_gen_group,
-        # when these records
-        gen_ratio_remainder_exist_portion=lambda x:
-            1 - x.gen_ratio_exist_in_gen_group,
-        gen_ratio_remainder_by_cap=lambda x:
-            x.gen_ratio_remainder_exist_portion * \
-            (x.capacity_mw / x.capacity_mw_exist_in_gen_group),
-        #
-        gen_ratio=lambda x: np.where(
-            x.net_generation_mwh_gen.notnull(),
-            x.gen_ratio_net_gen_scaled_by_exist_portion,
-            x.gen_ratio_remainder_by_cap)
-    )
-    _ = _test_gen_ratio(some_gen, pudl_out)
+    _ = _test_frac(some_gen, pudl_out)
 
     # Calculate what fraction of the total capacity is associated with each of
     # the generators in the grouping.
-    gf_only = gf_only.assign(
-        gen_ratio_cap=lambda x:
-            x.capacity_mw / x.capacity_mw_pm_fuel_total,
-        gen_ratio=lambda x: x.gen_ratio_cap
-
-    )
-    _ = _test_gen_ratio(gf_only, pudl_out)
-
-    no_pm = no_pm.assign(
-        # ratio for the records with a missing prime mover that are
-        # assocaited at the plant fuel level
-        gen_ratio_net_gen_fuel=lambda x:
-            x.net_generation_mwh_gf
-            / x.net_generation_mwh_gen_fuel_total,
-        gen_ratio_cap_fuel=lambda x:
-            x.capacity_mw / x.capacity_mw_fuel_total,
-        gen_ratio_fuel=lambda x:
-            np.where(x.gen_ratio_net_gen_fuel.notnull()
-                     | x.gen_ratio_net_gen_fuel != 0,
-                     x.gen_ratio_net_gen_fuel, x.gen_ratio_cap_fuel),
-        gen_ratio=lambda x: x.gen_ratio_fuel
-    )
-=======
-    _ = _test_frac(some_gen, pudl_out)
-
     gf_only = gf_only.assign(
         frac_cap=lambda x:
             x.capacity_mw / x.capacity_mw_pm_fuel,
@@ -883,23 +644,10 @@
             x.frac_net_gen_fuel.notnull() | x.frac_net_gen_fuel != 0,
             x.frac_net_gen_fuel, x.frac_cap_fuel)
     )
->>>>>>> 7bfce601
 
     # squish all of these methods back together.
     gen_pm_fuel_ratio = pd.concat([all_gen, some_gen, gf_only, no_pm])
     # null out the inf's
-<<<<<<< HEAD
-    gen_pm_fuel_ratio.loc[abs(gen_pm_fuel_ratio.gen_ratio) == np.inf] = np.NaN
-    _ = _test_gen_ratio(gen_pm_fuel_ratio, pudl_out)
-    return gen_pm_fuel_ratio
-
-
-def _test_gen_ratio(gen_pm_fuel, pudl_out):
-    # test! Check if each of the IDX_PM_FUEL groups gen_ratio's add up to 1
-    ratio_test_pm_fuel = (
-        gen_pm_fuel.groupby(IDX_PM_FUEL)
-        [['gen_ratio', 'net_generation_mwh_gen']].sum(min_count=1)
-=======
     gen_pm_fuel_ratio.loc[abs(gen_pm_fuel_ratio.frac) == np.inf] = np.NaN
     _ = _test_frac(gen_pm_fuel_ratio, pudl_out)
     return gen_pm_fuel_ratio
@@ -910,7 +658,6 @@
     ratio_test_pm_fuel = (
         gen_pm_fuel.groupby(IDX_PM_FUEL)
         [['frac', 'net_generation_mwh_g_tbl']].sum(min_count=1)
->>>>>>> 7bfce601
         .reset_index()
     )
 
@@ -927,17 +674,10 @@
             suffixes=("", "_fuel")
         )
         .assign(
-<<<<<<< HEAD
-            gen_ratio_pm_fuel=lambda x: x.gen_ratio,
-            gen_ratio=lambda x: np.where(
-                x.gen_ratio_pm_fuel.notnull(),
-                x.gen_ratio_pm_fuel, x.gen_ratio_fuel,
-=======
             frac_pm_fuel=lambda x: x.frac,
             frac=lambda x: np.where(
                 x.frac_pm_fuel.notnull(),
                 x.frac_pm_fuel, x.frac_fuel,
->>>>>>> 7bfce601
             )
         )
     )
@@ -946,18 +686,6 @@
         ~np.isclose(frac_test.frac, 1)
         & frac_test.frac.notnull()
     ]
-<<<<<<< HEAD
-    if not ratio_test_bad.empty:
-        pudl_out.ratio_test = ratio_test
-        pudl_out.ratio_test_bad = ratio_test_bad
-        # raise AssertionError(
-        warnings.warn(
-            f"Ooopsies. You got {len(ratio_test_bad)} records where the "
-            "'gen_ratio' column isn't adding up to 1 for each 'IDX_PM_FUEL' "
-            "group. Check 'make_allocation_ratio()'"
-        )
-    return ratio_test_bad
-=======
     if not frac_test_bad.empty:
         pudl_out.frac_test = frac_test
         pudl_out.frac_test_bad = frac_test_bad
@@ -968,7 +696,6 @@
             "group. Check 'make_allocation_frac()'"
         )
     return frac_test_bad
->>>>>>> 7bfce601
 
 
 def _test_gen_pm_fuel_output(gen_pm_fuel, pudl_out):
