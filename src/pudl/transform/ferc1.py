"""Classes & functions to process FERC Form 1 data before loading into the PUDL DB.

Note that many of the classes/objects here inherit from/are instances of classes defined
in :mod:`pudl.transform.classes`. Their design and relationships to each other are
documented in that module.

See :mod:`pudl.transform.params.ferc1` for the values that parameterize many of these
transformations.
"""
import enum
import importlib.resources
import itertools
import json
import re
from abc import abstractmethod
from collections import namedtuple
from collections.abc import Mapping
from typing import Annotated, Any, Literal, Self

import numpy as np
import pandas as pd
import sqlalchemy as sa
from dagster import (
    AssetIn,
    AssetsDefinition,
    asset,
)
from pandas.core.groupby import DataFrameGroupBy
from pydantic import BaseModel, Field, field_validator

import pudl
from pudl.extract.ferc1 import TABLE_NAME_MAP_FERC1
from pudl.helpers import assert_cols_areclose, convert_cols_dtypes
from pudl.metadata.fields import apply_pudl_dtypes
from pudl.settings import Ferc1Settings
from pudl.transform.classes import (
    AbstractTableTransformer,
    InvalidRows,
    RenameColumns,
    TableTransformParams,
    TransformParams,
    cache_df,
    enforce_snake_case,
)

logger = pudl.logging_helpers.get_logger(__name__)


@asset
def clean_xbrl_metadata_json(
    raw_xbrl_metadata_json: dict[str, dict[str, list[dict[str, Any]]]],
) -> dict[str, dict[str, list[dict[str, Any]]]]:
    """Generate cleaned json xbrl metadata.

    For now, this only runs :func:`add_source_tables_to_xbrl_metadata`.
    """
    return add_source_tables_to_xbrl_metadata(raw_xbrl_metadata_json)


def add_source_tables_to_xbrl_metadata(
    raw_xbrl_metadata_json: dict[str, dict[str, list[dict[str, Any]]]],
) -> dict[str, dict[str, list[dict[str, Any]]]]:
    """Add a ``source_tables`` field into metadata calculation components.

    When a particular component of a calculation does not originate from the table in
    which the calculated field is being reported, label the source table.
    """

    def all_fields_in_table(table_meta) -> list:
        """Compile a list of all of the fields reported in a table."""
        return [
            field["name"] for meta_list in table_meta.values() for field in meta_list
        ]

    def extract_tables_to_fields(xbrl_meta: dict) -> dict[str : list[str]]:
        """Compile a dictionary of table names (keys) to list of fields."""
        return {
            table_name: all_fields_in_table(table_meta)
            for table_name, table_meta in xbrl_meta.items()
        }

    def label_source_tables(calc_component: dict, tables_to_fields: str) -> dict:
        """Add a ``source_tables`` element to the calculation component."""
        calc_component["source_tables"] = [
            other_table_name
            for other_table_name, fields in tables_to_fields.items()
            if calc_component["name"] in fields
        ]
        # weirdly there are a number of nuclear xbrl_factoid calc components that seem
        # to have no source_tables.
        if not calc_component["source_tables"]:
            logger.debug(f"Found no source table for {calc_component['name']}.")
        return calc_component

    tables_to_fields = extract_tables_to_fields(raw_xbrl_metadata_json)
    # for each table loop through all of the calculations within each field
    for table_name, table_meta in raw_xbrl_metadata_json.items():
        for list_of_facts in table_meta.values():
            for xbrl_fact in list_of_facts:
                # all facts have ``calculations``, but they are empty lists when null
                for calc_component in xbrl_fact["calculations"]:
                    # does the calc component show up in the table? if not, add a label
                    if calc_component["name"] not in tables_to_fields[table_name]:
                        calc_component = label_source_tables(
                            calc_component, tables_to_fields
                        )
                    else:
                        calc_component["source_tables"] = [table_name]
    return raw_xbrl_metadata_json


################################################################################
# FERC 1 Transform Parameter Models
################################################################################
@enum.unique
class SourceFerc1(enum.Enum):
    """Enumeration of allowed FERC 1 raw data sources."""

    XBRL = "xbrl"
    DBF = "dbf"


@enum.unique
class TableIdFerc1(enum.Enum):
    """Enumeration of the allowed FERC 1 table IDs.

    Hard coding this doesn't seem ideal. Somehow it should be either defined in the
    context of the Package, the Ferc1Settings, an etl_group, or DataSource. All of the
    table transformers associated with a given data source should have a table_id that's
    from that data source's subset of the database. Where should this really happen?
    Alternatively, the allowable values could be derived *from* the structure of the
    Package. But this works for now.
    """

    STEAM_PLANTS_FUEL = "core_ferc1__yearly_steam_plants_fuel_sched402"
    STEAM_PLANTS = "core_ferc1__yearly_steam_plants_sched402"
    HYDROELECTRIC_PLANTS = "core_ferc1__yearly_hydroelectric_plants_sched406"
    SMALL_PLANTS = "core_ferc1__yearly_small_plants_sched410"
    PUMPED_STORAGE_PLANTS = "core_ferc1__yearly_pumped_storage_plants_sched408"
    PLANT_IN_SERVICE = "core_ferc1__yearly_plant_in_service_sched204"
    PURCHASED_POWER_AND_EXCHANGES = (
        "core_ferc1__yearly_purchased_power_and_exchanges_sched326"
    )
    TRANSMISSION_LINES = "core_ferc1__yearly_transmission_lines_sched422"
    ENERGY_SOURCES = "core_ferc1__yearly_energy_sources_sched401"
    ENERGY_DISPOSITIONS = "core_ferc1__yearly_energy_dispositions_sched401"
    UTILITY_PLANT_SUMMARY = "core_ferc1__yearly_utility_plant_summary_sched200"
    OPERATING_EXPENSES = "core_ferc1__yearly_operating_expenses_sched320"
    BALANCE_SHEET_LIABILITIES = "core_ferc1__yearly_balance_sheet_liabilities_sched110"
    DEPRECIATION_SUMMARY = "core_ferc1__yearly_depreciation_summary_sched336"
    BALANCE_SHEET_ASSETS = "core_ferc1__yearly_balance_sheet_assets_sched110"
    RETAINED_EARNINGS = "core_ferc1__yearly_retained_earnings_sched118"
    INCOME_STATEMENTS = "core_ferc1__yearly_income_statements_sched114"
    DEPRECIATION_CHANGES = "core_ferc1__yearly_depreciation_changes_sched219"
    OPERATING_REVENUES = "core_ferc1__yearly_operating_revenues_sched300"
    DEPRECIATION_BY_FUNCTION = "core_ferc1__yearly_depreciation_by_function_sched219"
    CASH_FLOWS = "core_ferc1__yearly_cash_flows_sched120"
    SALES_BY_RATE_SCHEDULES = "core_ferc1__yearly_sales_by_rate_schedules_sched304"
    OTHER_REGULATORY_LIABILITIES = (
        "core_ferc1__yearly_other_regulatory_liabilities_sched278"
    )


################################################################################
# FERC 1 specific Column, MultiColumn, and Table Transform Functions
################################################################################


class RenameColumnsFerc1(TransformParams):
    """Dictionaries for renaming either XBRL or DBF derived FERC 1 columns.

    This is FERC 1 specific, because we need to store both DBF and XBRL rename
    dictionaires separately. Note that this parameter model does not have its own unique
    transform function. Like the generic :class:`pudl.transform.classes.RenameColumns`
    it depends on the build in :meth:`pd.rename` method, which is called with the values
    DBF or XBRL parameters depending on the context.

    Potential parameters validations that could be implemented

    * Validate that all keys appear in the original dbf/xbrl sources.
      This has to be true, but right now we don't have stored metadata enumerating all
      of the columns that exist in the raw data, so we don't have anything to check
      against. Implement once when we have schemas defined for after the extract step.

    * Validate all values appear in PUDL tables, and all expected PUDL names are mapped.
      Actually we can't require that the rename values appear in the PUDL tables,
      because there will be cases in which the original column gets dropped or modified,
      e.g. in the case of unit conversions with a column rename.
    """

    dbf: RenameColumns = RenameColumns()
    xbrl: RenameColumns = RenameColumns()
    duration_xbrl: RenameColumns = RenameColumns()
    instant_xbrl: RenameColumns = RenameColumns()

    @property
    def rename_dicts_xbrl(self):
        """Compile all of the XBRL rename dictionaries into an ordered list."""
        # add the xbrl last bc it happens after the inst/dur renames
        return [self.duration_xbrl, self.instant_xbrl, self.xbrl]


class WideToTidy(TransformParams):
    """Parameters for converting a wide table to a tidy table with value types."""

    idx_cols: list[str] | None = None
    """List of column names to treat as the table index."""

    stacked_column_name: str | None = None
    """Name of column that will contain the stacked categories."""

    value_types: list[str] | None = None
    """List of names of value types that will end up being the column names.

    Some of the FERC tables have multiple data types spread across many different
    categories.  In the input dataframe given to :func:`wide_to_tidy`, the value types
    must be the suffixes of the column names. If the table does not natively have the
    pattern of "{to-be stacked category}_{value_type}", rename the columns using a
    ``rename_columns.duration_xbrl``, ``rename_columns.instant_xbrl`` or
    ``rename_columns.dbf`` parameter which will be employed in
    :meth:`process_duration_xbrl`, :meth:`process_instant_xbrl` or :meth:`process_dbf`.
    """

    expected_drop_cols: int = 0
    """The number of columns that are expected to be dropped.

    :func:`wide_to_tidy_xbrl` will generate a regex pattern assuming the ``value_types``
    are the column name's suffixes. If a column does not conform to that pattern, it
    will be filtered out. This is helpful for us to not include a bunch of columns from
    the input dataframe incorrectly included in the stacking process. We could enumerate
    every column that we want to drop, but this could be tedious and potentially error
    prone. But this does mean that if a column is incorrectly named - or barely missing
    the pattern, it will be dropped. This parameter enables us to lock the number of
    expected columns. If the dropped columns are a different number, an error will be
    raised.
    """


class WideToTidySourceFerc1(TransformParams):
    """Parameters for converting either or both XBRL and DBF table from wide to tidy."""

    xbrl: WideToTidy | list[WideToTidy] = WideToTidy()
    dbf: WideToTidy | list[WideToTidy] = WideToTidy()

    @property
    def value_types(self) -> list[str]:
        """Compile a list of all of the ``value_types`` from ``wide_to_tidy``."""
        # each wtt source could be either a list of WideToTidy or a WideToTidy.
        # so we need to drill in to either grab the value_types
        value_types = []
        for wide_to_tidy in [self.xbrl, self.dbf]:
            if isinstance(wide_to_tidy, WideToTidy):
                value_types.append(wide_to_tidy.value_types)
            elif isinstance(wide_to_tidy, list):
                for rly_wide_to_tidy in wide_to_tidy:
                    value_types.append(rly_wide_to_tidy.value_types)
        # remove None's & flatten/dedupe
        value_types = [v for v in value_types if v is not None]
        flattened_values = []
        for item in value_types:
            if isinstance(item, list):
                flattened_values += list(item)
            elif isinstance(item, str):
                flattened_values.append(item)
        return flattened_values


def wide_to_tidy(df: pd.DataFrame, params: WideToTidy) -> pd.DataFrame:
    """Reshape wide tables with FERC account columns to tidy format.

    The XBRL table coming into this method could contain all the data from both the
    instant and duration tables in a wide format -- with one column for every
    combination of value type (e.g. additions, ending_balance) and value category, which
    means ~500 columns for some tables.

    We tidy this into a long table with one column for each of the value types in
    ``params.value_types`` and a new column named ``xbrl_factoid`` that contains
    categories that were previously the XBRL column name stems.

    This allows aggregations of multiple ``xbrl_factoid`` categories in a columnar
    fashion such as aggregation across groups of rows to total up various hierarchical
    accounting categories (hydraulic turbines -> hydraulic production plant -> all
    production plant -> all electric utility plant) though the categorical columns
    required for that aggregation are added later.

    For table that have a internal relationship between the values in the
    ``params.value_types``, such as the :ref:`core_ferc1__yearly_plant_in_service_sched204` table, this also
    enables aggregation across columns to calculate the ending balance based on the
    starting balance and all of the reported changes.
    """
    suffixes = "|".join(params.value_types)
    pat = r"(^.*)_(" + suffixes + r"$)"
    # filter out any columns that don't match the pattern
    df_out = df.set_index(params.idx_cols).filter(regex=pat)
    # check if there are unexpected columns being dropped
    dropped_cols = [col for col in df if col not in df_out.reset_index().columns]
    logger.debug(f"dropping: {dropped_cols}")
    if params.expected_drop_cols != len(dropped_cols):
        raise AssertionError(
            f"Unexpected number of columns dropped: ({len(dropped_cols)}) instead of "
            f"({params.expected_drop_cols}). Columns dropped: {dropped_cols}"
        )

    new_cols = pd.MultiIndex.from_tuples(
        [(re.sub(pat, r"\1", col), re.sub(pat, r"\2", col)) for col in df_out.columns],
        names=[params.stacked_column_name, "value_type"],
    )
    df_out.columns = new_cols
    df_out = (
        df_out.stack(params.stacked_column_name, dropna=False)
        .loc[:, params.value_types]
        .reset_index()
    )
    # remove the name of the columns which was the name of the renaming layer of the
    # multi-index
    df_out.columns.name = None
    return df_out


class MergeXbrlMetadata(TransformParams):
    """Parameters for merging in XBRL metadata."""

    rename_columns: dict[str, str] = {}
    """Dictionary to rename columns in the normalized metadata before merging.

    This dictionary will be passed as :func:`pd.DataFrame.rename` ``columns`` parameter.
    """

    on: str | None = None
    """Column name to merge on in :func:`merge_xbrl_metadata`."""


def merge_xbrl_metadata(
    df: pd.DataFrame, xbrl_metadata: pd.DataFrame, params: MergeXbrlMetadata
) -> pd.DataFrame:
    """Merge metadata based on params."""
    return pd.merge(
        df,
        xbrl_metadata.rename(columns=params.rename_columns),
        on=params.on,
        how="left",
        validate="many_to_one",
    )


class DropDuplicateRowsDbf(TransformParams):
    """Parameter for dropping duplicate DBF rows."""

    table_name: TableIdFerc1 | None = None
    """Name of table used to grab primary keys of PUDL table to check for duplicates."""

    data_columns: list = []
    """List of data column names to ensure primary key duplicates have the same data."""


def drop_duplicate_rows_dbf(
    df: pd.DataFrame,
    params: DropDuplicateRowsDbf,
    return_dupes_w_unique_data: bool = False,
) -> pd.DataFrame:
    """Drop duplicate DBF rows if duplicates have indentical data or one row has nulls.

    There are several instances of the DBF data reporting the same value on multiple
    rows. This function checks to see if all of the duplicate values that have the same
    primary keys have reported the same data or have records with null data in any of
    the data columns while the other record has complete data. If the duplicates have no
    unique data, the duplicates are dropped with ``keep="first"``. If any duplicates do
    not contain the same data or half null data, an assertion will be raised.

    Args:
        df: DBF table containing PUDL primary key columns
        params: an instance of :class:`DropDuplicateRowsDbf`
        return_dupes_w_unique_data: Boolean flag used for debuging only which returns
            the duplicates which contain actually unique data instead of raising
            assertion. Default is False.
    """
    pks = pudl.metadata.classes.Resource.from_id(
        params.table_name.value
    ).schema.primary_key
    # add a column that indicates whether or not any of the data columns contain null data
    df.loc[:, "null_data"] = df[params.data_columns].isnull().any(axis="columns")

    # checks to make sure the drop is targeted as expected
    # of the PK dupes, drop all instances when the data *is also the same*
    dupes_w_possible_unique_data = df.drop_duplicates(
        pks + params.data_columns, keep=False
    )
    dupes_w_possible_unique_data = dupes_w_possible_unique_data[
        dupes_w_possible_unique_data.duplicated(pks, keep=False)
    ]
    # if there are pk+data dupes, is there one record with some null data
    # an other with completely non-null data??
    # OR are there any records that have some null data and some actually unique
    # data
    nunique_data_columns = [f"{col}_nunique" for col in params.data_columns]
    dupes_w_possible_unique_data.loc[
        :, nunique_data_columns + ["null_data_nunique"]
    ] = (
        dupes_w_possible_unique_data.groupby(pks)[params.data_columns + ["null_data"]]
        .transform("nunique")
        .add_suffix("_nunique")
    )
    dupes_w_unique_data = dupes_w_possible_unique_data[
        (dupes_w_possible_unique_data.null_data_nunique != 2)
        | (
            dupes_w_possible_unique_data[
                dupes_w_possible_unique_data[nunique_data_columns] != 1
            ].any(axis="columns")
        )
    ].sort_values(by=pks)
    if not dupes_w_unique_data.empty:
        if return_dupes_w_unique_data:
            logger.warning("Returning duplicate records for debugging.")
            return dupes_w_unique_data
        raise AssertionError(
            "Duplicates have unique data and should not be dropped. Unique data: "
            f"{len(dupes_w_unique_data)}: \n{dupes_w_unique_data.sort_values(by=pks)}"
        )
    len_og = len(df)
    df = (
        df.sort_values(by=["null_data"], ascending=True)
        .drop_duplicates(pks, keep="first")
        .drop(columns=["null_data"])
    )
    logger.info(
        f"Dropped {len_og - len(df)} duplicate records: {(len_og - len(df))/len_og:.1%}"
        " of total rows."
    )
    return df


class AlignRowNumbersDbf(TransformParams):
    """Parameters for aligning DBF row numbers with metadata from mannual maps."""

    dbf_table_names: list[str] | None = None
    """DBF table to use to grab the row map in :func:`align_row_numbers_dbf`.

    Default is ``None``.
    """


def align_row_numbers_dbf(df: pd.DataFrame, params: AlignRowNumbersDbf) -> pd.DataFrame:
    """Rename the xbrl_factoid column after :meth:`align_row_numbers_dbf`."""
    if params.dbf_table_names:
        logger.info(
            f"Aligning row numbers from DBF row to XBRL map for {params.dbf_table_names}"
        )
        row_map = (
            read_dbf_to_xbrl_map(dbf_table_names=params.dbf_table_names)
            .pipe(fill_dbf_to_xbrl_map)
            .drop(columns=["sched_table_name", "row_literal"])
        )
        if row_map.isnull().any(axis=None):
            raise ValueError(
                "Filled DBF-XBRL map contains NA values, which should never happen:"
                f"{row_map}"
            )

        df = pd.merge(df, row_map, on=["report_year", "row_number"], how="left")
        if df.xbrl_factoid.isna().any():
            raise ValueError(
                "Found null row labels after aligning DBF/XBRL rows.\n"
                f"{df[df.xbrl_factoid.isna()]}"
            )
        # eliminate the header rows since they (should!) contain no data in either the
        # DBF or XBRL records:
        df = df[df.xbrl_factoid != "HEADER_ROW"]
    return df


class SelectDbfRowsByCategory(TransformParams):
    """Parameters for :func:`select_dbf_rows_by_category`."""

    column_name: str | None = None
    """The column name containing categories to select by."""
    select_by_xbrl_categories: bool = False
    """Boolean flag to indicate whether or not to use the categories in the XBRL table.

    If True, :func:`select_dbf_rows_by_category` will find the list of categories that
    exist in the passed in ``processed_xbrl`` to select by.
    """
    additional_categories: list[str] = []
    """List of additional categories to select by.

    If ``select_by_xbrl_categories`` is ``True``, these categories will be added to the
    XBRL categories and both will be used to select rows from the DBF data. If
    ``select_by_xbrl_categories`` is ``False``, only the "additional" categories will be
    the used to select rows from the DBF data.
    """
    len_expected_categories_to_drop: int = 0
    """Number of categories that are expected to be dropped from the DBF data.

    This is here to ensure no unexpected manipulations to the categories have occured. A
    warning will be flagged if this number is different than the number of categories
    that are being dropped.
    """


def select_dbf_rows_by_category(
    processed_dbf: pd.DataFrame,
    processed_xbrl: pd.DataFrame,
    params: SelectDbfRowsByCategory,
) -> pd.DataFrame:
    """Select DBF rows with values listed or found in XBRL in a categorical-like column.

    The XBRL data often breaks out sub-sections of DBF tables into their own table.
    These breakout tables are often messy, unstructured portions of a particular
    schedule or page on the FERC1 PDF. We often want to preserve some of the ways the
    XBRL data is segmented so we need to be able to select only portions of the DBF
    table to be concatenated with the XBRL data.

    In mapping DBF data to XBRL data for the tables that rely on their ``row_number``
    we map each row to its corresponding ``xbrl_factoid``. The standard use of this
    transformer is to use the ``column_name`` that corresponds to the ``xbrl_factoid``
    that was merged into the DBF data via :func:`align_row_numbers_dbf` and was
    converted into a column in the XBRL data via :func:`wide_to_tidy`.

    Note: Often, the unstructured portion of the DBF table that (possibly) sums up into
    a single value in structured data has the same ``xbrl_factoid`` name in the XBRL
    tables. By convention, we are employing a pattern in the ``dbf_to_xbrl.csv`` map
    that involves adding an ``_unstructed`` suffix to the rows that correspond to the
    unstructured portion of the table. This enables a simple selection of the structured
    part of the table. When processing the unstructured table, you can either rename the
    XBRL data's factoid name to include an ``_unstructed`` suffix or you can specify
    the categories with ``_unstructed`` suffixes using the ``additional_categories``
    parameter.
    """
    # compile the list of categories from the possible options.
    categories_to_select = []
    if params.select_by_xbrl_categories:
        categories_to_select = categories_to_select + list(
            processed_xbrl[params.column_name].unique()
        )
    if params.additional_categories:
        categories_to_select = categories_to_select + params.additional_categories

    # check if we are getting the same number of expected categories to drop
    categories_to_drop = [
        cat
        for cat in processed_dbf[params.column_name].unique()
        if cat not in categories_to_select
    ]
    if len(categories_to_drop) != params.len_expected_categories_to_drop:
        logger.warning(
            f"Dropping {len(categories_to_drop)} DBF categories that contain the "
            f"following values in {params.column_name} but expected "
            f"{params.len_expected_categories_to_drop}:"
            f"{categories_to_drop}"
        )
    # now select only the rows which contain the categories we want to include in the
    # column that we care about. Copy bc this is a slice of the og dataframe.
    category_mask = processed_dbf[params.column_name].isin(categories_to_select)
    return processed_dbf.loc[category_mask].copy()


class UnstackBalancesToReportYearInstantXbrl(TransformParams):
    """Parameters for :func:`unstack_balances_to_report_year_instant_xbrl`."""

    unstack_balances_to_report_year: bool = False
    """If True unstack balances to a single year (the report year)."""


def unstack_balances_to_report_year_instant_xbrl(
    df: pd.DataFrame,
    params: UnstackBalancesToReportYearInstantXbrl,
    primary_key_cols: list[str],
) -> pd.DataFrame:
    """Turn start year end year rows into columns for each value type.

    Called in :meth:`Ferc1AbstractTableTransformer.process_instant_xbrl`.

    Some instant tables report year-end data, with their datestamps in different years,
    but we want year-start and year-end data within a single report_year (which is
    equivalent) stored in two separate columns for compatibility with the DBF data.

    This function unstacks that table and adds the suffixes ``_starting_balance`` and
    ``_ending_balance`` to each of the columns. These can then be used as
    ``value_types`` in :func:`wide_to_tidy` to normalize the table.

    There are two checks in place:

    First, it will make sure that there are not duplicate entries for a single year +
    other primary key fields. Ex: a row for 2020-12-31 and 2020-06-30 for entitiy_id X
    means that the data isn't annually unique. We could just drop these mid-year
    values, but we might want to keep them or at least check that there is no funny
    business with the data.

    We also check that there are no mid-year dates at all. If an entity reports a value
    from the middle of the year, we can't identify it as a start/end of year value.

    Params:
        primary_key_cols: The columns that should be used to check for duplicated data,
            and also for unstacking the balance -- these are set to be the index before
            unstack is called. These are typically set by the wrapping method and
            generated automatically based on other class transformation parameters via
            :meth:`Ferc1AbstractTableTransformer.source_table_primary_key`.
    """
    if not params.unstack_balances_to_report_year:
        return df

    # report year always corresponds to the year of "date"
    unique_cols = set(primary_key_cols).union({"report_year"})
    if df.duplicated(unique_cols).any():
        raise AssertionError(
            "Looks like there are multiple entries per year--not sure which to use "
            f"for the start/end balance. {params=} {primary_key_cols=}"
        )
    if not pd.to_datetime(df["date"]).dt.is_year_end.all():
        raise AssertionError(
            "Looks like there are some values in here that aren't from the end of "
            "the year. We can't use those to calculate start and end balances."
        )

    ending_balances = df.assign(balance_type="ending_balance")
    starting_balances = df.assign(
        report_year=df.report_year + 1, balance_type="starting_balance"
    )
    all_balances = pd.concat([starting_balances, ending_balances])
    # for the first year, we expect no starting balances; for the last year, we expect no ending balances.
    first_last_year_stripped = all_balances.loc[
        lambda df: ~df.report_year.isin({df.report_year.min(), df.report_year.max()})
    ]
    unstacked_by_year = (
        first_last_year_stripped.drop(columns=["date"])
        .set_index(primary_key_cols + ["balance_type", "sched_table_name"])
        .unstack("balance_type")
    )
    # munge multi-index into flat index, separated by _
    unstacked_by_year.columns = [
        "_".join(items) for items in unstacked_by_year.columns.to_flat_index()
    ]
    return unstacked_by_year.reset_index()


class CombineAxisColumnsXbrl(TransformParams):
    """Parameters for :func:`combine_axis_columns_xbrl`."""

    axis_columns_to_combine: list | None = None
    """List of axis columns to combine."""

    new_axis_column_name: str | None = None
    """The name of the combined axis column -- must end with the suffix ``_axis``!."""

    @field_validator("new_axis_column_name")
    @classmethod
    def doesnt_end_with_axis(cls, v):
        """Ensure that new axis column ends in _axis."""
        if v is not None and not v.endswith("_axis"):
            raise ValueError(
                "The new axis column name must end with the suffix '_axis'!"
            )
        return v


def combine_axis_columns_xbrl(
    df: pd.DataFrame, params: CombineAxisColumnsXbrl
) -> pd.DataFrame:
    """Combine axis columns from squished XBRL tables into one column with no NAs.

    Called in :meth:`Ferc1AbstractTableTransformer.process_xbrl`.

    There are instances (ex: sales_by_rate_schedule_ferc1) where the DBF table is equal
    to several concatenated XBRL tables. These XBRL tables are extracted together with
    the function :func:`extract_xbrl_concat`. Once combined, we need to deal with their
    axis columns.

    We use the axis columns (the primary key for the raw XBRL tables) in the creation
    of ``record_id``s for each of the rows. If each of the concatinated XBRL tables has
    the same axis column name then there's no need to fret. However, if the columns have
    slightly different names (ex: ``residential_sales_axis`` vs.
    ``industrial_sales_axis``), we'll need to combine them. We combine them to get rid
    of NA values which aren't allowed in primary keys. Otherwise it would look like
    this:

        +-------------------------+-------------------------+
        | residential_sales_axis  | industrial_sales_axis   |
        +=========================+=========================+
        | value1                  | NA                      |
        +-------------------------+-------------------------+
        | value2                  | NA                      |
        +-------------------------+-------------------------+
        | NA                      | valueA                  |
        +-------------------------+-------------------------+
        | NA                      | valueB                  |
        +-------------------------+-------------------------+

    vs. this:

        +-------------------------+
        | sales_axis              |
        +=========================+
        | value1                  |
        +-------------------------+
        | value2                  |
        +-------------------------+
        | valueA                  |
        +-------------------------+
        | valueB                  |
        +-------------------------+
    """
    # First, make sure that the new_axis_column_name param as the word axis in it
    if not params.new_axis_column_name.endswith("_axis"):
        raise ValueError(
            "Your new_axis_column_name must end with the suffix _axis so that it gets "
            "included in the record_id."
        )
    # Now, make sure there are no overlapping axis columns
    if (df[params.axis_columns_to_combine].count(axis=1) > 1).any():
        raise AssertionError(
            "You're trying to combine axis columns, but there's more than one axis "
            "column value per row."
        )
    # Now combine all of the columns into one and remove the old axis columns
    df[params.new_axis_column_name] = pd.NA
    for col in params.axis_columns_to_combine:
        df[params.new_axis_column_name] = df[params.new_axis_column_name].fillna(
            df[col]
        )
    df = df.drop(columns=params.axis_columns_to_combine)
    return df


class IsCloseTolerance(TransformParams):
    """Info for testing a particular check."""

    isclose_rtol: Annotated[float, Field(ge=0.0)] = 1e-5
    """Relative tolerance to use in :func:`np.isclose` for determining equality."""

    isclose_atol: Annotated[float, Field(ge=0.0, le=0.01)] = 1e-8
    """Absolute tolerance to use in :func:`np.isclose` for determining equality."""


class CalculationIsCloseTolerance(TransformParams):
    """Calc params organized by check type."""

    error_frequency: IsCloseTolerance = IsCloseTolerance()
    relative_error_magnitude: IsCloseTolerance = IsCloseTolerance(isclose_atol=1e-3)
    null_calculated_value_frequency: IsCloseTolerance = IsCloseTolerance()
    absolute_error_magnitude: IsCloseTolerance = IsCloseTolerance()
    null_reported_value_frequency: IsCloseTolerance = IsCloseTolerance()


class MetricTolerances(TransformParams):
    """Tolerances for all data checks to be preformed within a grouped df."""

    error_frequency: Annotated[float, Field(ge=0.0, le=1.0)] = 0.01
    relative_error_magnitude: Annotated[float, Field(ge=0.0)] = 0.02
    null_calculated_value_frequency: Annotated[float, Field(ge=0.0, le=1.0)] = 0.7
    """Fraction of records with non-null reported values and null calculated values."""
    absolute_error_magnitude: Annotated[float, Field(ge=0.0)] = np.inf
    null_reported_value_frequency: Annotated[float, Field(ge=0.0, le=1.0)] = 1.0
    # ooof this one is just bad


class GroupMetricTolerances(TransformParams):
    """Data quality expectations related to FERC 1 calculations.

    We are doing a lot of comparisons between calculated and reported values to identify
    reporting errors in the data, errors in FERC's metadata, and bugs in our own code.
    This class provides a structure for encoding our expectations about the level of
    acceptable (or at least expected) errors, and allows us to pass them around.

    In the future we might also want to specify much more granular expectations,
    pertaining to individual tables, years, utilities, or facts to ensure that we don't
    have low overall error rates, but a problem with the way the data or metadata is
    reported in a particular year.  We could also define per-filing and per-table error
    tolerances to help us identify individual utilities that have e.g. used an outdated
    version of Form 1 when filing.
    """

    ungrouped: MetricTolerances = MetricTolerances(
        error_frequency=0.0005,
        relative_error_magnitude=0.0086,
        null_calculated_value_frequency=0.50,
        null_reported_value_frequency=0.68,
    )
    xbrl_factoid: MetricTolerances = MetricTolerances(
        error_frequency=0.018,
        relative_error_magnitude=0.0086,
        null_calculated_value_frequency=1.0,
    )
    utility_id_ferc1: MetricTolerances = MetricTolerances(
        error_frequency=0.038,
        relative_error_magnitude=0.04,
        null_calculated_value_frequency=1.0,
    )
    report_year: MetricTolerances = MetricTolerances(
        error_frequency=0.006,
        relative_error_magnitude=0.04,
        null_calculated_value_frequency=0.7,
    )
    table_name: MetricTolerances = MetricTolerances(
        error_frequency=0.0005,
        relative_error_magnitude=0.001,
        null_calculated_value_frequency=0.50,
        null_reported_value_frequency=0.68,
    )


class GroupMetricChecks(TransformParams):
    """Input for checking calculations organized by group and test."""

    groups_to_check: list[
        Literal[
            "ungrouped", "table_name", "xbrl_factoid", "utility_id_ferc1", "report_year"
        ]
    ] = [
        "ungrouped",
        "report_year",
        "xbrl_factoid",
        "utility_id_ferc1",
    ]
    metrics_to_check: list[str] = [
        "error_frequency",
        "relative_error_magnitude",
        "null_calculated_value_frequency",
        "null_reported_value_frequency",
    ]
    group_metric_tolerances: GroupMetricTolerances = GroupMetricTolerances()
    is_close_tolerance: CalculationIsCloseTolerance = CalculationIsCloseTolerance()

    # TODO: The mechanics of this validation are a pain, given the bajillion combos
    # of tolerances we have in the matrix of checks. It works, but actually specifying
    # all of the relative values is not currently ergonomic, so it is disabled for the
    # moment.
    # @model_validator(mode="after")
    def grouped_tol_ge_ungrouped_tol(self: Self):
        """Grouped tolerance should always be greater than or equal to ungrouped."""
        for group in self.groups_to_check:
            metric_tolerances = self.group_metric_tolerances.model_dump().get(group)
            for metric_name, tolerance in metric_tolerances.items():
                ungrouped_tolerance = self.group_metric_tolerances.model_dump()[
                    "ungrouped"
                ].get(metric_name)
                if tolerance < ungrouped_tolerance:
                    raise AssertionError(
                        f"In {group=}, {tolerance=} for {metric_name} should be "
                        f"greater than {ungrouped_tolerance=}."
                    )
        return self


class ReconcileTableCalculations(TransformParams):
    """Parameters for reconciling xbrl-metadata based calculations within a table."""

    column_to_check: str | None = None
    """Name of data column to check.

    This will typically be ``dollar_value`` or ``ending_balance`` column for the income
    statement and the balance sheet tables.
    """
    group_metric_checks: GroupMetricChecks = GroupMetricChecks()
    """Fraction of calculated values which we allow not to match reported values."""

    subtotal_column: str | None = None
    """Sub-total column name (e.g. utility type) to compare calculations against in
    :func:`reconcile_table_calculations`."""

    subtotal_calculation_tolerance: float = 0.05
    """Fraction of calculated sub-totals allowed not to match reported values."""


def reconcile_table_calculations(
    df: pd.DataFrame,
    calculation_components: pd.DataFrame,
    xbrl_metadata: pd.DataFrame,
    xbrl_factoid_name: str,
    table_name: str,
    params: ReconcileTableCalculations,
) -> pd.DataFrame:
    """Ensure intra-table calculated values match reported values within a tolerance.

    In addition to checking whether all reported "calculated" values match the output
    of our repaired calculations, this function adds a correction record to the
    dataframe that is included in the calculations so that after the fact the
    calculations match exactly. This is only done when the fraction of records that
    don't match within the tolerances of :func:`numpy.isclose` is below a set
    threshold.

    Note that only calculations which are off by a significant amount result in the
    creation of a correction record. Many calculations are off from the reported values
    by exaclty one dollar, presumably due to rounding errrors. These records typically
    do not fail the :func:`numpy.isclose()` test and so are not corrected.

    Args:
        df: processed table containing data values to check.
        calculation_components: processed calculation component metadata.
        xbrl_metadata: A dataframe of fact-level metadata, required for inferring the
            sub-dimension total calculations.
        xbrl_factoid_name: The name of the column which contains XBRL factoid values in
            the processed table.
        table_name: name of the PUDL table whose data and metadata is being processed.
            This is necessary so we can ensure the metadata has the same structure as
            the calculation components, which at a minimum need both ``table_name`` and
            ``xbrl_factoid`` to identify them.
        params: :class:`ReconcileTableCalculations` parameters.

    Returns:
        A dataframe that includes new ``*_correction`` records with values that ensure
        the calculations all match to within the required tolerance. It will also
        contain columns created by the calculation checking process like ``abs_diff``
        and ``rel_diff``.
    """
    # If we don't have this value, we aren't doing any calculation checking:
    if params.column_to_check is None or calculation_components.empty:
        return df

    # Use the calculation components which reference ONLY values within the table
    intra_table_calcs = calculation_components[
        calculation_components.is_within_table_calc
    ]
    # To interact with the calculation components, we need uniformly named columns
    # for xbrl_factoid, and table_name
    df = df.rename(columns={xbrl_factoid_name: "xbrl_factoid"}).assign(
        table_name=table_name
    )
    dim_cols = [
        dim
        for dim in other_dimensions(table_names=list(FERC1_TFR_CLASSES))
        if dim in df.columns
    ]
    calc_idx = ["xbrl_factoid", "table_name"] + dim_cols

    if dim_cols:
        table_dims = df[calc_idx].drop_duplicates(keep="first")
        intra_table_calcs = _add_intra_table_calculation_dimensions(
            intra_table_calcs=intra_table_calcs,
            table_dims=table_dims,
            dim_cols=dim_cols,
        )
        # Check the subdimension totals, but don't add correction records for these
        # intra-fact calculations:
        if params.subtotal_column:
            calc_comps_w_totals = _calculation_components_subtotal_calculations(
                intra_table_calcs=intra_table_calcs,
                table_dims=table_dims,
                xbrl_metadata=xbrl_metadata,
                dim_cols=dim_cols,
                table_name=table_name,
            )
            _check_subtotal_calculations(
                df=df,
                params=params,
                calc_comps_w_totals=calc_comps_w_totals,
                calc_idx=calc_idx,
            )

    calculated_df = (
        calculate_values_from_components(
            data=df,
            calculation_components=intra_table_calcs,
            calc_idx=calc_idx,
            value_col=params.column_to_check,
        )
        .pipe(
            check_calculation_metrics,
            group_metric_checks=params.group_metric_checks,
        )
        .pipe(
            add_corrections,
            value_col=params.column_to_check,
            is_close_tolerance=IsCloseTolerance(),
            table_name=table_name,
        )
        # Rename back to the original xbrl_factoid column name before returning:
        .rename(columns={"xbrl_factoid": xbrl_factoid_name})
    )

    return calculated_df


def _calculation_components_subtotal_calculations(
    intra_table_calcs: pd.DataFrame,
    table_dims: pd.DataFrame,
    xbrl_metadata: pd.DataFrame,
    dim_cols: list[str],
    table_name: str,
) -> pd.DataFrame:
    """Add total to subtotal calculations into calculation components."""
    meta_w_dims = xbrl_metadata.assign(
        **{dim: pd.NA for dim in dim_cols} | {"table_name": table_name}
    ).pipe(
        make_calculation_dimensions_explicit,
        table_dimensions_ferc1=table_dims,
        dimensions=dim_cols,
    )
    calc_comps_w_totals = infer_intra_factoid_totals(
        intra_table_calcs,
        meta_w_dims=meta_w_dims,
        table_dimensions=table_dims,
        dimensions=dim_cols,
    )
    return calc_comps_w_totals


def _check_subtotal_calculations(
    df: pd.DataFrame,
    params: "Ferc1TableTransformParams",
    calc_comps_w_totals: pd.DataFrame,
    calc_idx: list[str],
) -> None:
    """Check that sub-dimension calculations sum to the reported totals.

    No correction records are added to the sub-dimensions calculations. This is only an
    error check, and returns nothing.
    """
    logger.info(f"Checking total-to-subtotal calculations in {params.subtotal_column}")
    subtotal_calcs = calculate_values_from_components(
        data=df,
        calculation_components=calc_comps_w_totals[
            calc_comps_w_totals.is_total_to_subdimensions_calc
        ],
        calc_idx=calc_idx,
        value_col=params.column_to_check,
    )
    subtotal_calcs = check_calculation_metrics(
        calculated_df=subtotal_calcs,
        group_metric_checks=params.group_metric_checks,
    )


def _add_intra_table_calculation_dimensions(
    intra_table_calcs: pd.DataFrame,
    table_dims: pd.DataFrame,
    dim_cols: list[str],
) -> pd.DataFrame:
    """Add all observed subdimensions into the calculation components."""
    ######## Add all observed subdimensions into the calculation components!!!
    # First determine what dimensions matter in this table:
    # - usually params.subtotal_column has THE ONE dimension in the table...
    # - BUT some tables have more than one dimension so we grab from all of the
    #   the dims in the transformers.

    # need to add in the correction dimensions. they don't show up in the data at
    # this point so we don't have the dimensions yet. NOTE: this could have been
    # done by adding the dims into table_dims..... maybe would have been more
    # straightforward
    correction_mask = intra_table_calcs.xbrl_factoid.str.endswith("_correction")
    intra_table_calcs = pd.concat(
        [
            intra_table_calcs[~correction_mask],
            pd.merge(
                intra_table_calcs[correction_mask].drop(columns=dim_cols),
                table_dims[["table_name"] + dim_cols].drop_duplicates(),
                on=["table_name"],
            ),
        ]
    )
    intra_table_calcs = make_calculation_dimensions_explicit(
        intra_table_calcs,
        table_dimensions_ferc1=table_dims,
        dimensions=dim_cols,
    ).pipe(
        assign_parent_dimensions,
        table_dimensions=table_dims,
        dimensions=dim_cols,
    )
    # this is for the income statement table specifically, but is general:
    # remove all the bits where we have a child dim but not a parent dim
    # sometimes there are child dimensions that have utility_type == "other2" etc
    # where the parent dimension has nothing
    for dim in dim_cols:
        intra_table_calcs = intra_table_calcs[
            ~(
                intra_table_calcs[dim].notnull()
                & intra_table_calcs[f"{dim}_parent"].isnull()
            )
        ]
    return intra_table_calcs


def calculate_values_from_components(
    calculation_components: pd.DataFrame,
    data: pd.DataFrame,
    calc_idx: list[str],
    value_col: str,
) -> pd.DataFrame:
    """Apply calculations derived from XBRL metadata to reported XBRL data.

    Args:
        calculation_components: Table defining the calculations, with each row defining
            a single component, including its weight. Groups of rows identified by
            ``table_name_parent`` and ``xbrl_factoid_parent`` indicate the values being
            calculated.
        data: exploded FERC data to apply the calculations to. Primary key should be
            ``report_year``, ``utility_id_ferc1``, ``table_name``, ``xbrl_factoid``, and
            whatever additional dimensions are relevant to the data.
        calc_idx: primary key columns that uniquely identify a calculation component
            (not including the ``_parent`` columns).
        value_col: label of the column in ``data`` that contains the values to apply the
            calculations to (typically ``dollar_value`` or ``ending_balance``).
    """
    # Merge the reported data and the calculation component metadata to enable
    # validation of calculated values. Here the data table exploded is supplying the
    # values associated with individual calculation components, and the table_name
    # and xbrl_factoid to which we aggregate are coming from the calculation
    # components table. After merging we use the weights to adjust the reported
    # values so they can be summed directly. This gives us aggregated calculated
    # values that can later be compared to the higher level reported values.

    # infer the pks of the data by adding in the util/year
    data_idx = calc_idx + ["utility_id_ferc1", "report_year"]
    # we are going to merge the data onto the calc components with the _parent
    # column names, so the groupby after the merge needs a set of by cols with the
    # _parent suffix
    gby_parent = [f"{col}_parent" for col in calc_idx] + [
        "utility_id_ferc1",
        "report_year",
    ]
    try:
        calc_df = (
            pd.merge(
                calculation_components,
                data,
                validate="one_to_many",
                on=calc_idx,
            )
            # apply the weight from the calc to convey the sign before summing.
            .assign(calculated_value=lambda x: x[value_col] * x.weight)
            .groupby(gby_parent, as_index=False, dropna=False)[["calculated_value"]]
            .sum(min_count=1)
        )
    except pd.errors.MergeError:  # Make debugging easier.
        raise pd.errors.MergeError(
            f"Merge failed, duplicated merge keys in left dataset: \n{calculation_components[calculation_components.duplicated(calc_idx)]}"
        )
    # remove the _parent suffix so we can merge these calculated values back onto
    # the data using the original pks
    calc_df.columns = calc_df.columns.str.removesuffix("_parent")
    calculated_df = pd.merge(
        data,
        calc_df,
        on=data_idx,
        how="outer",
        validate="1:1",
        indicator=True,
    )

    assert calculated_df[
        (calculated_df._merge == "right_only") & (calculated_df[value_col].notnull())
    ].empty

    calculated_df = calculated_df.drop(columns=["_merge"])
    # Force value_col to be a float to prevent any hijinks with calculating differences.
    # Data types were very messy here, including pandas Float64 for the
    # calculated_value columns which did not work with the np.isclose(). Not sure
    # why these are cropping up.
    calculated_df = calculated_df.convert_dtypes(convert_floating=False).astype(
        {value_col: "float64", "calculated_value": "float64"}
    )
    calculated_df = calculated_df.assign(
        diff=lambda x: x[value_col] - x.calculated_value,
        abs_diff=lambda x: abs(x["diff"]),
        rel_diff=lambda x: np.where(
            (x[value_col] != 0.0),
            abs(x.abs_diff / x[value_col]),
            np.nan,
        ),
    )
    # Uniformity here helps keep the error checking functions simpler:
    calculated_df["reported_value"] = calculated_df[value_col]
    return calculated_df


def check_calculation_metrics_by_group(
    calculated_df: pd.DataFrame,
    group_metric_checks: GroupMetricChecks,
) -> pd.DataFrame:
    """Tabulate the results of the calculation checks by group.

    Convert all of the groups' checks into a big df. This will have two indexes: first
    for the group name (group) and one for the groups values. the columns will include
    three for each test: the test mertic that is the same name as the test (ex:
    error_frequency), the tolerance for that group/test and a boolean indicating
    whether or not that metric failed to meet the tolerance.
    """
    results_dfs = {}
    # for each groupby grouping: calculate metrics for each test
    # then check if each test is within acceptable tolerance levels
    for group_name in group_metric_checks.groups_to_check:
        group_metrics = {}
        for (
            metric_name,
            metric_tolerance,
        ) in group_metric_checks.group_metric_tolerances.model_dump()[
            group_name
        ].items():
            if metric_name in group_metric_checks.metrics_to_check:
                # this feels icky. the param name for the metrics are all snake_case while
                # the metric classes are all TitleCase. So we convert to TitleCase
                title_case_test = metric_name.title().replace("_", "")
                group_metric_checker = globals()[title_case_test](
                    by=group_name,
                    is_close_tolerance=group_metric_checks.is_close_tolerance.model_dump()[
                        metric_name
                    ],
                    metric_tolerance=metric_tolerance,
                )
                group_metric = group_metric_checker.check(
                    calculated_df=calculated_df
                ).rename(columns={group_name: "group_value"})
                # we want to set the index values as the same for all groups, but both the
                # ungrouped and table_name group require a special exception because we need
                # to add table_name into the columns
                if group_name == "ungrouped":
                    group_metric = group_metric.assign(table_name="ungrouped")
                if group_name == "table_name":
                    # we end up having two columns w/ table_name values in order to keep all the
                    # outputs having the same indexes.
                    group_metric = group_metric.assign(
                        table_name=lambda x: x["group_value"]
                    )
                # make a uniform multi-index w/ group name and group values
                group_metrics[metric_name] = group_metric.set_index(
                    ["group", "table_name", "group_value"]
                )
        results_dfs[group_name] = pd.concat(group_metrics.values(), axis="columns")
    results = pd.concat(results_dfs.values(), axis="index")
    return results


def check_calculation_metrics(
    calculated_df: pd.DataFrame,
    group_metric_checks: GroupMetricChecks,
) -> pd.DataFrame:
    """Run the calculation metrics and determine if calculations are within tolerance."""
    # DO ERROR CHECKS
    results = check_calculation_metrics_by_group(calculated_df, group_metric_checks)
    # get the records w/ errors in any! of their checks
    errors = results[results.filter(like="is_error").any(axis=1)]
    if not errors.empty:
        # it miiight be good to isolate just the error columns..
        raise AssertionError(
            f"Found errors while running tests on the calculations:\n{errors}"
        )
    return calculated_df


########################################################################################
# Calculation Error Checking Functions
# - These functions all take a dataframe and return a float.
# - They are intended to be used in GroupBy.apply() (or on a whole dataframe).
# - They require a uniform `reported_value` column so that they can all have the same
#   call signature, which allows us to iterate over all of them in a matrix.
########################################################################################


class ErrorMetric(BaseModel):
    """Base class for checking a particular metric within a group."""

    by: Literal[
        "ungrouped", "table_name", "xbrl_factoid", "utility_id_ferc1", "report_year"
    ]
    """Name of group to check the metric based on.

    With the exception of the ungrouped case, all groups depend on table_name as well as
    the other column specified via by.

    If by=="table_name" then that is the only column used in the groupby().

    If by=="ungrouped" then all records are included in the "group" (via a dummy column
    named ungrouped that contains only the value ungrouped). This allows us to use the
    same infrastructure for applying the metrics to grouped and ungrouped data.
    """

    is_close_tolerance: IsCloseTolerance
    """Inputs for the metric to determine :meth:`is_not_close`. Instance of :class:`IsCloseTolerance`."""

    metric_tolerance: float
    """Tolerance for checking the metric within the ``by`` group."""

    required_cols: list[str] = [
        "table_name",
        "xbrl_factoid",
        "report_year",
        "utility_id_ferc1",
        "reported_value",
        "calculated_value",
        "abs_diff",
        "rel_diff",
    ]

    def has_required_cols(self: Self, df: pd.DataFrame):
        """Check that the input dataframe has all required columns."""
        missing_required_cols = [
            col for col in self.required_cols if col not in df.columns
        ]
        if missing_required_cols:
            raise AssertionError(
                f"The table is missing the following required columns: {missing_required_cols}"
            )
        return True

    @abstractmethod
    def metric(self: Self, gb: DataFrameGroupBy) -> pd.Series:
        """Metric function that will be applied to each group of values being checked."""
        ...

    def is_not_close(self, df: pd.DataFrame) -> pd.Series:
        """Flag records where reported and calculated values differ significantly.

        We only want to check this metric when there is a non-null ``abs_diff`` because
        we want to avoid the instances in which there are either null reported or
        calculated values.
        """
        return pd.Series(
            ~np.isclose(
                df["calculated_value"],
                df["reported_value"],
                rtol=self.is_close_tolerance.isclose_rtol,
                atol=self.is_close_tolerance.isclose_atol,
            )
            & df["abs_diff"].notnull()
        )

    def groupby_cols(self: Self) -> list[str]:
        """The list of columns to group by.

        We want to default to adding the table_name into all groupby's, but two of our
        ``by`` options need special treatment.
        """
        gb_by = ["table_name", self.by]
        if self.by in ["ungrouped", "table_name"]:
            gb_by = [self.by]
        return gb_by

    def apply_metric(self: Self, df: pd.DataFrame) -> pd.Series:
        """Generate the metric values within each group through an apply method.

        This method adds a column ``is_not_close`` into the df before the groupby
        because that column is used in many of the :meth:`metric`.
        """
        # return a df instead of a series
        df["is_not_close"] = self.is_not_close(df)
        return df.groupby(by=self.groupby_cols()).apply(self.metric)

    def _snake_case_metric_name(self: Self) -> str:
        """Convert the TitleCase class name to a snake_case string."""
        class_name = self.__class__.__name__
        return re.sub("(?!^)([A-Z]+)", r"_\1", class_name).lower()

    def check(self: Self, calculated_df) -> pd.DataFrame:
        """Make a df w/ the metric, tolerance and is_error columns."""
        self.has_required_cols(calculated_df)
        # ungrouped is special because the rest of the stock group names are column
        # names.
        if self.by == "ungrouped":
            calculated_df = calculated_df.assign(
                ungrouped="ungrouped",
            )

        metric_name = self._snake_case_metric_name()
        df = (
            pd.DataFrame(self.apply_metric(calculated_df), columns=[metric_name])
            .assign(
                **{  # totolerance_ is just for reporting so you can know of off you are
                    f"tolerance_{metric_name}": self.metric_tolerance,
                    f"is_error_{metric_name}": lambda x: x[metric_name]
                    > self.metric_tolerance,
                }
            )
            .assign(group=self.by)
            .reset_index()
        )
        return df


class ErrorFrequency(ErrorMetric):
    """Check error frequency in XBRL calculations."""

    def metric(self: Self, gb: DataFrameGroupBy) -> pd.Series:
        """Calculate the frequency with which records are tagged as errors."""
        try:
            out = gb[gb.is_not_close].shape[0] / gb.shape[0]
        except ZeroDivisionError:
            # Will only occur if all reported values are NaN when calculated values
            # exist, or vice versa.
            logger.warning(
                "Calculated values have no corresponding reported values in this table."
            )
            out = np.nan
        return out


class RelativeErrorMagnitude(ErrorMetric):
    """Check relative magnitude of errors in XBRL calculations."""

    def metric(self: Self, gb: DataFrameGroupBy) -> pd.Series:
        """Calculate the mangnitude of the errors relative to total reported value."""
        try:
            return gb.abs_diff.abs().sum() / gb["reported_value"].abs().sum()
        except ZeroDivisionError:
            return np.nan


class AbsoluteErrorMagnitude(ErrorMetric):
    """Check absolute magnitude of errors in XBRL calculations.

    These numbers may vary wildly from table to table so no default values for the
    expected errors are provided here...
    """

    def metric(self: Self, gb: DataFrameGroupBy) -> pd.Series:
        """Calculate the absolute mangnitude of XBRL calculation errors."""
        return gb.abs_diff.abs().sum()


class NullCalculatedValueFrequency(ErrorMetric):
    """Check the frequency of null calculated values."""

    def apply_metric(self: Self, df: pd.DataFrame) -> pd.Series:
        """Only apply metric to rows that contain calculated values."""
        return (
            df[df.row_type_xbrl == "calculated_value"]
            .groupby(self.groupby_cols())
            .apply(self.metric)
        )

    def metric(self: Self, gb: DataFrameGroupBy) -> pd.Series:
        """Fraction of non-null reported values that have null corresponding calculated values."""
        non_null_reported = gb["reported_value"].notnull()
        null_calculated = gb["calculated_value"].isnull()
        try:
            return (non_null_reported & null_calculated).sum() / non_null_reported.sum()
        except ZeroDivisionError:
            return np.nan


class NullReportedValueFrequency(ErrorMetric):
    """Check the frequency of null reported values."""

    def metric(self: Self, gb: DataFrameGroupBy) -> pd.Series:
        """Frequency with which the reported values are Null."""
        return gb["reported_value"].isnull().sum() / gb.shape[0]


def add_corrections(
    calculated_df: pd.DataFrame,
    value_col: str,
    is_close_tolerance: IsCloseTolerance,
    table_name: str,
) -> pd.DataFrame:
    """Add corrections to discrepancies between reported & calculated values.

    To isolate the sources of error, and ensure that all totals add up as expected in
    later phases of the transformation, we add correction records to the dataframe
    which compensate for any difference between the calculated and reported values. The
    ``_correction`` factoids that are added here have already been added to the
    calculation components during the metadata processing.

    Args:
        calculated_df: DataFrame containing the data to correct. Must already have
            ``abs_diff`` column that was added by :func:`check_calculation_metrics`
        value_col: Label of the column whose values are being calculated.
        calculation_tolerance: Data structure containing various calculation tolerances.
        table_name: Name of the table whose data we are working with. For logging.
    """
    corrections = calculated_df[
        ~np.isclose(
            calculated_df["calculated_value"],
            calculated_df[value_col],
            rtol=is_close_tolerance.isclose_rtol,
            atol=is_close_tolerance.isclose_atol,
        )
        & (calculated_df["abs_diff"].notnull())
    ].copy()

    corrections[value_col] = (
        corrections[value_col].fillna(0.0) - corrections["calculated_value"]
    )
    corrections = corrections.assign(
        xbrl_factoid_corrected=lambda x: x["xbrl_factoid"],
        xbrl_factoid=lambda x: x["xbrl_factoid"] + "_correction",
        row_type_xbrl="correction",
        is_within_table_calc=False,
        record_id=pd.NA,
    )
    num_notnull_calcs = sum(calculated_df["abs_diff"].notnull())
    num_corrections = corrections.shape[0]
    num_records = calculated_df.shape[0]
    try:
        corrected_fraction = num_corrections / num_notnull_calcs
    except ZeroDivisionError:
        corrected_fraction = np.nan
    logger.info(
        f"{table_name}: Correcting {corrected_fraction:.2%} of all non-null reported "
        f"values ({num_corrections}/{num_notnull_calcs}) out of a total of "
        f"{num_records} original records."
    )

    return pd.concat([calculated_df, corrections], axis="index")


class Ferc1TableTransformParams(TableTransformParams):
    """A model defining what TransformParams are allowed for FERC Form 1.

    This adds additional parameter models beyond the ones inherited from the
    :class:`pudl.transform.classes.AbstractTableTransformer` class.
    """

    rename_columns_ferc1: RenameColumnsFerc1 = RenameColumnsFerc1(
        dbf=RenameColumns(),
        xbrl=RenameColumns(),
        instant_xbrl=RenameColumns(),
        duration_xbrl=RenameColumns(),
    )
    wide_to_tidy: WideToTidySourceFerc1 = WideToTidySourceFerc1(
        dbf=WideToTidy(), xbrl=WideToTidy()
    )
    merge_xbrl_metadata: MergeXbrlMetadata = MergeXbrlMetadata()
    align_row_numbers_dbf: AlignRowNumbersDbf = AlignRowNumbersDbf()
    drop_duplicate_rows_dbf: DropDuplicateRowsDbf = DropDuplicateRowsDbf()
    select_dbf_rows_by_category: SelectDbfRowsByCategory = SelectDbfRowsByCategory()
    unstack_balances_to_report_year_instant_xbrl: UnstackBalancesToReportYearInstantXbrl = UnstackBalancesToReportYearInstantXbrl()
    combine_axis_columns_xbrl: CombineAxisColumnsXbrl = CombineAxisColumnsXbrl()
    reconcile_table_calculations: ReconcileTableCalculations = (
        ReconcileTableCalculations()
    )

    @property
    def xbrl_factoid_name(self) -> str:
        """Access the column name of the ``xbrl_factoid``."""
        return self.merge_xbrl_metadata.on

    @property
    def rename_dicts_xbrl(self):
        """Compile all of the XBRL rename dictionaries into an ordered list."""
        return self.rename_columns_ferc1.rename_dicts_xbrl

    @property
    def wide_to_tidy_value_types(self) -> list[str]:
        """Compile a list of all of the ``value_types`` from ``wide_to_tidy``."""
        return self.wide_to_tidy.value_types

    @property
    def aligned_dbf_table_names(self) -> list[str]:
        """The list of DBF tables aligned by row number in this transform."""
        return self.align_row_numbers_dbf.dbf_table_names


################################################################################
# FERC 1 transform helper functions. Probably to be integrated into a class
# below as methods or moved to a different module once it's clear where they belong.
################################################################################
def get_ferc1_dbf_rows_to_map(ferc1_engine: sa.Engine) -> pd.DataFrame:
    """Identify DBF rows that need to be mapped to XBRL columns.

    Select all records in the ``f1_row_lit_tbl`` where the row literal associated with a
    given combination of table and row number is different from the preceeding year.
    This is the smallest set of records which we can use to reproduce the whole table by
    expanding the time series to include all years, and forward filling the row
    literals.
    """
    idx_cols = ["sched_table_name", "row_number", "report_year"]
    data_cols = ["row_literal"]
    row_lit = pd.read_sql(
        "f1_row_lit_tbl", con=ferc1_engine, columns=idx_cols + data_cols
    ).sort_values(idx_cols)
    row_lit["shifted"] = row_lit.groupby(
        ["sched_table_name", "row_number"]
    ).row_literal.shift()
    row_lit["changed"] = row_lit.row_literal != row_lit.shifted
    return row_lit.loc[row_lit.changed, idx_cols + data_cols]


def update_dbf_to_xbrl_map(ferc1_engine: sa.Engine) -> pd.DataFrame:
    """Regenerate the FERC 1 DBF+XBRL glue while retaining existing mappings.

    Reads all rows that need to be mapped out of the ``f1_row_lit_tbl`` and appends
    columns containing any previously mapped values, returning the resulting dataframe.
    """
    idx_cols = ["sched_table_name", "row_number", "report_year"]
    all_rows = get_ferc1_dbf_rows_to_map(ferc1_engine).set_index(idx_cols)
    mapped_rows = (
        pd.read_csv(
            importlib.resources.files("pudl.package_data.ferc1") / "dbf_to_xbrl.csv"
        )
        .set_index(idx_cols)
        .drop(["row_literal"], axis="columns")
    )
    return (
        pd.concat([all_rows, mapped_rows], axis="columns")
        .reset_index()
        .sort_values(["sched_table_name", "report_year", "row_number"])
    )


def read_dbf_to_xbrl_map(dbf_table_names: list[str]) -> pd.DataFrame:
    """Read the manually compiled DBF row to XBRL column mapping for a given table.

    Args:
        dbf_table_name: The original name of the table in the FERC Form 1 DBF database
            whose mapping to the XBRL data you want to extract. for example
            ``f1_plant_in_srvce``.

    Returns:
        DataFrame with columns ``[sched_table_name, report_year, row_number, row_type, xbrl_factoid]``
    """
    row_map = pd.read_csv(
        importlib.resources.files("pudl.package_data.ferc1") / "dbf_to_xbrl.csv",
        usecols=[
            "sched_table_name",
            "report_year",
            "row_number",
            "row_type",
            "row_literal",
            "xbrl_factoid",
        ],
    )
    # Select only the rows that pertain to dbf_table_name
    row_map = row_map.loc[row_map.sched_table_name.isin(dbf_table_names)]
    return row_map


def fill_dbf_to_xbrl_map(
    df: pd.DataFrame, dbf_years: list[int] | None = None
) -> pd.DataFrame:
    """Forward-fill missing years in the minimal, manually compiled DBF to XBRL mapping.

    The relationship between a DBF row and XBRL column/fact/entity/whatever is mostly
    consistent from year to year. To minimize the amount of manual mapping work we have
    to do, we only map the years in which the relationship changes. In the end we do
    need a complete correspondence for all years though, and this function uses the
    minimal information we've compiled to fill in all the gaps, producing a complete
    mapping across all requested years.

    One complication is that we need to explicitly indicate which DBF rows have headers
    in them (which don't exist in XBRL), to differentiate them from null values in the
    exhaustive index we create below. We set a ``HEADER_ROW`` sentinel value so we can
    distinguish between two different reasons that we might find NULL values in the
    ``xbrl_factoid`` field:

    1. It's NULL because it's between two valid mapped values (the NULL was created
       in our filling of the time series) and should thus be filled in, or

    2. It's NULL because it was a header row in the DBF data, which means it should
       NOT be filled in. Without the ``HEADER_ROW`` value, when a row number from year X
       becomes associated with a non-header row in year X+1 the ffill will keep right on
       filling, associating all of the new header rows with the value of
       ``xbrl_factoid`` that was associated with the old row number.

    Args:
        df: A dataframe containing a DBF row to XBRL mapping for a single FERC 1 DBF
            table.
        dbf_years: The list of years that should have their DBF row to XBRL mapping
            filled in. This defaults to all available years of DBF data for FERC 1. In
            general this parameter should only be set to a non-default value for testing
            purposes.

    Returns:
        A complete mapping of DBF row number to XBRL columns for all years of data
        within a single FERC 1 DBF table. Has columns of
        ``[report_year, row_number, xbrl_factoid]``
    """
    if not dbf_years:
        dbf_years = Ferc1Settings().dbf_years
    # If the first year that we're trying to produce isn't mapped, we won't be able to
    # forward fill.
    if min(dbf_years) not in df.report_year.unique():
        raise ValueError(
            "Invalid combination of years and DBF-XBRL mapping. The first year cannot\n"
            "be filled and **must** be mapped.\n"
            f"First year: {min(dbf_years)}, "
            f"Mapped years: {sorted(df.report_year.unique())}\n"
            f"{df}"
        )

    if df.loc[(df.row_type == "header"), "xbrl_factoid"].notna().any():
        raise ValueError("Found non-null XBRL column value mapped to a DBF header row.")
    df.loc[df.row_type == "header", "xbrl_factoid"] = "HEADER_ROW"

    if df["xbrl_factoid"].isna().any():
        raise ValueError(
            "Found NA XBRL values in the DBF-XBRL mapping, which shouldn't happen. \n"
            f"{df[df['xbrl_factoid'].isna()]}"
        )
    df = df.drop(["row_type"], axis="columns")

    # Create an index containing all combinations of report_year and row_number
    idx_cols = ["report_year", "row_number", "sched_table_name"]
    idx = pd.MultiIndex.from_product(
        [dbf_years, df.row_number.unique(), df.sched_table_name.unique()],
        names=idx_cols,
    )

    # Concatenate the row map with the empty index, so we have blank spaces to fill:
    df = pd.concat(
        [
            pd.DataFrame(index=idx),
            df.set_index(idx_cols),
        ],
        axis="columns",
    ).reset_index()

    # Forward fill missing XBRL column names, until a new definition for the row
    # number is encountered:
    df.loc[:, ["xbrl_factoid", "row_literal"]] = df.groupby(
        ["row_number", "sched_table_name"]
    )[["xbrl_factoid", "row_literal"]].transform("ffill")
    # Drop NA values produced in the broadcasting merge onto the exhaustive index.
    df = df.dropna(subset="xbrl_factoid")
    # There should be no NA values left at this point:
    if df.isnull().any(axis=None):
        raise ValueError(
            "Filled DBF-XBRL map contains NA values, which should never happen:"
            f"\n{df[df.isnull().any(axis='columns')]}"
        )
    return df


def get_data_cols_raw_xbrl(
    raw_xbrl_instant: pd.DataFrame,
    raw_xbrl_duration: pd.DataFrame,
) -> list[str]:
    """Get a list of all XBRL data columns appearing in a given XBRL table.

    Returns:
        A list of all the data columns found in the original XBRL DB that correspond to
        the given PUDL table. Includes columns from both the instant and duration tables
        but excludes structural columns that appear in all XBRL tables.
    """
    excluded_cols = [
        "date",
        "end_date",
        "entity_id",
        "filing_name",
        "index",
        "report_year",
        "start_date",
    ]
    return sorted(
        set(raw_xbrl_instant.columns)
        .union(raw_xbrl_duration.columns)
        .difference(excluded_cols)
    )


def read_xbrl_calculation_fixes() -> pd.DataFrame:
    """Read in the table of calculation fixes."""
    source = importlib.resources.files("pudl.package_data.ferc1").joinpath(
        "xbrl_calculation_component_fixes.csv"
    )
    with importlib.resources.as_file(source) as file:
        calc_fixes = pd.read_csv(file)
    return calc_fixes


################################################################################
# FERC 1 specific TableTransformer classes
################################################################################
class Ferc1AbstractTableTransformer(AbstractTableTransformer):
    """An abstract class defining methods common to many FERC Form 1 tables.

    This subclass remains abstract because it does not define transform_main(), which
    is always going to be table-specific.

    * Methods that only apply to XBRL data should end with _xbrl
    * Methods that only apply to DBF data should end with _dbf
    """

    table_id: TableIdFerc1
    parameter_model = Ferc1TableTransformParams
    params: parameter_model

    has_unique_record_ids: bool = True
    """True if each record in the transformed table corresponds to one input record.

    For tables that have been transformed from wide-to-tidy format, or undergone other
    kinds of reshaping, there is not a simple one-to-one relationship between input and
    output records, and so we should not expect record IDs to be unique. In those cases
    they serve only a forensic purpose, telling us where to find the original source of
    the transformed data.
    """
    xbrl_metadata: pd.DataFrame = pd.DataFrame()
    """Dataframe combining XBRL metadata for both instant and duration table columns."""
    xbrl_calculations: pd.DataFrame | None = None
    """Dataframe of calculation components.

    If ``None``, the calculations have not been instantiated. If the table has been
    instantiated but is an empty table, then there are no calculations for that table.
    """

    def __init__(
        self,
        xbrl_metadata_json: dict[Literal["instant", "duration"], list[dict[str, Any]]]
        | None = None,
        params: TableTransformParams | None = None,
        cache_dfs: bool = False,
        clear_cached_dfs: bool = True,
    ) -> None:
        """Augment inherited initializer to store XBRL metadata in the class."""
        super().__init__(
            params=params,
            cache_dfs=cache_dfs,
            clear_cached_dfs=clear_cached_dfs,
        )
        if xbrl_metadata_json:
            xbrl_metadata_converted = self.convert_xbrl_metadata_json_to_df(
                xbrl_metadata_json
            )
            self.xbrl_calculations = self.process_xbrl_metadata_calculations(
                xbrl_metadata_converted
            )
            self.xbrl_metadata = self.process_xbrl_metadata(
                xbrl_metadata_converted, self.xbrl_calculations
            )

    @cache_df(key="start")
    def transform_start(
        self,
        raw_dbf: pd.DataFrame,
        raw_xbrl_instant: pd.DataFrame,
        raw_xbrl_duration: pd.DataFrame,
    ) -> pd.DataFrame:
        """Process the raw data until the XBRL and DBF inputs have been unified."""
        processed_dbf = self.process_dbf(raw_dbf)
        processed_xbrl = self.process_xbrl(raw_xbrl_instant, raw_xbrl_duration)
        processed_dbf = self.select_dbf_rows_by_category(processed_dbf, processed_xbrl)
        logger.info(f"{self.table_id.value}: Concatenating DBF + XBRL dataframes.")
        return pd.concat([processed_dbf, processed_xbrl]).reset_index(drop=True)

    @cache_df(key="main")
    def transform_main(self, df: pd.DataFrame) -> pd.DataFrame:
        """Generic FERC1 main table transformer.

        Params:
            df: Pre-processed, concatenated XBRL and DBF data.

        Returns:
            A single transformed table concatenating multiple years of cleaned data
            derived from the raw DBF and/or XBRL inputs.
        """
        df = (
            self.spot_fix_values(df)
            .pipe(self.normalize_strings)
            .pipe(self.categorize_strings)
            .pipe(self.convert_units)
            .pipe(self.strip_non_numeric_values)
            .pipe(self.nullify_outliers)
            .pipe(self.replace_with_na)
            .pipe(self.drop_invalid_rows)
            .pipe(
                pudl.metadata.classes.Package.from_resource_ids()
                .get_resource(self.table_id.value)
                .encode
            )
            .pipe(self.merge_xbrl_metadata)
        )
        return df

    @cache_df(key="end")
    def transform_end(self, df: pd.DataFrame) -> pd.DataFrame:
        """Standardized final cleanup after the transformations are done.

        Checks calculations. Enforces dataframe schema. Checks for empty dataframes and
        null columns.
        """
        df = self.reconcile_table_calculations(df).pipe(self.enforce_schema)
        if df.empty:
            raise ValueError(f"{self.table_id.value}: Final dataframe is empty!!!")
        for col in df:
            if df[col].isna().all():
                raise ValueError(
                    f"{self.table_id.value}: Column {col} is entirely NULL!"
                )
        return df

    def select_dbf_rows_by_category(
        self,
        processed_dbf: pd.DataFrame,
        processed_xbrl: pd.DataFrame,
        params: SelectDbfRowsByCategory | None = None,
    ) -> pd.DataFrame:
        """Wrapper method for :func:`select_dbf_rows_by_category`."""
        if not params:
            params = self.params.select_dbf_rows_by_category
        if params.column_name:
            logger.info(
                f"{self.table_id.value}: Selecting DBF rows with desired values in {params.column_name}."
            )
            processed_dbf = select_dbf_rows_by_category(
                processed_dbf=processed_dbf,
                processed_xbrl=processed_xbrl,
                params=params,
            )
        return processed_dbf

    def convert_xbrl_metadata_json_to_df(
        self: Self,
        xbrl_metadata_json: dict[Literal["instant", "duration"], list[dict[str, Any]]],
    ) -> pd.DataFrame:
        """Normalize the XBRL JSON metadata, turning it into a dataframe.

        This process concatenates and deduplicates the metadata which is associated with
        the instant and duration tables, since the metadata is only combined with the
        data after the instant and duration (and DBF) tables have been merged. This
        happens in :meth:`Ferc1AbstractTableTransformer.merge_xbrl_metadata`.
        """
        logger.info(f"{self.table_id.value}: Processing XBRL metadata.")
        tbl_meta = (
            pd.concat(
                [
                    pd.json_normalize(xbrl_metadata_json["instant"]),
                    pd.json_normalize(xbrl_metadata_json["duration"]),
                ]
            )
            .drop("references.form_location", axis="columns")
            .drop_duplicates(subset="name")
            .rename(
                columns={
                    "name": "xbrl_factoid",
                    "references.account": "ferc_account",
                }
            )
            .assign(
                calculations=lambda x: x.calculations.apply(json.dumps),
            )
            .astype(
                {
                    "xbrl_factoid": pd.StringDtype(),
                    "balance": pd.StringDtype(),
                    "ferc_account": pd.StringDtype(),
                    "calculations": pd.StringDtype(),
                }
            )
            .assign(
                xbrl_factoid_original=lambda x: x.xbrl_factoid,
                xbrl_factoid=lambda x: self.rename_xbrl_factoid(x.xbrl_factoid),
            )
            .pipe(self.deduplicate_xbrl_factoid_xbrl_metadata)
        )
        return tbl_meta

    @cache_df(key="process_xbrl_metadata")
    def process_xbrl_metadata(
        self: Self,
        xbrl_metadata_converted: pd.DataFrame,
        xbrl_calculations: pd.DataFrame,
    ) -> pd.DataFrame:
        """Process XBRL metadata after the calculations have been cleaned.

        Add ``row_type_xbrl`` and ``is_within_table_calc`` columns and create
        ``xbrl_factoid`` records for the calculation corrections.

        Args:
            xbrl_metadata_converted: Dataframe of relatively unprocessed metadata.
                Result of :meth:`convert_xbrl_metadata_json_to_df`.
            xbrl_calculations: Dataframe of calculation components. Result of
                :meth:`process_xbrl_metadata_calculations`.
        """
        # drop the calcs bc we never want to use them again. the xbrl_calculations are
        # now the main source of truth for the calcs. set index so we can easily
        # graph some calc info onto the metadata using an index of xbrl_factoid_parent.
        tbl_meta = xbrl_metadata_converted.drop(columns=["calculations"]).set_index(
            ["xbrl_factoid"]
        )
        # Flag metadata record types
        tbl_meta.loc[:, "row_type_xbrl"] = (
            (  # if there is nothing in the calc cols for a parent fact - its reported
                xbrl_calculations.groupby(["xbrl_factoid_parent"])[
                    ["table_name", "xbrl_factoid"]
                ].count()
                == 0
            )
            .all(axis="columns")
            .replace({True: "reported_value", False: "calculated_value"})
            .astype(pd.StringDtype())
        )
        tbl_meta.loc[:, "row_type_xbrl"] = tbl_meta.loc[:, "row_type_xbrl"].fillna(
            "reported_value"
        )
        # this bool column is created and used within the calculations. but its a
        # helpful thing in the metadata table as well.
        tbl_meta.loc[:, "is_within_table_calc"] = (
            xbrl_calculations.groupby(["xbrl_factoid_parent"])["is_within_table_calc"]
            .all()
            .astype(pd.BooleanDtype())
        )
        tbl_meta = tbl_meta.reset_index().pipe(self.add_metadata_corrections)
        return tbl_meta

    def deduplicate_xbrl_factoid_xbrl_metadata(
        self, tbl_meta: pd.DataFrame
    ) -> pd.DataFrame:
        """De-duplicate the xbrl_metadata based on ``xbrl_factoid``.

        Default is to do nothing besides check for duplicate values because almost all
        tables have no deduping. Deduplication needs to be applied before the
        :meth:`apply_xbrl_calculation_fixes` inside of :meth:`process_xbrl_metadata`.
        """
        if tbl_meta.duplicated(subset=["xbrl_factoid"]).any() & (
            self.params.merge_xbrl_metadata.on is not None
        ):
            raise AssertionError(
                f"Metadata for {self.table_id.value} has duplicative xbrl_factoid records."
            )
        return tbl_meta

    def raw_xbrl_factoid_to_pudl_name(
        self,
        col_name_xbrl: str,
    ) -> str:
        """Rename a column name from original XBRL name to the transformed PUDL name.

        There are several transform params that either explicitly or implicity rename
        columns:
        * :class:`RenameColumnsFerc1`
        * :class:`WideToTidySourceFerc1`
        * :class:`UnstackBalancesToReportYearInstantXbrl`
        * :class:`ConvertUnits`

        This method attempts to use the table params to translate a column name.

        Note: Instead of doing this for each individual column name, we could compile a
        rename dict for the whole table with a similar processand then apply it for each
        group of columns instead of running through this full process every time. If
        this took longer than...  ~5 ms on a single table w/ lots of calcs this would
        probably be worth it for simplicity.
        """
        col_name_new = col_name_xbrl
        for rename_stage in self.params.rename_dicts_xbrl:
            col_name_new = str(rename_stage.columns.get(col_name_new, col_name_new))

        for value_type in self.params.wide_to_tidy_value_types:
            if col_name_new.endswith(f"_{value_type}"):
                col_name_new = re.sub(f"_{value_type}$", "", col_name_new)

        if self.params.unstack_balances_to_report_year_instant_xbrl:
            # TODO: do something...? add starting_balance & ending_balance suffixes?
            if self.params.merge_xbrl_metadata.on:
                NotImplementedError(
                    "We haven't implemented a xbrl_factoid rename for the parameter "
                    "unstack_balances_to_report_year_instant_xbrl. Since you are trying"
                    "to merge the metadata on this table that has this treatment, a "
                    "xbrl_factoid rename will be required."
                )
            pass
        if self.params.convert_units:
            # TODO: use from_unit -> to_unit map. but none of the $$ tables have this rn.
            if self.params.merge_xbrl_metadata.on:
                NotImplementedError(
                    "We haven't implemented a xbrl_factoid rename for the parameter "
                    "convert_units. Since you are trying to merge the metadata on this "
                    "table that has this treatment, a xbrl_factoid rename will be "
                    "required."
                )
            pass
        return col_name_new

    def rename_xbrl_factoid(self, col: pd.Series) -> pd.Series:
        """Rename a series of raw to PUDL factoid names via :meth:`raw_xbrl_factoid_to_pudl_name`."""
        xbrl_factoid_name_map = {
            xbrl_factoid_name_og: self.raw_xbrl_factoid_to_pudl_name(
                xbrl_factoid_name_og
            )
            for xbrl_factoid_name_og in col
        }
        return col.map(xbrl_factoid_name_map)

    def rename_xbrl_factoid_other_tables(self, calc_comps):
        """Rename the factoids from calculation components from other tables.

        Note: It is probably possible to build an apply style function that takes a
        series of factoid names and a series of table names and returns a table-specific
        rename_xbrl_factoid.
        """
        calc_tables = calc_comps.table_name.dropna().unique()
        os_tables = [
            tbl
            for tbl in calc_tables
            if (tbl != self.table_id.value) & (tbl in FERC1_TFR_CLASSES)
        ]
        for tbl in os_tables:
            trns = FERC1_TFR_CLASSES[tbl]()
            calc_comps = calc_comps.assign(
                xbrl_factoid=lambda x: np.where(
                    x.table_name == tbl,
                    trns.rename_xbrl_factoid(x.xbrl_factoid),
                    x.xbrl_factoid,
                ),
            )
        return calc_comps

    @staticmethod
    def add_metadata_corrections(tbl_meta: pd.DataFrame) -> pd.DataFrame:
        """Create metadata records for the calculation correction factoids.

        Args:
            tbl_meta: processed metadata table which contains columns ``row_type_xbrl``.
        """
        correction_meta = tbl_meta[tbl_meta.row_type_xbrl == "calculated_value"].assign(
            is_within_table_calc=True,
            row_type_xbrl="correction",
            xbrl_factoid=lambda x: x.xbrl_factoid + "_correction",
        )
        tbl_meta = (
            pd.concat([tbl_meta, correction_meta])
            .reset_index(drop=True)
            .convert_dtypes()
        )
        return tbl_meta

    def add_calculation_corrections(
        self: Self, calc_components: pd.DataFrame
    ) -> pd.DataFrame:
        """Add correction components and parent-only factoids to calculation metadata.

        Args:
            tbl_meta: Partially transformed table metadata in dataframe form.

        Returns:
            An updated version of the table metadata containing calculation definitions
            that include a correction component.
        """
        # If we haven't provided calculation check parameters, then we can't identify
        # a appropriate correction factor.
        if self.params.reconcile_table_calculations.column_to_check is None:
            return calc_components

        # split the calcs from non-calcs/make corrections/append
        calcs = calc_components[calc_components.xbrl_factoid.notnull()]
        correction_components = (
            calcs[["table_name_parent", "xbrl_factoid_parent"]]
            .drop_duplicates()
            .assign(
                table_name=lambda t: t.table_name_parent,
                xbrl_factoid=lambda x: x.xbrl_factoid_parent + "_correction",
                weight=1,
            )
        )
        # for every calc component, also make the parent-only version
        correction_components.assign(
            table_name_parent=lambda t: t.table_name,
            xbrl_factoid_parent=lambda x: x.xbrl_factoid,
        ).drop(columns=["table_name", "xbrl_factoid"])
        return pd.concat([calc_components, correction_components])

    def get_xbrl_calculation_fixes(self: Self) -> pd.DataFrame:
        """Grab the XBRL calculation file."""
        calc_fixes = read_xbrl_calculation_fixes()
        # grab the fixes from this table only!
        calc_fixes = calc_fixes[calc_fixes.table_name_parent == self.table_id.value]
        return calc_fixes

    def apply_xbrl_calculation_fixes(
        self: Self, calc_components: pd.DataFrame, calc_fixes: pd.DataFrame
    ) -> pd.DataFrame:
        """Use the fixes we've compiled to update calculations in the XBRL metadata.

        Note: Temp fix. These updates should probably be moved into the table params
        and integrated into the calculations via TableCalcs.
        """
        calc_comp_idx = [
            "table_name_parent",
            "xbrl_factoid_parent",
            "table_name",
            "xbrl_factoid",
        ]
        if not (
            dupes := calc_fixes[calc_fixes.duplicated(subset=calc_comp_idx, keep=False)]
        ).empty:
            raise AssertionError(
                "Duplicates found in the calculation fixes where none were expected."
                f"{dupes}"
            )

        calc_fixes = calc_fixes.set_index(calc_comp_idx).sort_index()
        calc_components = calc_components.set_index(calc_comp_idx).sort_index()
        # find the fixes that need to be replaced. We id them
        # by finding the fixes that share indexes with the calc components
        # Note: we can't just dropna after adding the replacements instead
        # of while finding the replacements because we have included all
        # factoids in the calculation component table as parent factoids
        # even if there are no/null calculation components.
        replace_me = calc_fixes.loc[
            calc_fixes.index.intersection(calc_components.index)
        ].dropna(how="all")
        calc_components.loc[replace_me.index, list(replace_me.columns)] = replace_me

        # find the lines that only show up in the fixes that need to be added
        add_me = calc_fixes.loc[calc_fixes.index.difference(calc_components.index)]
        calc_components = pd.concat([calc_components, add_me])
        # sometimes we add fresh calculations to parent facts that originally didn't
        # have any calculation components. So if we are adding those parent facts
        # with child facts/calc components, we need to remove the non-calc records
        # so make fake little parent facts with null childern from all the add_mes
        null_calc_versions_of_add_mes = (
            add_me.reset_index()[["table_name_parent", "xbrl_factoid_parent"]]
            .assign(table_name=pd.NA, xbrl_factoid=pd.NA)
            .set_index(calc_comp_idx)
        )
        remove_the_non_cals_from_add_mes = calc_components.index.difference(
            null_calc_versions_of_add_mes.index.drop_duplicates()
        )
        calc_components = calc_components.loc[remove_the_non_cals_from_add_mes]

        # find the "null" fixes which correspond to records which need to be deleted.
        delete_me = calc_fixes[calc_fixes.isnull().all(axis=1)]
        calc_components = calc_components.loc[
            calc_components.index.difference(delete_me.index)
        ]
        len_fixes_applied = len(replace_me) + len(add_me) + len(delete_me)
        logger.debug(
            f"We've applied {len_fixes_applied} calculation fixes including "
            f"{len(replace_me)} replacements, {len(add_me)} additions and "
            f"{len(delete_me)} deletions."
        )
        if len(calc_fixes) != len_fixes_applied:
            raise AssertionError(
                f"We've applied {len_fixes_applied} calculation fixes while we started "
                f"with {len(calc_fixes)}. Length of applied and original fixes should "
                f"be the same.\n{replace_me=}\n{add_me=}\n{delete_me=}"
            )
        return calc_components.reset_index()

    def process_xbrl_metadata_calculations(
        self, xbrl_metadata_converted: pd.DataFrame
    ) -> pd.DataFrame:
        """Convert xbrl metadata calculations into a table of calculation components.

        This method extracts the calculations from the ``xbrl_metadata_converted``
        that are stored as json embedded within the ``calculations``column and convert
        those into calculation component records. The resulting table includes columns
        pertaining to both the calculation components and the parent factoid that the
        components pertain to. The parental columns had suffixes of ``_parent``.

        This method also adds fixes to the calculations via
        :meth:`apply_xbrl_calculation_fixes`, adds corrections records via
        :meth:`add_calculation_corrections` and adds the column
        ``is_within_table_calc``.

        Args:
            xbrl_metadata_converted: Dataframe of relatively unprocessed metadata.
                Result of :meth:`convert_xbrl_metadata_json_to_df`.
        """
        metadata = xbrl_metadata_converted.copy()
        metadata.calculations = metadata.calculations.apply(json.loads)
        # reset the index post calc explosion so we can merge on index later
        metadata = metadata.explode("calculations").reset_index(drop=True)
        if all(metadata.calculations.isnull()):
            calc_comps = pd.DataFrame(columns=["name", "source_tables"])
        else:
            calc_comps = pd.json_normalize(metadata.calculations)

        calc_comps = (
            calc_comps.explode("source_tables")
            .rename(
                columns={
                    "name": "xbrl_factoid",
                    "source_tables": "table_name",
                }
            )
            .merge(
                metadata.drop(columns=["calculations"]).rename(
                    columns={
                        "xbrl_factoid": "xbrl_factoid_parent",
                    }
                ),
                left_index=True,
                right_index=True,
                how="left",
            )
            .dropna(subset=["xbrl_factoid"])
            .reset_index(drop=True)
            .assign(
                table_name_parent=self.table_id.value,
                xbrl_factoid=lambda x: np.where(
                    x.table_name == self.table_id.value,
                    self.rename_xbrl_factoid(x.xbrl_factoid),
                    x.xbrl_factoid,
                ),
            )
            .pipe(self.rename_xbrl_factoid_other_tables)
            .pipe(
                self.apply_xbrl_calculation_fixes,
                calc_fixes=self.get_xbrl_calculation_fixes(),
            )
            .drop_duplicates(keep="first")
            .pipe(self.add_calculation_corrections)
        )

        # this is really a xbrl_factoid-level flag, but we need it while using this
        # calc components.
        calc_comps["is_within_table_calc"] = (
            # make a temp bool col to check if all the componets are intra table
            # should the non-calc guys get a null or a true here? rn its true bc fillna
            calc_comps.assign(
                intra_table_calc_comp_flag=lambda x: (
                    self.table_id.value == x.table_name.fillna(self.table_id.value)
                )
            )
            .groupby(["table_name_parent", "xbrl_factoid_parent"])[
                "intra_table_calc_comp_flag"
            ]
            .transform("all")
            .astype(pd.BooleanDtype())
        )
        # check for uniqueness only when we are reconciling the calculations
        # bc that implies we have cleaned the calcs and are intending to use them.
        if self.params.reconcile_table_calculations.column_to_check:
            calc_comp_idx = [
                "table_name_parent",
                "xbrl_factoid_parent",
                "table_name",
                "xbrl_factoid",
            ]
            if not (
                dupes := calc_comps[calc_comps.duplicated(subset=calc_comp_idx)]
            ).empty:
                raise AssertionError(
                    "Duplicates found in the calculation components where none were ."
                    f"expected {dupes}"
                )
        return calc_comps.convert_dtypes()

    @cache_df(key="merge_xbrl_metadata")
    def merge_xbrl_metadata(
        self, df: pd.DataFrame, params: MergeXbrlMetadata | None = None
    ) -> pd.DataFrame:
        """Combine XBRL-derived metadata with the data it pertains to.

        While the metadata we're using to annotate the data comes from the more recent
        XBRL data, it applies generally to all the historical DBF data as well! This
        method reads the normalized metadata out of an attribute.
        """
        if not params:
            params = self.params.merge_xbrl_metadata
        if params.on:
            if self.xbrl_metadata.empty:
                raise AssertionError(
                    "Metadata has not yet been generated. Must run process_xbrl_metadata"
                    "and assign xbrl_metadata before merging metadata."
                )
            logger.info(f"{self.table_id.value}: Merging metadata")
            df = merge_xbrl_metadata(df, self.xbrl_metadata, params)
        return df

    @cache_df(key="dbf")
    def align_row_numbers_dbf(
        self, df: pd.DataFrame, params: AlignRowNumbersDbf | None = None
    ) -> pd.DataFrame:
        """Align historical FERC1 DBF row numbers with XBRL account IDs.

        Additional Parameterization TBD with additional experience. See:
        https://github.com/catalyst-cooperative/pudl/issues/2012
        """
        if params is None:
            params = self.params.align_row_numbers_dbf
        if params.dbf_table_names:
            df = align_row_numbers_dbf(df, params=params)
        return df

    @cache_df(key="dbf")
    def drop_duplicate_rows_dbf(
        self, df: pd.DataFrame, params: DropDuplicateRowsDbf | None = None
    ) -> pd.DataFrame:
        """Drop the DBF rows where the PKs and data columns are duplicated.

        Wrapper function for :func:`drop_duplicate_rows_dbf`.
        """
        if params is None:
            params = self.params.drop_duplicate_rows_dbf
        if params.table_name:
            logger.info(
                f"{self.table_id.value}: Dropping rows where primary key and data "
                "columns are duplicated."
            )
            df = drop_duplicate_rows_dbf(df, params=params)
        return df

    @cache_df(key="dbf")
    def process_dbf(self, raw_dbf: pd.DataFrame) -> pd.DataFrame:
        """DBF-specific transformations that take place before concatenation."""
        logger.info(f"{self.table_id.value}: Processing DBF data pre-concatenation.")
        return (
            raw_dbf.drop_duplicates()
            .pipe(self.select_annual_rows_dbf)
            .pipe(self.drop_footnote_columns_dbf)
            .pipe(self.align_row_numbers_dbf)
            .pipe(self.rename_columns, rename_stage="dbf")
            .pipe(self.assign_record_id, source_ferc1=SourceFerc1.DBF)
            .pipe(self.drop_unused_original_columns_dbf)
            .pipe(self.assign_utility_id_ferc1, source_ferc1=SourceFerc1.DBF)
            .pipe(self.wide_to_tidy, source_ferc1=SourceFerc1.DBF)
            .pipe(self.drop_duplicate_rows_dbf)
        )

    @cache_df(key="xbrl")
    def process_xbrl(
        self,
        raw_xbrl_instant: pd.DataFrame,
        raw_xbrl_duration: pd.DataFrame,
    ) -> pd.DataFrame:
        """XBRL-specific transformations that take place before concatenation."""
        logger.info(f"{self.table_id.value}: Processing XBRL data pre-concatenation.")
        return (
            self.merge_instant_and_duration_tables_xbrl(
                raw_xbrl_instant, raw_xbrl_duration
            )
            .pipe(self.wide_to_tidy, source_ferc1=SourceFerc1.XBRL)
            .pipe(self.rename_columns, rename_stage="xbrl")
            .pipe(self.combine_axis_columns_xbrl)
            .pipe(self.assign_record_id, source_ferc1=SourceFerc1.XBRL)
            .pipe(self.assign_utility_id_ferc1, source_ferc1=SourceFerc1.XBRL)
        )

    def rename_columns(
        self,
        df: pd.DataFrame,
        rename_stage: Literal["dbf", "xbrl", "xbrl_instant", "xbrl_duration"]
        | None = None,
        params: RenameColumns | None = None,
    ):
        """Grab the params based on the rename stage and run default rename_columns.

        Args:
            df: Table to be renamed.
            rename_stage: Name of stage in the transform process. Used to get specific
                stage's parameters if None have been passed.
            params: Rename column parameters.
        """
        if not params:
            params = self.params.rename_columns_ferc1.__getattribute__(rename_stage)
        df = super().rename_columns(df, params=params)
        return df

    @cache_df(key="dbf")
    def select_annual_rows_dbf(self, df):
        """Select only annually reported DBF Rows.

        There are some DBF tables that include a mix of reporting frequencies. For now,
        the default for PUDL tables is to have only the annual records.
        """
        if "report_prd" in df and list(df.report_prd.unique()) != [12]:
            len_og = len(df)
            df = df[df.report_prd == 12].copy()
            logger.info(
                f"{self.table_id.value}: After selection of only annual records,"
                f" we have {len(df)/len_og:.1%} of the original table."
            )
        return df

    def unstack_balances_to_report_year_instant_xbrl(
        self,
        df: pd.DataFrame,
        params: UnstackBalancesToReportYearInstantXbrl | None = None,
    ) -> pd.DataFrame:
        """Turn start year end year rows into columns for each value type."""
        logger.info(f"{self.table_id.value}: Unstacking balances to the report years.")
        if params is None:
            params = self.params.unstack_balances_to_report_year_instant_xbrl
        if params.unstack_balances_to_report_year:
            df = unstack_balances_to_report_year_instant_xbrl(
                df,
                params=params,
                primary_key_cols=self.source_table_primary_key(
                    source_ferc1=SourceFerc1.XBRL
                ),
            )
        return df

    def wide_to_tidy(
        self,
        df: pd.DataFrame,
        source_ferc1: SourceFerc1,
        params: WideToTidy | None = None,
    ) -> pd.DataFrame:
        """Reshape wide tables with FERC account columns to tidy format.

        The XBRL table coming into this method contains all the data from both the
        instant and duration tables in a wide format -- with one column for every
        combination of value type (e.g. additions, ending_balance) and accounting
        category, which means ~500 columns.

        We tidy this into a long table with one column for each of the value types (6 in
        all), and a new column that contains the accounting categories. This allows
        aggregation across columns to calculate the ending balance based on the starting
        balance and all of the reported changes, and aggregation across groups of rows
        to total up various hierarchical accounting categories (hydraulic turbines ->
        hydraulic production plant -> all  production plant -> all electric utility
        plant) though the categorical columns required for that aggregation are added
        later.
        """
        if not params:
            params = self.params.wide_to_tidy.__getattribute__(source_ferc1.value)

        multiple_params = [params] if isinstance(params, WideToTidy) else params
        for single_params in multiple_params:
            if single_params.idx_cols or single_params.value_types:
                logger.info(
                    f"{self.table_id.value}: applying wide_to_tidy for {source_ferc1.value}"
                )
                df = wide_to_tidy(df, single_params)
        return df

    def combine_axis_columns_xbrl(
        self,
        df: pd.DataFrame,
        params: CombineAxisColumnsXbrl | None = None,
    ) -> pd.DataFrame:
        """Combine axis columns from squished XBRL tables into one column with no NA."""
        if params is None:
            params = self.params.combine_axis_columns_xbrl
        if params.axis_columns_to_combine:
            logger.info(
                f"{self.table_id.value}: Combining axis columns: "
                f"{params.axis_columns_to_combine} into {params.new_axis_column_name}"
            )
            df = combine_axis_columns_xbrl(df, params=params)
        return df

    @cache_df(key="xbrl")
    def merge_instant_and_duration_tables_xbrl(
        self,
        raw_xbrl_instant: pd.DataFrame,
        raw_xbrl_duration: pd.DataFrame,
    ) -> pd.DataFrame:
        """Merge XBRL instant and duration tables, reshaping instant as needed.

        FERC1 XBRL instant period signifies that it is true as of the reported date,
        while a duration fact pertains to the specified time period. The ``date`` column
        for an instant fact corresponds to the ``end_date`` column of a duration fact.

        When merging the instant and duration tables, we need to preserve row order.
        For the small generators table, row order is how we label and extract
        information from header and note rows. Outer merging messes up the order, so we
        need to use a one-sided merge. So far, it seems like the duration df contains
        all the index values in the instant df. To be sure, there's a check that makes
        sure there are no unique intant df index values. If that passes, we merge the
        instant table into the duration table, and the row order is preserved.

        Note: This should always be applied before :meth:``rename_columns``

        Args:
            raw_xbrl_instant: table representing XBRL instant facts.
            raw_xbrl_duration: table representing XBRL duration facts.

        Returns:
            A unified table combining the XBRL duration and instant facts, if both types
            of facts were present. If either input dataframe is empty, the other
            dataframe is returned unchanged, except that several unused columns are
            dropped. If both input dataframes are empty, an empty dataframe is returned.
        """
        drop_cols = ["filing_name", "index"]
        # Ignore errors in case not all drop_cols are present.
        instant = raw_xbrl_instant.drop(columns=drop_cols, errors="ignore")
        duration = raw_xbrl_duration.drop(columns=drop_cols, errors="ignore")

        instant_axes = [
            col for col in raw_xbrl_instant.columns if col.endswith("_axis")
        ]
        duration_axes = [
            col for col in raw_xbrl_duration.columns if col.endswith("_axis")
        ]
        if (
            bool(instant_axes)
            & bool(duration_axes)
            & (set(instant_axes) != set(duration_axes))
        ):
            raise ValueError(
                f"{self.table_id.value}: Instant and Duration XBRL Axes do not match.\n"
                f"    instant: {instant_axes}\n"
                f"    duration: {duration_axes}"
            )

        # Do any table-specific preprocessing of the instant and duration tables
        instant = self.process_instant_xbrl(instant)
        duration = self.process_duration_xbrl(duration)

        if instant.empty:
            logger.info(f"{self.table_id.value}: No XBRL instant table found.")
            out_df = duration
        elif duration.empty:
            logger.info(f"{self.table_id.value}: No XBRL duration table found.")
            out_df = instant
        else:
            logger.info(
                f"{self.table_id.value}: Both XBRL instant & duration tables found."
            )
            instant_merge_keys = [
                "entity_id",
                "report_year",
                "sched_table_name",
            ] + instant_axes
            duration_merge_keys = [
                "entity_id",
                "report_year",
                "sched_table_name",
            ] + duration_axes
            # See if there are any values in the instant table that don't show up in the
            # duration table.
            unique_instant_rows = instant.set_index(
                instant_merge_keys
            ).index.difference(duration.set_index(duration_merge_keys).index)
            if unique_instant_rows.empty:
                logger.info(
                    f"{self.table_id.value}: Combining XBRL instant & duration tables "
                    "using RIGHT-MERGE."
                )
                # Merge instant into duration.
                out_df = pd.merge(
                    instant,
                    duration,
                    how="right",
                    left_on=instant_merge_keys,
                    right_on=duration_merge_keys,
                    validate="1:1",
                )
            else:
                # TODO: Check whether our assumptions about these tables hold before
                # concatenating them. May need to be table specific. E.g.
                # * What fraction of their index values overlap? (it should be high!)
                # * Do the instant/duration columns conform to expected naming conventions?
                logger.info(
                    f"{self.table_id.value}: Combining XBRL instant & duration tables "
                    "using CONCATENATION."
                )
                out_df = pd.concat(
                    [
                        instant.set_index(instant_merge_keys),
                        duration.set_index(duration_merge_keys),
                    ],
                    axis="columns",
                ).reset_index()

        return out_df.loc[out_df.report_year.isin(Ferc1Settings().xbrl_years)]

    @cache_df("process_instant_xbrl")
    def process_instant_xbrl(self, df: pd.DataFrame) -> pd.DataFrame:
        """Pre-processing required to make instant and duration tables compatible.

        Column renaming is sometimes required because a few columns in the instant and
        duration tables do not have corresponding names that follow the naming
        conventions of ~95% of all the columns, which we rely on programmatically when
        reshaping and concatenating these tables together.
        """
        df = self.rename_columns(df, rename_stage="instant_xbrl").pipe(
            self.unstack_balances_to_report_year_instant_xbrl
        )
        return df

    @cache_df("process_duration_xbrl")
    def process_duration_xbrl(self, df: pd.DataFrame) -> pd.DataFrame:
        """Pre-processing required to make instant and duration tables compatible.

        Column renaming is sometimes required because a few columns in the instant and
        duration tables do not have corresponding names that follow the naming
        conventions of ~95% of all the columns, which we rely on programmatically when
        reshaping and concatenating these tables together.
        """
        if not df.empty:
            df = self.rename_columns(df, rename_stage="duration_xbrl").pipe(
                self.select_current_year_annual_records_duration_xbrl
            )
        return df

    def select_current_year_annual_records_duration_xbrl(self, df):
        """Select for annual records within their report_year.

        Select only records that have a start_date at begining of the report_year and
        have an end_date at the end of the report_year.
        """
        len_og = len(df)
        df = df.astype({"start_date": "datetime64[s]", "end_date": "datetime64[s]"})
        df = df[
            (df.start_date.dt.year == df.report_year)
            & (df.start_date.dt.month == 1)
            & (df.start_date.dt.day == 1)
            & (df.end_date.dt.year == df.report_year)
            & (df.end_date.dt.month == 12)
            & (df.end_date.dt.day == 31)
        ]
        len_out = len(df)
        logger.info(
            f"{self.table_id.value}: After selection of dates based on the report year,"
            f" we have {len_out/len_og:.1%} of the original table."
        )
        return df

    @cache_df(key="dbf")
    def drop_footnote_columns_dbf(self, df: pd.DataFrame) -> pd.DataFrame:
        """Drop DBF footnote reference columns, which all end with _f."""
        logger.debug(f"{self.table_id.value}: Dropping DBF footnote columns.")
        return df.drop(columns=df.filter(regex=r".*_f$").columns)

    def source_table_primary_key(self, source_ferc1: SourceFerc1) -> list[str]:
        """Look up the pre-renaming source table primary key columns."""
        if source_ferc1 == SourceFerc1.DBF:
            pk_cols = [
                "report_year",
                "report_prd",
                "respondent_id",
                "spplmnt_num",
                "row_number",
            ]
        else:
            assert source_ferc1 == SourceFerc1.XBRL  # nosec: B101
            cols = self.params.rename_columns_ferc1.xbrl.columns
            pk_cols = ["report_year", "entity_id"]
            # Sort to avoid dependence on the ordering of rename_columns.
            # Doing the sorting here because we have a particular ordering
            # hard coded for the DBF primary keys.
            pk_cols += sorted(col for col in cols if col.endswith("_axis"))
        return pk_cols

    def renamed_table_primary_key(self, source_ferc1: SourceFerc1) -> list[str]:
        """Look up the post-renaming primary key columns."""
        if source_ferc1 == SourceFerc1.DBF:
            cols = self.params.rename_columns_ferc1.dbf.columns
        else:
            assert source_ferc1 == SourceFerc1.XBRL  # nosec: B101
            cols = self.params.rename_columns_ferc1.xbrl.columns
        pk_cols = self.source_table_primary_key(source_ferc1=source_ferc1)
        # Translate to the renamed columns
        return [cols[col] for col in pk_cols]

    @cache_df(key="dbf")
    def drop_unused_original_columns_dbf(self, df: pd.DataFrame) -> pd.DataFrame:
        """Remove residual DBF specific columns."""
        unused_cols = [
            "report_prd",
            "spplmnt_num",
            "row_number",
            "row_seq",
            "row_prvlg",
        ]
        logger.debug(
            f"{self.table_id.value}: Dropping unused DBF structural columns: "
            f"{unused_cols}"
        )
        missing_cols = set(unused_cols).difference(df.columns)
        if missing_cols:
            raise ValueError(
                f"{self.table_id.value}: Trying to drop missing original DBF columns:"
                f"{missing_cols}"
            )
        return df.drop(columns=unused_cols)

    def assign_record_id(
        self, df: pd.DataFrame, source_ferc1: SourceFerc1
    ) -> pd.DataFrame:
        """Add a column identifying the original source record for each row.

        It is often useful to be able to tell exactly which record in the FERC Form 1
        database a given record within the PUDL database came from.

        Within each FERC Form 1 DBF table, each record is supposed to be uniquely
        identified by the combination of: report_year, report_prd, utility_id_ferc1_dbf,
        spplmnt_num, row_number.

        The FERC Form 1 XBRL tables do not have these supplement and row number
        columns, so we construct an id based on:
        report_year, utility_id_ferc1_xbrl, and the primary key columns of the XBRL table

        Args:
            df: table to assign `record_id` to
            source_ferc1: data source of raw ferc1 database.

        Raises:
            ValueError: If any of the primary key columns are missing from the DataFrame
                being processed.
            ValueError: If there are any null values in the primary key columns.
            ValueError: If the resulting `record_id` column is non-unique.
        """
        logger.debug(
            f"{self.table_id.value}: Assigning {source_ferc1.value} source record IDs."
        )
        pk_cols = self.renamed_table_primary_key(source_ferc1)
        missing_pk_cols = set(pk_cols).difference(df.columns)
        if missing_pk_cols:
            raise ValueError(
                f"{self.table_id.value} ({source_ferc1.value}): Missing primary key "
                "columns in dataframe while assigning source record_id: "
                f"{missing_pk_cols}"
            )
        if df[pk_cols].isnull().any(axis=None):
            raise ValueError(
                f"{self.table_id.value} ({source_ferc1.value}): Found null primary key "
                "values.\n"
                f"{df[pk_cols].isnull().any()}"
            )
        df = df.assign(
            record_id=lambda x: x.sched_table_name.str.cat(
                x[pk_cols].astype(str), sep="_"
            ),
        )
        if df.sched_table_name.isnull().any():
            raise ValueError(
                f"{self.table_id.value}: Null sched_table_name's were found where none "
                "were expected."
            )
        df.record_id = enforce_snake_case(df.record_id)

        dupe_ids = df.record_id[df.record_id.duplicated()].to_numpy()
        if dupe_ids.any() and self.has_unique_record_ids:
            logger.warning(
                f"{self.table_id.value}: Found {len(dupe_ids)} duplicate record_ids: \n"
                f"{dupe_ids}."
            )
        df = df.drop(columns="sched_table_name")
        return df

    def assign_utility_id_ferc1(
        self, df: pd.DataFrame, source_ferc1: SourceFerc1
    ) -> pd.DataFrame:
        """Assign the PUDL-assigned utility_id_ferc1 based on the native utility ID.

        We need to replace the natively reported utility ID from each of the two FERC1
        sources with a PUDL-assigned utilty. The mapping between the native ID's and
        these PUDL-assigned ID's can be accessed in the database tables
        ``utilities_dbf_ferc1`` and ``utilities_xbrl_ferc1``.

        Args:
            df: the input table with the native utilty ID column.
            source_ferc1: the

        Returns:
            an augemented version of the input ``df`` with a new column that replaces
            the natively reported utility ID with the PUDL-assigned utility ID.
        """
        logger.debug(
            f"{self.table_id.value}: Assigning {source_ferc1.value} source utility IDs."
        )
        utility_map_ferc1 = pudl.glue.ferc1_eia.get_utility_map_ferc1()
        # use the source utility ID column to get a unique map and for merging
        util_id_col = f"utility_id_ferc1_{source_ferc1.value}"
        util_map_series = (
            utility_map_ferc1.dropna(subset=[util_id_col])
            .set_index(util_id_col)
            .utility_id_ferc1
        )

        df["utility_id_ferc1"] = df[util_id_col].map(util_map_series)
        return df

    def reconcile_table_calculations(
        self: Self,
        df: pd.DataFrame,
        params: ReconcileTableCalculations | None = None,
    ):
        """Check how well a table's calculated values match reported values."""
        if params is None:
            params = self.params.reconcile_table_calculations
        if params.column_to_check:
            if self.xbrl_calculations is None:
                raise AssertionError(
                    "No calculations table has been built. Must run process_xbrl_metadata_calculations"
                )
            logger.info(
                f"{self.table_id.value}: Checking the XBRL metadata-based calculations."
            )
            df = reconcile_table_calculations(
                df=df,
                calculation_components=self.xbrl_calculations,
                xbrl_factoid_name=self.params.xbrl_factoid_name,
                xbrl_metadata=self.xbrl_metadata,
                table_name=self.table_id.value,
                params=params,
            )
        return df


class SteamPlantsFuelTableTransformer(Ferc1AbstractTableTransformer):
    """A table transformer specific to the :ref:`core_ferc1__yearly_steam_plants_fuel_sched402` table.

    The :ref:`core_ferc1__yearly_steam_plants_fuel_sched402` table reports data about fuel consumed by large thermal power
    plants in the :ref:`core_ferc1__yearly_steam_plants_sched402` table. Each record in the steam table is
    typically associated with several records in the fuel table, with each fuel record
    reporting data for a particular type of fuel consumed by that plant over the course
    of a year. The fuel table presents several challenges.

    The type of fuel, which is part of the primary key for the table, is a freeform
    string with hundreds of different nonstandard values. These strings are categorized
    manually and converted to ``fuel_type_code_pudl``. Some values cannot be categorized
    and are set to ``other``. In other string categorizations we set the unidentifiable
    values to NA, but in this table the fuel type is part of the primary key and primary
    keys cannot contain NA values.

    This simplified categorization occasionally results in records with duplicate
    primary keys. In those cases the records are aggregated into a single record if they
    have the same apparent physical units. If the fuel units are different, only the
    first record is retained.

    Several columns have unspecified, inconsistent, fuel-type specific units of measure
    associated with them. In order for records to be comparable and aggregatable, we
    have to infer and standardize these units.

    In the raw FERC Form 1 data there is a ``fuel_units`` column which describes the
    units of fuel delivered or consumed. Most commonly this is short tons for solid
    fuels (coal), thousands of cubic feet (Mcf) for gaseous fuels, and barrels (bbl) for
    liquid fuels.  However, the ``fuel_units`` column is also a freeform string with
    hundreds of nonstandard values which we have to manually categorize, and many of the
    values do not map directly to the most commonly used units for fuel quantities. E.g.
    some solid fuel quantities are reported in pounds, or thousands of pounds, not tons;
    some liquid fuels are reported in gallons or thousands of gallons, not barrels; and
    some gaseous fuels are reported in cubic feet not thousands of cubic feet.

    Two additional columns report fuel price per unit of heat content and fuel heat
    content per physical unit of fuel. The units of those columns are not explicitly
    reported, vary by fuel, and are inconsistent within individual fuel types.

    We adopt standardized units and attempt to convert all reported values in the fuel
    table into those units. For physical fuel units we adopt those that are used by the
    EIA: short tons (tons) for solid fuels, barrels (bbl) for liquid fuels, and
    thousands of cubic feet (mcf) for gaseous fuels. For heat content per (physical)
    unit of fuel, we use millions of British thermal units (mmbtu). All fuel prices are
    converted to US dollars, while many are reported in cents.

    Because the reported fuel price and heat content units are implicit, we have to
    infer them based on observed values. This is only possible because these quantities
    are ratios with well defined ranges of valid values. The common units that we
    observe and attempt to standardize include:

    * coal: primarily BTU/pound, but also MMBTU/ton and MMBTU/pound.
    * oil: primarily BTU/gallon.
    * gas: reported in a mix of MMBTU/cubic foot, and MMBTU/thousand cubic feet.
    """

    table_id: TableIdFerc1 = TableIdFerc1.STEAM_PLANTS_FUEL

    @cache_df(key="main")
    def transform_main(self, df: pd.DataFrame) -> pd.DataFrame:
        """Table specific transforms for core_ferc1__yearly_steam_plants_fuel_sched402.

        Args:
            df: Pre-processed, concatenated XBRL and DBF data.

        Returns:
            A single transformed table concatenating multiple years of cleaned data
            derived from the raw DBF and/or XBRL inputs.
        """
        return (
            self.spot_fix_values(df)
            .pipe(self.drop_invalid_rows)
            .pipe(self.correct_units)
        )

    @cache_df(key="dbf")
    def process_dbf(self, raw_dbf: pd.DataFrame) -> pd.DataFrame:
        """Start with inherited method and do some fuel-specific processing.

        We have to do most of the transformation before the DBF and XBRL data have been
        concatenated because the fuel type column is part of the primary key and it is
        extensively modified in the cleaning process.
        """
        df = (
            super()
            .process_dbf(raw_dbf)
            .pipe(self.to_numeric)
            .pipe(self.convert_units)
            .pipe(self.normalize_strings)
            .pipe(self.categorize_strings)
            .pipe(self.standardize_physical_fuel_units)
        )
        return df

    @cache_df(key="xbrl")
    def process_xbrl(
        self, raw_xbrl_instant: pd.DataFrame, raw_xbrl_duration: pd.DataFrame
    ) -> pd.DataFrame:
        """Special pre-concat treatment of the :ref:`core_ferc1__yearly_steam_plants_fuel_sched402` table.

        We have to do most of the transformation before the DBF and XBRL data have been
        concatenated because the fuel type column is part of the primary key and it is
        extensively modified in the cleaning process. For the XBRL data, this means we
        can't create a record ID until that fuel type value is clean. In addition, the
        categorization of fuel types results in a number of duplicate fuel records which
        need to be aggregated.

        Args:
            raw_xbrl_instant: Freshly extracted XBRL instant fact table.
            raw_xbrl_duration: Freshly extracted XBRL duration fact table.

        Returns:
            Almost fully transformed XBRL data table, with instant and duration facts
            merged together.
        """
        return (
            self.merge_instant_and_duration_tables_xbrl(
                raw_xbrl_instant, raw_xbrl_duration
            )
            .pipe(self.rename_columns, rename_stage="xbrl")
            .pipe(self.to_numeric)
            .pipe(self.convert_units)
            .pipe(self.normalize_strings)
            .pipe(self.categorize_strings)
            .pipe(self.standardize_physical_fuel_units)
            .pipe(self.aggregate_duplicate_fuel_types_xbrl)
            .pipe(self.assign_record_id, source_ferc1=SourceFerc1.XBRL)
            .pipe(
                self.assign_utility_id_ferc1,
                source_ferc1=SourceFerc1.XBRL,
            )
        )

    def to_numeric(self: Self, df: pd.DataFrame) -> pd.DataFrame:
        """Convert columns containing numeric strings to numeric types."""
        numeric_cols = [
            "fuel_consumed_units",
            "fuel_cost_per_unit_burned",
            "fuel_cost_per_unit_delivered",
            "fuel_cost_per_mmbtu",
        ]
        for col in numeric_cols:
            df[col] = pd.to_numeric(df[col])

        return df

    def standardize_physical_fuel_units(self: Self, df: pd.DataFrame) -> pd.DataFrame:
        """Convert reported fuel quantities to standard units depending on fuel type.

        Use the categorized fuel type and reported fuel units to convert all fuel
        quantities to the following standard units, depending on whether the fuel is a
        solid, liquid, or gas. When a single fuel reports its quantity in fundamentally
        different units, convert based on typical values. E.g. 19.85 MMBTU per ton of
        coal, 1.037 Mcf per MMBTU of natural gas, 7.46 barrels per ton of oil.

          * solid fuels (coal and waste): short tons [ton]
          * liquid fuels (oil): barrels [bbl]
          * gaseous fuels (gas): thousands of cubic feet [mcf]

        Columns to which these physical units apply:

          * fuel_consumed_units (tons, bbl, mcf)
          * fuel_cost_per_unit_burned (usd/ton, usd/bbl, usd/mcf)
          * fuel_cost_per_unit_delivered (usd/ton, usd/bbl, usd/mcf)

        One remaining challenge in this standardization is that nuclear fuel is reported
        in both mass of Uranium and fuel heat content, and it's unclear if there's any
        reasonable typical conversion between these units, since available heat content
        depends on the degree of U235 enrichement, the type of reactor, and whether the
        fuel is just Uranium, or a mix of Uranium and Plutonium from decommissioned
        nuclear weapons. See:

        https://world-nuclear.org/information-library/facts-and-figures/heat-values-of-various-fuels.aspx
        """
        df = df.copy()

        FuelFix = namedtuple("FuelFix", ["fuel", "from_unit", "to_unit", "mult"])
        fuel_fixes = [
            # US average coal heat content is 19.85 mmbtu/short ton
            FuelFix("coal", "mmbtu", "ton", (1.0 / 19.85)),
            FuelFix("coal", "btu", "ton", (1.0 / 19.85e6)),
            # 2000 lbs per short ton
            FuelFix("coal", "lbs", "ton", (1.0 / 2000.0)),
            FuelFix("coal", "klbs", "ton", (1.0 / 2.0)),
            # 42 gallons per barrel. Seriously, who makes up these units?
            FuelFix("oil", "gal", "bbl", (1.0 / 42.0)),
            FuelFix("oil", "kgal", "bbl", (1000.0 / 42.0)),
            # On average a "ton of oil equivalent" is 7.46 barrels
            FuelFix("oil", "ton", "bbl", 7.46),
            FuelFix("gas", "mmbtu", "mcf", (1.0 / 1.037)),
            # Nuclear plants report either heat content or mass of heavy metal
            # MW*days thermal to MWh thermal
            FuelFix("nuclear", "mwdth", "mwhth", 24.0),
            # Straight energy equivalence between BTU and MWh here:
            FuelFix("nuclear", "mmbtu", "mwhth", (1.0 / 3.412142)),
            FuelFix("nuclear", "btu", "mwhth", (1.0 / 3412142)),
            # Unclear if it's possible to convert heavy metal to heat reliably
            FuelFix("nuclear", "grams", "kg", (1.0 / 1000)),
        ]
        for fix in fuel_fixes:
            fuel_mask = df.fuel_type_code_pudl == fix.fuel
            unit_mask = df.fuel_units == fix.from_unit
            df.loc[(fuel_mask & unit_mask), "fuel_consumed_units"] *= fix.mult
            # Note: The 2 corrections below DIVIDE by the multiplier because the units
            # are in the denominator ("per_unit") rather than the numerator.
            df.loc[(fuel_mask & unit_mask), "fuel_cost_per_unit_burned"] /= fix.mult
            df.loc[(fuel_mask & unit_mask), "fuel_cost_per_unit_delivered"] /= fix.mult
            df.loc[(fuel_mask & unit_mask), "fuel_units"] = fix.to_unit

        # Set all remaining non-standard units and affected columns to NA.
        FuelAllowedUnits = namedtuple("FuelAllowedUnits", ["fuel", "allowed_units"])
        fuel_allowed_units = [
            FuelAllowedUnits("coal", ("ton",)),
            FuelAllowedUnits("oil", ("bbl",)),
            FuelAllowedUnits("gas", ("mcf",)),
            FuelAllowedUnits("nuclear", ("kg", "mwhth")),
            FuelAllowedUnits("waste", ("ton",)),
            # All unidentified fuel types ("other") get units set to NA
            FuelAllowedUnits("other", ()),
        ]
        physical_units_cols = [
            "fuel_consumed_units",
            "fuel_cost_per_unit_burned",
            "fuel_cost_per_unit_delivered",
        ]
        for fau in fuel_allowed_units:
            fuel_mask = df.fuel_type_code_pudl == fau.fuel
            invalid_unit_mask = ~df.fuel_units.isin(fau.allowed_units)
            df.loc[(fuel_mask & invalid_unit_mask), physical_units_cols] = np.nan
            df.loc[(fuel_mask & invalid_unit_mask), "fuel_units"] = pd.NA

        return df

    @cache_df(key="xbrl")
    def aggregate_duplicate_fuel_types_xbrl(
        self, fuel_xbrl: pd.DataFrame
    ) -> pd.DataFrame:
        """Aggregate the fuel records having duplicate primary keys."""
        pk_cols = self.renamed_table_primary_key(source_ferc1=SourceFerc1.XBRL) + [
            "sched_table_name"
        ]
        fuel_xbrl.loc[:, "fuel_units_count"] = fuel_xbrl.groupby(pk_cols, dropna=False)[
            "fuel_units"
        ].transform("nunique")

        # split
        dupe_mask = fuel_xbrl.duplicated(subset=pk_cols, keep=False)
        multi_unit_mask = fuel_xbrl.fuel_units_count != 1

        fuel_pk_dupes = fuel_xbrl[dupe_mask & ~multi_unit_mask].copy()
        fuel_multi_unit = fuel_xbrl[dupe_mask & multi_unit_mask].copy()
        fuel_non_dupes = fuel_xbrl[~dupe_mask & ~multi_unit_mask]

        logger.info(
            f"{self.table_id.value}: Aggregating {len(fuel_pk_dupes)} rows with "
            f"duplicate primary keys out of {len(fuel_xbrl)} total rows."
        )
        logger.info(
            f"{self.table_id.value}: Dropping {len(fuel_multi_unit)} records with "
            "inconsistent fuel units preventing aggregation "
            f"out of {len(fuel_xbrl)} total rows."
        )
        agg_row_fraction = (len(fuel_pk_dupes) + len(fuel_multi_unit)) / len(fuel_xbrl)
        if agg_row_fraction > 0.15:
            logger.error(
                f"{self.table_id.value}: {agg_row_fraction:.0%} of all rows are being "
                "aggregated. Higher than the allowed value of 15%!"
            )
        data_cols = [
            "fuel_consumed_units",
            "fuel_mmbtu_per_unit",
            "fuel_cost_per_unit_delivered",
            "fuel_cost_per_unit_burned",
            "fuel_cost_per_mmbtu",
            "fuel_cost_per_mwh",
            "fuel_mmbtu_per_mwh",
        ]
        # apply
        fuel_pk_dupes = pudl.helpers.sum_and_weighted_average_agg(
            df_in=fuel_pk_dupes,
            by=pk_cols + ["start_date", "end_date", "fuel_units"],
            sum_cols=["fuel_consumed_units"],
            wtavg_dict={
                k: "fuel_consumed_units"
                for k in data_cols
                if k != "fuel_consumed_units"
            },
        )
        # We can't aggregate data when fuel units are inconsistent, but we don't want
        # to lose the records entirely, so we'll keep the first one.
        fuel_multi_unit.loc[:, data_cols] = np.nan
        fuel_multi_unit = fuel_multi_unit.drop_duplicates(subset=pk_cols, keep="first")
        # combine
        return pd.concat([fuel_non_dupes, fuel_pk_dupes, fuel_multi_unit]).drop(
            columns=["fuel_units_count"]
        )

    def drop_total_rows(self, df: pd.DataFrame) -> pd.DataFrame:
        """Drop rows that represent plant totals rather than individual fuels.

        This is an imperfect, heuristic process. The rows we identify as probably
        representing totals rather than individual fuels:

        * have zero or null values in all of their numerical data columns
        * have no identifiable fuel type
        * have no identifiable fuel units
        * DO report a value for MMBTU / MWh (heat rate)

        In the case of the core_ferc1__yearly_steam_plants_fuel_sched402 table, we drop any row where all the data columns
        are null AND there's a non-null value in the ``fuel_mmbtu_per_mwh`` column, as
        it typically indicates a "total" row for a plant. We also require a null value
        for the fuel_units and an "other" value for the fuel type.
        """
        data_cols = [
            "fuel_consumed_units",
            "fuel_mmbtu_per_unit",
            "fuel_cost_per_unit_delivered",
            "fuel_cost_per_unit_burned",
            "fuel_cost_per_mmbtu",
            "fuel_cost_per_mwh",
        ]
        total_rows_idx = df[
            df[data_cols].isna().all(axis="columns")  # No normal numerical data
            & df.fuel_units.isna()  # no recognizable fuel units
            & (df.fuel_type_code_pudl == "other")  # No recognizable fuel type
            & df.fuel_mmbtu_per_mwh.notna()  # But it DOES report heat rate!
        ].index
        logger.info(
            f"{self.table_id.value}: Dropping "
            f"{len(total_rows_idx)}/{len(df)}"
            "rows representing plant-level all-fuel totals."
        )
        return df.drop(index=total_rows_idx)

    def drop_invalid_rows(
        self, df: pd.DataFrame, params: InvalidRows | None = None
    ) -> pd.DataFrame:
        """Drop invalid rows from the fuel table.

        This method both drops rows in which all required data columns are null (using
        the inherited parameterized method) and then also drops those rows we believe
        represent plant totals. See :meth:`SteamPlantsFuelTableTransformer.drop_total_rows`.
        """
        return super().drop_invalid_rows(df, params).pipe(self.drop_total_rows)


class SteamPlantsTableTransformer(Ferc1AbstractTableTransformer):
    """Transformer class for the :ref:`core_ferc1__yearly_steam_plants_sched402` table."""

    table_id: TableIdFerc1 = TableIdFerc1.STEAM_PLANTS

<<<<<<< HEAD
=======
    @cache_df(key="main")
    def transform_main(
        self, df: pd.DataFrame, transformed_fuel: pd.DataFrame
    ) -> pd.DataFrame:
        """Perform table transformations for the :ref:`core_ferc1__yearly_steam_plants_sched402` table.

        Note that this method has a non-standard call signature, since the
        :ref:`core_ferc1__yearly_steam_plants_sched402` table depends on the :ref:`core_ferc1__yearly_steam_plants_fuel_sched402` table.

        Args:
            df: The pre-processed steam plants table.
            transformed_fuel: The fully transformed :ref:`core_ferc1__yearly_steam_plants_fuel_sched402` table. This is
                required because fuel consumption information is used to help link
                steam plant records together across years using
                :func:`plants_steam_assign_plant_ids`
        """
        fuel_categories = list(
            SteamPlantsFuelTableTransformer()
            .params.categorize_strings["fuel_type_code_pudl"]
            .categories.keys()
        )
        plants_steam = (
            super()
            .transform_main(df)
            .pipe(
                plants_steam_assign_plant_ids,
                ferc1_fuel_df=transformed_fuel,
                fuel_categories=fuel_categories,
            )
            .pipe(plants_steam_validate_ids)
        )
        return plants_steam

    def transform(
        self,
        raw_dbf: pd.DataFrame,
        raw_xbrl_instant: pd.DataFrame,
        raw_xbrl_duration: pd.DataFrame,
        transformed_fuel: pd.DataFrame,
    ) -> pd.DataFrame:
        """Redfine the transform method to accommodate the use of transformed_fuel.

        This is duplicating code from the parent class, but is necessary because the
        steam table needs the fuel table for its transform. Is there a better way to do
        this that doesn't require cutting and pasting the whole method just to stick the
        extra dataframe input into transform_main()?
        """
        df = (
            self.transform_start(
                raw_dbf=raw_dbf,
                raw_xbrl_instant=raw_xbrl_instant,
                raw_xbrl_duration=raw_xbrl_duration,
            )
            .pipe(self.transform_main, transformed_fuel=transformed_fuel)
            .pipe(self.transform_end)
        )
        if self.clear_cached_dfs:
            logger.debug(
                f"{self.table_id.value}: Clearing cached dfs: "
                f"{sorted(self._cached_dfs.keys())}"
            )
            self._cached_dfs.clear()
        return df

>>>>>>> 090fb73f

class HydroelectricPlantsTableTransformer(Ferc1AbstractTableTransformer):
    """A table transformer specific to the :ref:`core_ferc1__yearly_hydroelectric_plants_sched406` table."""

    table_id: TableIdFerc1 = TableIdFerc1.HYDROELECTRIC_PLANTS

    def transform_main(self, df):
        """Add bespoke removal of duplicate record after standard transform_main."""
        return super().transform_main(df).pipe(self.targeted_drop_duplicates)

    def targeted_drop_duplicates(self, df):
        """Targeted removal of known duplicate record.

        There are two records in 2019 with a ``utility_id_ferc1`` of 200 and a
        ``plant_name_ferc1`` of "marmet". The records are nearly duplicates of
        eachother, except one have nulls in the capex columns. Surgically remove the
        record with the nulls.
        """
        null_columns = [
            "capex_land",
            "capex_structures",
            "capex_facilities",
            "capex_equipment",
            "capex_roads",
            "asset_retirement_cost",
            "capex_total",
            "capex_per_mw",
        ]
        dupe_mask = (
            (df.report_year == 2019)
            & (df.utility_id_ferc1 == 200)
            & (df.plant_name_ferc1 == "marmet")
        )
        null_maks = df[null_columns].isnull().all(axis="columns")

        possible_dupes = df.loc[dupe_mask]
        if (len(possible_dupes) != 2) & (2019 in df.report_year.unique()):
            raise AssertionError(
                f"{self.table_id}: Expected 2 records for found: {possible_dupes}"
            )
        dropping = df.loc[(dupe_mask & null_maks)]
        logger.debug(
            f"Dropping {len(dropping)} duplicate record with null data in {null_columns}"
        )
        df = df.loc[~(dupe_mask & null_maks)].copy()
        return df


class PumpedStoragePlantsTableTransformer(Ferc1AbstractTableTransformer):
    """Transformer class for :ref:`core_ferc1__yearly_pumped_storage_plants_sched408` table."""

    table_id: TableIdFerc1 = TableIdFerc1.PUMPED_STORAGE_PLANTS


class PurchasedPowerAndExchangesTableTransformer(Ferc1AbstractTableTransformer):
    """Transformer class for :ref:`core_ferc1__yearly_purchased_power_and_exchanges_sched326`.

    This table has data about inter-utility power purchases into the PUDL DB. This
    includes how much electricty was purchased, how much it cost, and who it was
    purchased from. Unfortunately the field describing which other utility the power was
    being bought from is poorly standardized, making it difficult to correlate with
    other data. It will need to be categorized by hand or with some fuzzy matching
    eventually.
    """

    table_id: TableIdFerc1 = TableIdFerc1.PURCHASED_POWER_AND_EXCHANGES


class PlantInServiceTableTransformer(Ferc1AbstractTableTransformer):
    """A transformer for the :ref:`core_ferc1__yearly_plant_in_service_sched204` table."""

    table_id: TableIdFerc1 = TableIdFerc1.PLANT_IN_SERVICE
    has_unique_record_ids: bool = False

    @cache_df("process_xbrl_metadata")
    def process_xbrl_metadata(
        self: Self,
        xbrl_metadata_converted: pd.DataFrame,
        xbrl_calculations: pd.DataFrame,
    ) -> pd.DataFrame:
        """Transform the metadata to reflect the transformed data.

        We fill in some gaps in the metadata, e.g. for FERC accounts that have been
        split across multiple rows, or combined without being calculated. We also need
        to rename the XBRL metadata categories to conform to the same naming convention
        that we are using in the data itself (since FERC doesn't quite follow their own
        naming conventions...). We use the same rename dictionary, but as an argument to
        :meth:`pd.Series.replace` instead of :meth:`pd.DataFrame.rename`.
        """
        tbl_meta = (
            super()
            .process_xbrl_metadata(xbrl_metadata_converted, xbrl_calculations)
            .assign(utility_type="electric", plant_status="in_service")
        )

        # Set pseudo-account numbers for rows that split or combine FERC accounts, but
        # which are not calculated values.
        tbl_meta.loc[
            tbl_meta.xbrl_factoid == "electric_plant_purchased",
            ["ferc_account", "plant_status"],
        ] = ["102_purchased", pd.NA]
        tbl_meta.loc[
            tbl_meta.xbrl_factoid == "electric_plant_sold",
            ["ferc_account", "plant_status"],
        ] = ["102_sold", pd.NA]
        tbl_meta.loc[
            tbl_meta.xbrl_factoid
            == "electric_plant_in_service_and_completed_construction_not_classified_electric",
            "ferc_account",
        ] = "101_and_106"
        return tbl_meta

    def deduplicate_xbrl_factoid_xbrl_metadata(
        self, tbl_meta: pd.DataFrame
    ) -> pd.DataFrame:
        """De-duplicate the XBLR metadata.

        We deduplicate the metadata on the basis of the ``xbrl_factoid`` name.
        This table in particular has multiple ``wide_to_tidy`` ``value_types`` because
        there are multiple dollar columns embedded (it has both the standard start/end
        balances as well as modifcations like transfers/retirements). In the XBRL
        metadata, each xbrl_fact has its own set of metadata and possibly its own set of
        calculations. Which means that one ``xbrl_factoid`` for this table natively
        could have multiple calculations or other metadata.

        For merging, we need the metadata to have one field per ``xbrl_factoid``.
        Because we normally only use the start/end balance in calculations, when there
        are duplicate renamed ``xbrl_factoid`` s in our processed metadata, we are going
        to prefer the one that refers to the start/end balances. In an ideal world, we
        would be able to access this metadata based on both the ``xbrl_factoid`` and
        any column from ``value_types`` but that would require a larger change in
        architecture.
        """
        # remove duplication of xbrl_factoid
        same_calcs_mask = tbl_meta.duplicated(
            subset=["xbrl_factoid", "calculations"], keep=False
        )
        # if they key values are the same, select the records with values in ferc_account
        same_calcs_deduped = (
            tbl_meta[same_calcs_mask]
            .sort_values(["ferc_account"])  # sort brings the nulls to the bottom
            .drop_duplicates(subset=["xbrl_factoid"], keep="first")
        )
        # when the calcs are different, they are referring to the non-adjustments
        suffixes = ("_additions", "_retirements", "_adjustments", "_transfers")
        unique_calcs_deduped = tbl_meta[
            ~same_calcs_mask & (~tbl_meta.xbrl_factoid_original.str.endswith(suffixes))
        ]
        tbl_meta_cleaned = pd.concat([same_calcs_deduped, unique_calcs_deduped])
        assert set(tbl_meta_cleaned.xbrl_factoid.unique()) == set(
            tbl_meta.xbrl_factoid.unique()
        )
        assert ~tbl_meta_cleaned.duplicated(["xbrl_factoid"]).all()
        return tbl_meta_cleaned

    def apply_sign_conventions(self, df) -> pd.DataFrame:
        """Adjust rows and column sign conventsion to enable aggregation by summing.

        Columns have uniform sign conventions, which we have manually inferred from the
        original metadata. This can and probably should be done programmatically in the
        future. If not, we'll probably want to store the column_weights as a parameter
        rather than hard-coding it in here.
        """
        column_weights = {
            "starting_balance": 1.0,
            "additions": 1.0,
            "retirements": -1.0,
            "transfers": 1.0,
            "adjustments": 1.0,
            "ending_balance": 1.0,
        }

        # Set row weights based on the value of the "balance" field
        df.loc[df.balance == "debit", "row_weight"] = 1.0
        df.loc[df.balance == "credit", "row_weight"] = -1.0

        # Apply column weightings. Can this be done all at once in a vectorized way?
        for col in column_weights:
            df.loc[:, col] *= column_weights[col]
            df.loc[:, col] *= df["row_weight"]

        return df

    def targeted_drop_duplicates_dbf(self, df: pd.DataFrame) -> pd.DataFrame:
        """Drop bad duplicate records from a specific utility in 2018.

        This is a very specific fix, meant to get rid of a particular observed set of
        duplicate records: FERC Respondent ID 187 in 2018 has two sets of plant in
        service records, one of which contains a bunch of null data.

        This method is part of the DBF processing because we want to be able to
        hard-code a specific value of ``utility_id_ferc1_dbf`` and those IDs are no
        longer available later in the process. I think.
        """
        # A single utility has double reported data in 2018.
        pk = ["report_year", "utility_id_ferc1", "ferc_account_label"]
        dupe_mask = (
            df.duplicated(subset=pk, keep=False)
            & (df.report_year == 2018)
            & (df.utility_id_ferc1_dbf == 187)
        )
        all_dupes = df[dupe_mask]
        # The observed pairs of duplicate records have NA values in all of the
        # additions, retirements, adjustments, and transfers columns. This selects
        # only those duplicates that have *any* non-null value in those rows.
        good_dupes = all_dupes[
            all_dupes[["additions", "retirements", "adjustments", "transfers"]]
            .notnull()
            .any(axis="columns")
        ]
        # Make sure that the good and bad dupes have exactly the same indices:
        pd.testing.assert_index_equal(
            good_dupes.set_index(pk).index,
            all_dupes.set_index(pk).index.drop_duplicates(),
        )
        deduped = pd.concat([df[~dupe_mask], good_dupes], axis="index")
        remaining_dupes = deduped[deduped.duplicated(subset=pk)]
        logger.info(
            f"{self.table_id.value}: {len(remaining_dupes)} dupes remaining after "
            "targeted deduplication."
        )
        return deduped

    @cache_df(key="dbf")
    def process_dbf(self, raw_dbf: pd.DataFrame) -> pd.DataFrame:
        """Drop targeted duplicates in the DBF data so we can use FERC respondent ID."""
        return super().process_dbf(raw_dbf).pipe(self.targeted_drop_duplicates_dbf)

    @cache_df(key="main")
    def transform_main(self, df: pd.DataFrame) -> pd.DataFrame:
        """The main table-specific transformations, affecting contents not structure.

        Annotates and alters data based on information from the XBRL taxonomy metadata.
        Also assigns utility type, plant status & function for use in table explosions.
        Make all electric_plant_sold balances positive.
        """
        df = super().transform_main(df).pipe(self.apply_sign_conventions)
        # Make all electric_plant_sold values positive
        # This could probably be a FERC transformer class function or in the
        # apply_sign_conventions function, but it doesn't seem like the best fit for
        # now.
        neg_values = (df["ferc_account_label"] == "electric_plant_sold") & (
            df["ending_balance"] < 0
        )
        df.loc[neg_values, "ending_balance"] = abs(df["ending_balance"])
        logger.info(
            f"{self.table_id.value}: Converted {len(df[neg_values])} negative values to positive."
        )
        # Assign plant status and utility type
        df = df.assign(utility_type="electric", plant_status="in_service")
        df.loc[
            df.ferc_account_label.isin(
                ["electric_plant_sold", "electric_plant_purchased"]
            )
        ].plant_status = pd.NA  # With two exceptions
        return df


class SmallPlantsTableTransformer(Ferc1AbstractTableTransformer):
    """A table transformer specific to the :ref:`core_ferc1__yearly_small_plants_sched410` table."""

    table_id: TableIdFerc1 = TableIdFerc1.SMALL_PLANTS

    @cache_df(key="main")
    def transform_main(self, df: pd.DataFrame) -> pd.DataFrame:
        """Table specific transforms for core_ferc1__yearly_small_plants_sched410.

        Params:
            df: Pre-processed, concatenated XBRL and DBF data.

        Returns:
            A single transformed table concatenating multiple years of cleaned data
            derived from the raw DBF and/or XBRL inputs.
        """
        df = (
            self.spot_fix_values(df)
            .pipe(self.normalize_strings)
            .pipe(self.nullify_outliers)
            .pipe(self.convert_units)
            .pipe(self.extract_ferc1_license)
            .pipe(self.label_row_types)
            .pipe(self.prep_header_fuel_and_plant_types)
            .pipe(self.map_plant_name_fuel_types)
            .pipe(self.categorize_strings)
            .pipe(self.map_header_fuel_and_plant_types)
            .pipe(self.associate_notes_with_values)
            .pipe(self.spot_fix_rows)
            .pipe(self.drop_invalid_rows)
            # Now remove the row_type columns because we've already moved totals to a
            # different column
            .drop(columns=["row_type"])
        )

        return df

    def extract_ferc1_license(self, df: pd.DataFrame) -> pd.DataFrame:
        """Extract FERC license number from ``plant_name_ferc1``.

        Many FERC license numbers are embedded in the ``plant_name_ferc1`` column, but
        not all numbers in the ``plant_name_ferc1`` column are FERC licenses. Some are
        dates, dollar amounts, page numbers, or numbers of wind turbines. This function
        extracts valid FERC license numbers and puts them in a new column called
        ``license_id_ferc1``.

        Potential FERC license numbers are valid when:

        - Two or more integers were found.
        - The found integers were accompanied by key phrases such as:
          ``["license", "no.", "ferc", "project"]``.
        - The accompanying name does not contain phrases such as:
          ``["page", "pg", "$",  "wind", "units"]``.
        - The found integers don't fall don't fall within the range of a valid year,
          defined as: 1900-2050.
        - The plant record is categorized as ``hydro`` or not categorized via the
          ``plant_type`` and ``fuel_type`` columns.

        This function also fills ``other`` fuel types with ``hydro`` for all plants with
        valid FERC licenses because only hydro plants have FERC licenses.

        Params:
            df: Pre-processed, concatenated XBRL and DBF data.

        Returns:
            The same input DataFrame but with a new column called ``license_id_ferc1``
            that contains FERC 1 license infromation extracted from
            ``plant_name_ferc1``.
        """
        logger.info(f"{self.table_id.value}: Extracting FERC license from plant name")
        # Extract all numbers greater than 2 digits from plant_name_ferc1 and put them
        # in a new column as integers.
        out_df = df.assign(
            license_id_ferc1=lambda x: (
                x.plant_name_ferc1.str.extract(r"(\d{3,})")
                .astype("float")
                .astype("Int64")
            ),
        )
        # Define what makes a good license
        obvious_license = out_df.plant_name_ferc1.str.contains(
            r"no\.|license|ferc|project", regex=True
        )
        not_license = out_df.plant_name_ferc1.str.contains(
            r"page|pg|\$|wind|solar|nuclear|nonutility|units|surrendered", regex=True
        )
        exceptions_to_is_year = out_df.plant_name_ferc1.str.contains(
            r"tomahawk|otter rapids|wausau|alexander|hooksett|north umpqua", regex=True
        )
        is_year = out_df["license_id_ferc1"].between(1900, 2050)
        not_hydro = ~out_df["plant_type"].isin(["hydro", np.nan, None]) | ~out_df[
            "fuel_type"
        ].isin(["hydro", "other"])
        # Replace all the non-license numbers with NA
        out_df.loc[
            (not_hydro & ~obvious_license)
            | not_license
            | (is_year & ~obvious_license & ~exceptions_to_is_year),
            "license_id_ferc1",
        ] = np.nan
        # Fill fuel type with hydro
        out_df.loc[
            out_df["license_id_ferc1"].notna() & (out_df["fuel_type"] == "other"),
            "fuel_type",
        ] = "hydro"

        return out_df

    def _find_possible_header_or_note_rows(self, df: pd.DataFrame) -> pd.DataFrame:
        """Find and label rows that might be headers or notes.

        Called by the coordinating function :func:`label_row_types`.

        This function creates a column called ``possible_header_or_note`` that is either
        True or False depending on whether a group of columns are all NA. Rows labeled
        as True will be further scrutinized in the :func:`_label_header_rows` and
        :func:`_label_note_rows` functions to determine whether they are actually
        headers or notes.

        Params:
            df: Pre-processed, concatenated XBRL and DBF data.

        Returns:
            The same input DataFrame but with a new column called
            ``possible_header_or_note`` that flags rows that might contain useful header
            or note information.
        """
        # Define header qualifications
        possible_header_or_note_if_cols_na = [
            "construction_year",
            "net_generation_mwh",
            "total_cost_of_plant",
            "capex_total",
            "capex_per_mw",
            "opex_total",
            "opex_fuel",
            "opex_maintenance",
            "fuel_cost_per_mmbtu",
            # "peak_demand_mw",
            # "opex_operations"
        ]
        # Label possible header or note rows
        df["possible_header_or_note"] = (
            df.filter(possible_header_or_note_if_cols_na).isna().all(1)
        )
        return df

    def _find_note_clumps(
        self, group: DataFrameGroupBy
    ) -> tuple[DataFrameGroupBy, pd.DataFrame]:
        """Find groups of rows likely to be notes.

        Once the :func:`_find_possible_header_or_note_rows` function identifies rows
        that are either headers or notes, we must deterine which one they are. As
        described in the :func:`_label_note_rows` function, notes rows are usually
        adjecent rows with no content.

        This function itentifies instances of two or more adjecent rows where
        ``possible_header_or_note`` = True. It takes individual utility-year groups as a
        parameter as opposed to the entire dataset because adjecent rows are only
        meaningful if they are from the same reporting entity in the same year. If we
        were to run this on the whole dataframe, we would see "note clumps" that are
        actually notes from the end of one utility's report and headers from the
        beginning of another. For this reason, we run this function from within the
        :func:`_label_note_rows_group` function.

        The output of this function is not a modified version of the original
        utility-year group, rather, it is a DataFrame containing information about the
        nature of the ``possible_header_or_note`` = True rows that is used to determine
        if that row is a note or not. It also returns the original utility-year-group as
        groupby objects seperated by each time ``possible_header_or_note`` changes from
        True to False or vice versa.

        If you pass in the following df:

        +-------------------+-------------------------+
        | plant_name_ferc1  | possible_header_or_note |
        +===================+=========================+
        | HYDRO:            | True                    |
        +-------------------+-------------------------+
        | rainbow falls (b) | False                   |
        +-------------------+-------------------------+
        | cadyville (a)     | False                   |
        +-------------------+-------------------------+
        | keuka (c)         | False                   |
        +-------------------+-------------------------+
        | (a) project #2738 | True                    |
        +-------------------+-------------------------+
        | (b) project #2835 | True                    |
        +-------------------+-------------------------+
        | (c) project #2852 | True                    |
        +-------------------+-------------------------+

        You will get the following output (in addition to the groupby objects for each
        clump):

        +----------------+----------------+
        | header_or_note | rows_per_clump |
        +================+================+
        | True           | 1              |
        +----------------+----------------+
        | False          | 3              |
        +----------------+----------------+
        | True           | 3              |
        +----------------+----------------+

        This shows each clump of adjecent records where ``possible_header_or_note`` is
        True or False and how many records are in each clump.

        Params:
            group: A utility-year grouping of the concatenated FERC XBRL and DBF tables.
                This table must have been run through the
                :func:`_find_possible_header_or_note_rows` function and contain the
                column ``possible_header_or_note``.

        Returns:
            A tuple containing groupby objects for each of the note and non-note clumps
            and a DataFrame indicating the number of rows in each note or non-note
            clump.
        """
        # Make groups based on consecutive sections where the group_col is alike.
        clump_groups = group.groupby(
            (
                group["possible_header_or_note"].shift()
                != group["possible_header_or_note"]
            ).cumsum(),
            as_index=False,
        )

        # Identify the first (and only) group_col value for each group and count
        # how many rows are in each group.
        clump_groups_df = clump_groups.agg(
            header_or_note=("possible_header_or_note", "first"),
            rows_per_clump=("possible_header_or_note", "count"),
        )

        return clump_groups, clump_groups_df

    def _label_header_rows(self, df: pd.DataFrame) -> pd.DataFrame:
        """Label header rows by adding ``header`` to ``row_type`` column.

        Called by the coordinating function :func:`label_row_types`.

        Once possible header or notes rows have been identified via the
        :func:`_find_possible_header_or_note_rows` function, this function sorts out
        which ones are headers. It does this by identifying a list of strings that, when
        found in the ``plant_name_ferc1`` column, indicate that the row is or is not a
        header.

        Sometimes this function identifies a header that is acutally a note. For this
        reason, it's important that the function be called before
        :func:`_label_note_rows` so that the bad header values get overridden by the
        ``note`` designation.

        Params:
            df: Pre-processed, concatenated XBRL and DBF data that has been run through
            the :func:`_find_possible_header_or_note_rows` function and contains the
            column ``possible_header_or_note``.

        Returns:
            The same input DataFrame but with likely headers rows containing the string
            ``header`` in the ``row_type`` column.
        """
        # Possible headers/note rows that contains these strings are headers
        header_strings = [
            "hydro",
            "hyrdo",
            "internal",
            "wind",
            "solar",
            "gas",
            "diesel",
            "diesal",
            "steam",
            "other",
            "combustion",
            "combustine",
            "fuel cell",
            "hydraulic",
            "waste",
            "landfill",
            "photovoltaic",
            "nuclear",
            "oil",
            "renewable",
            "facilities",
            "combined cycle",
        ]
        # Possible headers/note rows that contains these strings are not headers
        nonheader_strings = [
            "#",
            r"\*",
            "pg",
            "solargenix",
            "solargennix",
            r"\@",
            "rockton",
            "albany steam",
            "other general ops. supervision & engineering",
        ]
        # Any rows that contains these strings are headers
        header_exceptions = [
            "hydro plants: licensed proj. no.",
            "hydro license no.",
            "hydro: license no.",
            "hydro plants: licensed proj no.",
            "photo voltaic generating plants:",
        ]

        logger.info(f"{self.table_id.value}: Labeling header rows")

        # Label good header rows (based on whether they contain key strings)
        possible_header = df["possible_header_or_note"]
        good_header = df["plant_name_ferc1"].str.contains("|".join(header_strings))
        bad_header = df["plant_name_ferc1"].str.contains("|".join(nonheader_strings))
        df.loc[possible_header & good_header & ~bad_header, "row_type"] = "header"
        # There are some headers that don't pass the possible_header test but are
        # still definitely headers.
        df.loc[df["plant_name_ferc1"].isin(header_exceptions), "row_type"] = "header"

        return df

    def _label_note_rows_group(
        self, util_year_group: DataFrameGroupBy
    ) -> DataFrameGroupBy:
        """Label note rows by adding ``note`` to ``row_type`` column.

        Called within the wraper function :func:`_label_note_rows`

        This function breaks the data down by reporting unit (utility and year) and
        determines whether a ``possible_header_note`` = True row is a note based on two
        criteria:

        - Clumps of 2 or more adjecent rows where ``possible_header_or_note`` is True.
        - Instances where the last row in a utility-year group has
          ``possible_header_or_note`` as True.

        There are a couple of important exceptions that this function also
        addresses. Utilities often have multiple headers in a single utility-year
        grouping. You might see something like: ``pd.Series([header, plant1, plant2,
        note, header, plant3, plant4])``. In this case, a note clump is actually
        comprised of a note followed by a header. This function will not override the
        header as a note. Unfortunately, there is always the possability that a header
        row is followed by a plant that had no values reported. This would look like,
        and therefore be categorized as a note clump. I haven't built a work around, but
        hopefully there aren't very many of these.

        Params:
            util_year_group: A groupby object that contains a single year and utility.

        Returns:
            The same input but with likely note rows containing the string ``note`` in
            the ``row_type`` column.
        """
        # Create mini groups that count pockets of true and false for each
        # utility and year. See _find_note_clumps docstring.
        clump_group, clump_count = self._find_note_clumps(util_year_group)

        # Used later to enable exceptions
        max_df_val = util_year_group.index.max()

        # Create a list of the index values where there is a note clump! This also
        # includes instances where the last row in a group is a note.
        note_clump_idx_list = list(
            clump_count[
                (clump_count["header_or_note"])
                & (
                    (clump_count["rows_per_clump"] > 1)
                    | (clump_count.tail(1)["rows_per_clump"] == 1)
                )
            ].index
        )
        # If there are any clumped/end headers:
        if note_clump_idx_list:
            for idx in note_clump_idx_list:
                # If the last row in a clump looks like a header, and the clump is
                # not the last clump in the utility_year group, then drop the last
                # row from the note clump index range because it's a header!
                note_clump_idx_range = clump_group.groups[idx + 1]
                not_last_clump = clump_group.groups[idx + 1].max() < max_df_val
                is_good_header = (
                    util_year_group.loc[
                        util_year_group.index.isin(clump_group.groups[idx + 1])
                    ]
                    .tail(1)["row_type"]
                    .str.contains("header")
                    .all()
                )
                if not_last_clump & is_good_header:
                    note_clump_idx_range = [
                        x
                        for x in note_clump_idx_range
                        if x != note_clump_idx_range.max()
                    ]
                # Label the note clump as a note
                util_year_group.loc[
                    util_year_group.index.isin(note_clump_idx_range), "row_type"
                ] = "note"

        return util_year_group

    def _label_note_rows(self, df: pd.DataFrame) -> pd.DataFrame:
        """Wrapper for :func:`_label_note_rows_group`.

        The small plants table has lots of note rows that contain useful information.
        Unfortunately, the notes are in their own row rather than their own column! This
        means that useful information pertaining to plant rows is floating around as a
        junk row with no other information except the note in the ``plant_name_ferc1``
        field. Luckily, the data are reported just like they would be on paper. I.e.,
        The headers are at the top, and the notes are at the bottom. See the table in
        :func:`label_row_types` for more detail. This function labels note rows.

        Note rows are determined by row location within a given report, so we must break
        the data into reporting units (utility and year) and then apply note-finding
        methodology defined in :func:`_label_note_rows_group` to each group.

        Params:
            df: Pre-processed, concatenated XBRL and DBF data that has been run through
            the :func:`_find_possible_header_or_note_rows` function and contains the
            column ``possible_header_or_note``.

        Returns:
            The same input DataFrame but with likely note rows containing the string
            ``note`` in the ``row_type`` column.
        """
        logger.info(f"{self.table_id.value}: Labeling notes rows")

        util_groups = df.groupby(["utility_id_ferc1", "report_year"])

        return util_groups.apply(lambda x: self._label_note_rows_group(x))

    def _label_total_rows(self, df: pd.DataFrame) -> pd.DataFrame:
        """Label total rows by adding ``total`` to ``row_type`` column.

        Called within the wraper function :func:`_label_note_rows`

        For the most part, when ``plant_name_ferc1`` contains the string ``total``, the
        values therein are duplicates of what is already reported, i.e.: a total value.
        However, there are some cases where that's not true. For example, the phrase
        ``amounts are for the total`` appears when chunks of plants (usually but not
        always wind) are reported together. It's a total, but it's not double counting
        which is the reason for the ``total`` flag.

        Similar to :func:`_label_header_rows`, it's important that this be called before
        :func:`_label_note_rows` in :func:`label_row_types` so that not clumps can
        override certain non-totals that are mistakenly labeled as such.

        Params:
            df: Pre-processed, concatenated XBRL and DBF data.

        Returns:
            The same input DataFrame but with likely total rows containing the string
            ``total`` in the ``row_type`` column.
        """
        # Label totals in row_type in case it overwrites any headers
        logger.info(f"{self.table_id.value}: Labeling total rows")
        df.loc[
            df["plant_name_ferc1"].str.contains("total")
            & ~df["plant_name_ferc1"].str.contains("amounts are for the total"),
            "row_type",
        ] = "total"

        # This one gets overridden by notes: total solar operation/maintenance

        return df

    def label_row_types(self, df: pd.DataFrame) -> pd.DataFrame:
        """Coordinate labeling of ``row_types`` as headers, notes, or totals.

        The small plants table is more like a digitized PDF than an actual data table.
        The rows contain all sorts of information in addition to what the columns might
        suggest. For instance, there are header rows, note rows, and total rows that
        contain useful information, but cause confusion in their current state, mixed in
        with the rest of the data.

        Here's an example of what you might find in the small plants table:

        +-------------------+------------+-----------------+
        | plant_name_ferc1  | plant_type | capacity_mw     |
        +===================+============+=================+
        | HYDRO:            | NA         | NA              |
        +-------------------+------------+-----------------+
        | rainbow falls (b) | NA         | 30              |
        +-------------------+------------+-----------------+
        | cadyville (a)     | NA         | 100             |
        +-------------------+------------+-----------------+
        | keuka (c)         | NA         | 80              |
        +-------------------+------------+-----------------+
        | total plants      | NA         | 310             |
        +-------------------+------------+-----------------+
        | (a) project #2738 | NA         | NA              |
        +-------------------+------------+-----------------+
        | (b) project #2835 | NA         | NA              |
        +-------------------+------------+-----------------+
        | (c) project #2852 | NA         | NA              |
        +-------------------+------------+-----------------+

        Notice how misleading it is to have all this infomration in one column. The
        goal of this function is to coordinate labeling functions so that we can
        identify which rows contain specific plant information and which rows are
        headers, notes, or totals.

        Once labeled, other functions can either remove rows that might cause double
        counting, extract useful plant or fuel type information from headers, and
        extract useful context or license id information from notes.

        Coordinates :func:`_label_header_rows`, :func:`_label_total_rows`,
        :func:`_label_note_rows`.

        Params:
            df: Pre-processed, concatenated XBRL and DBF data that has been run through
            the :func:`_find_possible_header_or_note_rows` function and contains the
            column ``possible_header_or_note``.

        Returns:
            The same input DataFrame but with a column called ``row_type`` containg the
            strings ``header``, ``note``, ``total``, or NA to indicate what type of row
            it is.
        """
        # Add a column to show final row type
        df.insert(3, "row_type", np.nan)

        # Label the row types
        df_labeled = (
            df.pipe(self._find_possible_header_or_note_rows)
            .pipe(self._label_header_rows)
            .pipe(self._label_total_rows)
            .pipe(self._label_note_rows)
            .drop(columns=["possible_header_or_note"])
        )

        # Move total lables to a different column
        df_labeled.loc[df_labeled["row_type"] == "total", "is_total"] = True
        df_labeled["is_total"] = df_labeled.filter(["row_type"]).isin(["total"]).all(1)

        return df_labeled

    def prep_header_fuel_and_plant_types(
        self, df: pd.DataFrame, show_unmapped_headers=False
    ) -> pd.DataFrame:
        """Forward fill header rows to prep for fuel and plant type extraction.

        The headers we've identified in :func:`_label_header_rows` can be used to
        supplement the values in the ``plant_type`` and ``fuel_type`` columns.

        This function groups the data by utility, year, and header; extracts the header
        into a new column; and forward fills the headers so that each record in the
        header group is associated with that header. Because the headers map to
        different fuel types and plant types (ex: ``solar pv`` maps to fuel type
        ``solar`` and plant type ``photovoltaic``), the new forward-filled header column
        is duplicated and called ``fuel_type_from_header`` and
        ``plant_type_from_header``. In :func:`map_header_fuel_and_plant_types`, these
        columns will be mapped to their respective fuel and plant types, used
        to fill in blank values in the ``plant_type`` and ``fuel_type``, and then
        eventually removed.

        Why separate the prep step from the map step?

        We trust the values originally reported in the ``fuel_type`` and ``plant_type``
        columns more than the extracted and forward filled header values, so we only
        want to replace ``fuel_type`` and ``plant_type`` values that are labeled as
        ``pd.NA`` or ``other``. The values reported to those columns are extremely messy
        and must be cleaned via :func:`pudl.transform.classes.categorize_strings` in
        order for us to know which are truely ``pd.NA`` or ``other``. Because we also
        use :func:`pudl.transform.classes.categorize_strings` to map the headers to fuel
        and plant types, it makes sense to clean all four columns at once and then
        combine them.

        Here's a look at what this function does. It starts with the following table:

        +-------------------+------------+------------+----------+
        | plant_name_ferc1  | plant_type | fuel_type  | row_type |
        +===================+============+============+==========+
        | HYDRO:            | NA         | NA         | header   |
        +-------------------+------------+------------+----------+
        | rainbow falls (b) | NA         | NA         | NA       |
        +-------------------+------------+------------+----------+
        | cadyville (a)     | NA         | NA         | NA       |
        +-------------------+------------+------------+----------+
        | keuka (c)         | NA         | NA         | NA       |
        +-------------------+------------+------------+----------+
        | Wind Turbines:    | NA         | NA         | header   |
        +-------------------+------------+------------+----------+
        | sunny grove       | NA         | NA         | NA       |
        +-------------------+------------+------------+----------+
        | green park wind   | NA         | wind       | NA       |
        +-------------------+------------+------------+----------+

        And ends with this:

        +-------------------+---------+---------+----------------+--------------------+
        | plant_name_ferc1  | plant   | fuel    | plant_type     | fuel_type          |
        |                   | _type   | _type   | _from_header   | _from_header       |
        +===================+=========+=========+================+====================+
        | HYDRO:            | NA      | NA      | HYDRO:         | HYDRO:             |
        +-------------------+---------+---------+----------------+--------------------+
        | rainbow falls (b) | NA      | NA      | HYDRO:         | HYDRO:             |
        +-------------------+---------+---------+----------------+--------------------+
        | cadyville (a)     | NA      | NA      | HYDRO:         | HYDRO:             |
        +-------------------+---------+---------+----------------+--------------------+
        | keuka (c)         | NA      | NA      | HYDRO:         | HYDRO:             |
        +-------------------+---------+---------+----------------+--------------------+
        | Wind Turbines:    | NA      | NA      | Wind Turbines: | Wind Turbines:     |
        +-------------------+---------+---------+----------------+--------------------+
        | sunny grove       | NA      | NA      | Wind Turbines: | Wind Turbines:     |
        +-------------------+---------+---------+----------------+--------------------+
        | green park wind   | NA      | wind    | Wind Turbines: | Wind Turbines:     |
        +-------------------+---------+---------+----------------+--------------------+

        NOTE: If a utility's ``plant_name_ferc1`` values look like this: ``["STEAM",
        "coal_plant1", "coal_plant2", "wind_turbine1"]``, then this algorythem will
        think that last wind turbine is a steam plant. Luckily, when a utility embeds
        headers in the data it usually includes them for all plant types: ``["STEAM",
        "coal_plant1", "coal_plant2", "WIND", "wind_turbine"]``.

        Params:
            df: Pre-processed, concatenated XBRL and DBF data that has been run through
            :func:`_label_row_type` and contains the columns ``row_type``.

        Returns:
            The same input DataFrame but with new columns ``plant_type_from_header``
            and ``fuel_type_from_header`` that forward fill the values in the header
            rows by utility, year, and header group.
        """
        logger.info(
            f"{self.table_id.value}: Forward filling header fuel and plant types"
        )

        # Create a column of just headers
        df.loc[df["row_type"] == "header", "header"] = df["plant_name_ferc1"]

        # Make groups based on utility, year, and header.
        # The .cumsum() creates a new series with values that go up from 1 whenever
        # there is a new header. So imagine row_type["header", NA, NA, "header", NA].
        # this creates a series of [1,1,1,2,2] so that the data can be grouped by
        # header.
        df = df.reset_index(drop=True)
        df["header_group"] = (df["row_type"] == "header").cumsum()
        df.loc[df["row_type"] != "note", "header"] = df.groupby(
            ["utility_id_ferc1", "report_year", "header_group"]
        ).header.ffill()

        # Create temporary columns for plant type and fuel type
        df["plant_type_from_header"] = df["header"]
        df["fuel_type_from_header"] = df["header"]
        df = df.drop(columns=["header", "header_group"])

        return df

    def map_header_fuel_and_plant_types(self, df: pd.DataFrame) -> pd.DataFrame:
        """Fill ``pd.NA`` and ``other`` plant and fuel types with cleaned headers.

        :func:`prep_header_fuel_and_plant_types` extracted and forward filled the header
        values; :func:`pudl.transform.params.categorize_strings` cleaned them according
        to both the fuel and plant type parameters. This function combines the
        ``fuel_type_from_header`` with ``fuel_type`` and ``plant_type_from_header`` with
        ``plant_type`` when the reported, cleaned values are ``pd.NA`` or ``other``.

        To understand more about why these steps are necessary read the docstrings for
        :func:`prep_header_fuel_and_plant_types`.

        Params:
            df: Pre-processed, concatenated XBRL and DBF data that has been run through
            :func:`prep_header_fuel_and_plant_types` and contains the columns
            ``fuel_type_from_header`` and ``plant_type_from_header``.

        Returns:
            The same input DataFrame but with rows with ``pd.NA`` or ``other`` in the
            ``fuel_type`` and ``plant_type`` columns filled in with the respective
            values from ``fuel_type_from_header`` and ``plant_type_from_header`` when
            available. ``fuel_type_from_header`` and ``plant_type_from_header`` columns
            removed.
        """
        logger.info(
            f"{self.table_id.value}: Filling NA and 'other' fuel and plant types with"
            " header info"
        )

        # Stash the amount of NA values to check that the filling worked.
        old_fuel_type_count = len(
            df[~df["fuel_type"].isin([pd.NA, "other"]) & df["row_type"].isna()]
        )
        old_plant_type_count = len(
            df[~df["plant_type"].isin([pd.NA, "other"]) & df["row_type"].isna()]
        )

        # Fill NA and "other" fields
        df.loc[
            df["plant_type"].isin([pd.NA, "other"]), "plant_type"
        ] = df.plant_type_from_header
        df.loc[
            df["fuel_type"].isin([pd.NA, "other"]), "fuel_type"
        ] = df.fuel_type_from_header

        # Remove _from_header fields
        df = df.drop(columns=["plant_type_from_header", "fuel_type_from_header"])

        # Check that this worked!
        new_fuel_type_count = len(
            df[~df["fuel_type"].isin([pd.NA, "other"]) & df["row_type"].isna()]
        )
        new_plant_type_count = len(
            df[~df["plant_type"].isin([pd.NA, "other"]) & df["row_type"].isna()]
        )

        if not old_fuel_type_count < new_fuel_type_count:
            raise AssertionError("No header fuel types added when there should be")
        if not old_plant_type_count < new_plant_type_count:
            raise AssertionError("No header plant types added when there should be")

        useful_rows_len = len(df[df["row_type"].isna()])

        logger.info(
            f"Added fuel types to {new_fuel_type_count-old_fuel_type_count} plant rows "
            f"({round((new_fuel_type_count-old_fuel_type_count)/useful_rows_len*100)}%). "
            f"Added plant types to {new_plant_type_count-old_plant_type_count} plant "
            f"rows ({round((new_plant_type_count-old_plant_type_count)/useful_rows_len*100)}%)."
        )

        return df

    def map_plant_name_fuel_types(self, df: pd.DataFrame) -> pd.DataFrame:
        """Suppliment ``fuel_type`` with information in ``plant_name_ferc1``.

        Sometimes fuel type is embedded in a plant name (not just headers). In this case
        we can identify that what that fuel is from the name and fill in empty
        ``fuel_type`` values. Right now, this only works for hydro plants because the
        rest are complicated and have a slew of exceptions. This could probably be
        applied to the ``plant_type`` column in the future too.

        Params:
            df: Pre-processed, concatenated XBRL and DBF data.

        Returns:
            The same input DataFrame but with rows with ``other`` in the
            ``fuel_type`` column filled in notable fuel types extracted from the the
            ``plant_name_ferc1`` column.
        """
        logger.info(f"{self.table_id.value}: Getting fuel type (hydro) from plant name")
        df.loc[
            (
                df["plant_name_ferc1"].str.contains("hydro")
                & (df["fuel_type"] == "other")
            ),
            "fuel_type",
        ] = "hydro"

        return df

    def associate_notes_with_values(self, df: pd.DataFrame) -> pd.DataFrame:
        """Use footnote indicators to map notes and FERC licenses to plant rows.

        There are many utilities that report a bunch of mostly empty note rows at the
        bottom of their yearly entry. These notes often pertain to specific plant rows
        above. Sometimes the notes and their respective plant rows are linked by a
        common footnote indicator such as (a) or (1) etc.

        This function takes this:

        +-------------------+------------+------------------+
        | plant_name_ferc1  | row_type   | license_id_ferc1 |
        +===================+============+==================+
        | HYDRO:            | header     | NA               |
        +-------------------+------------+------------------+
        | rainbow falls (b) | NA         | NA               |
        +-------------------+------------+------------------+
        | cadyville (a)     | NA         | NA               |
        +-------------------+------------+------------------+
        | keuka (c)         | NA         | NA               |
        +-------------------+------------+------------------+
        | total plants      | total      | NA               |
        +-------------------+------------+------------------+
        | (a) project #2738 | note       | 2738             |
        +-------------------+------------+------------------+
        | (b) project #2835 | note       | 2738             |
        +-------------------+------------+------------------+
        | (c) project #2852 | note       | 2738             |
        +-------------------+------------+------------------+

        Finds the note rows with footnote indicators, maps the content from the note row
        into a new note column that's associated with the value row, and maps any FERC
        license extracted from this note column to the ``license_id_ferc1`` column in
        the value row.

        +-------------------+------------+-------------------+------------------+
        | plant_name_ferc1  | row_type   | notes             | license_id_ferc1 |
        +===================+============+===================+==================+
        | HYDRO:            | header     | NA                | NA               |
        +-------------------+------------+-------------------+------------------+
        | rainbow falls (b) | NA         | (b) project #2835 | 2835             |
        +-------------------+------------+-------------------+------------------+
        | cadyville (a)     | NA         | (a) project #2738 | 2738             |
        +-------------------+------------+-------------------+------------------+
        | keuka (c)         | NA         | (c) project #2852 | 2752             |
        +-------------------+------------+-------------------+------------------+
        | total plants      | total      | NA                | NA               |
        +-------------------+------------+-------------------+------------------+
        | (a) project #2738 | note       | NA                | 2738             |
        +-------------------+------------+-------------------+------------------+
        | (b) project #2835 | note       | NA                | 2835             |
        +-------------------+------------+-------------------+------------------+
        | (c) project #2852 | note       | NA                | 2752             |
        +-------------------+------------+-------------------+------------------+

        (Header and note rows are removed later).

        NOTE: Note rows that don't have a footnote indicator or note rows with a
        footnote indicator that don't have a cooresponding plant row with the same
        indicator are not captured. They will ultimately get removed and their content
        will not be preserved.

        Params:
            df: Pre-processed, concatenated XBRL and DBF data that has been run through
            :func:`label_row_types` and contains the column ``row_type``.

        Returns:
            The same input DataFrame but with a column called ``notes`` that contains
            notes, reported below, in the same row as the plant values they pertain to.
            Also, any further additions to the ``license_id_ferc1`` field as extracted
            from these newly associated notes.
        """
        logger.info(
            f"{self.table_id.value}: Mapping notes and ferc license from notes rows"
        )

        def associate_notes_with_values_group(group):
            """Map footnotes within a given utility year group.

            Because different utilities may use the same footnotes or the same utility
            could reuse footnotes each year, we must do the footnote association within
            utility-year groups.
            """
            regular_row = group["row_type"].isna()
            has_note = group["row_type"] == "note"

            # Shorten execution time by only looking at groups with discernable
            # footnotes
            if group.footnote.any():
                # Make a df that combines notes and ferc license with the same footnote
                footnote_df = (
                    group[has_note]
                    .groupby("footnote")
                    .agg({"plant_name_ferc1": ", ".join, "license_id_ferc1": "first"})
                    .rename(columns={"plant_name_ferc1": "notes"})
                )

                # Map these new license and note values onto the original df
                updated_ferc_license_col = group.footnote.map(
                    footnote_df["license_id_ferc1"]
                )
                notes_col = group.footnote.map(footnote_df["notes"])
                # We update the ferc lic col because some were already there from the
                # plant name extraction. However, we want to override with the notes
                # ferc licenses because they are more likely to be accurate.
                group.license_id_ferc1.update(updated_ferc_license_col)
                group.loc[regular_row, "notes"] = notes_col

            return group

        footnote_pattern = r"(\(\d?[a-z]?[A-Z]?\))"
        df["notes"] = pd.NA
        # Create new footnote column
        df.loc[:, "footnote"] = df.plant_name_ferc1.str.extract(
            footnote_pattern, expand=False
        )
        # Group by year and utility and run footnote association
        groups = df.groupby(["report_year", "utility_id_ferc1"])
        sg_notes = groups.apply(lambda x: associate_notes_with_values_group(x))
        # Remove footnote column now that rows are associated
        sg_notes = sg_notes.drop(columns=["footnote"])

        notes_added = len(
            sg_notes[sg_notes["notes"].notna() & sg_notes["row_type"].isna()]
        )
        logger.info(f"Mapped {notes_added} notes to plant rows.")

        return sg_notes

    def spot_fix_rows(self, df: pd.DataFrame) -> pd.DataFrame:
        """Fix one-off row errors.

        In 2004, utility_id_ferc1 251 reports clumps of units together. Each unit clump
        looks something like this: ``intrepid wind farm (107 units @ 1.5 mw each)`` and
        is followed by a row that looks like this: ``(amounts are for the total of all
        107 units)``. For the most part, these rows are useless note rows. However,
        there is one instance where important values are reported in this note row
        rather than in the actual plant row above.

        There are probably plenty of other spot fixes one could add here.

        Params:
            df: Pre-processed, concatenated XBRL and DBF data.

        Returns:
            The same input DataFrame but with some spot fixes corrected.
        """
        logger.info(f"{self.table_id.value}: Spot fixing some rows")
        # Define rows and columns to change
        cols_to_change = df.select_dtypes(include=np.number).columns.tolist() + [
            "row_type"
        ]
        row_with_info = (df["report_year"] == 2004) & (
            df["plant_name_ferc1"] == "(amounts are for the total of all 107 units)"
        )
        row_missing_info = (df["report_year"] == 2004) & (
            df["plant_name_ferc1"] == "intrepid wind farm (107 units @ 1.5 mw each)"
        )

        # Replace row missing information with data from row containing information
        df.loc[row_missing_info, cols_to_change] = df[row_with_info][
            cols_to_change
        ].to_numpy()

        # Remove row_with_info so there is no duplicate information
        df = df[~row_with_info]

        return df


class TransmissionLinesTableTransformer(Ferc1AbstractTableTransformer):
    """A table transformer for the :ref:`core_ferc1__yearly_transmission_lines_sched422` table."""

    table_id: TableIdFerc1 = TableIdFerc1.TRANSMISSION_LINES
    has_unique_record_ids: bool = False

    def transform_main(self: Self, df: pd.DataFrame) -> pd.DataFrame:
        """Do some string-to-numeric ninja moves."""
        df["num_transmission_circuits"] = pd.to_numeric(df["num_transmission_circuits"])
        return super().transform_main(df)


class EnergySourcesTableTransformer(Ferc1AbstractTableTransformer):
    """Transformer class for :ref:`core_ferc1__yearly_energy_sources_sched401` table.

    The raw DBF and XBRL table will be split up into two tables. This transformer
    generates the sources of electricity for utilities, dropping the information about
    dispositions. For XBRL, this is a duration-only table. Right now we are merging in
    the metadata but not actually keeping anything from it. We are also not yet doing
    anything with the sign.
    """

    table_id: TableIdFerc1 = TableIdFerc1.ENERGY_SOURCES
    has_unique_record_ids: bool = False

    def convert_xbrl_metadata_json_to_df(
        self: Self,
        xbrl_metadata_json: dict[Literal["instant", "duration"], list[dict[str, Any]]],
    ) -> pd.DataFrame:
        """Perform default xbrl metadata processing plus adding 1 new xbrl_factoid.

        Note: we should probably parameterize this and add it into the standard
        :meth:`process_xbrl_metadata`.
        """
        tbl_meta = super().convert_xbrl_metadata_json_to_df(xbrl_metadata_json)
        facts_to_add = [
            {
                "xbrl_factoid": new_fact,
                "calculations": "[]",
                "balance": "credit",
                "ferc_account": pd.NA,
                "xbrl_factoid_original": new_fact,
                "is_within_table_calc": True,
                "row_type_xbrl": "reported_value",
            }
            for new_fact in ["megawatt_hours_purchased", "purchased_mwh"]
        ]
        new_facts = pd.DataFrame(facts_to_add).convert_dtypes()
        return pd.concat([tbl_meta, new_facts])


class EnergyDispositionsTableTransformer(Ferc1AbstractTableTransformer):
    """Transformer class for :ref:`core_ferc1__yearly_energy_dispositions_sched401` table."""

    table_id: TableIdFerc1 = TableIdFerc1.ENERGY_DISPOSITIONS
    has_unique_record_ids: bool = False


class UtilityPlantSummaryTableTransformer(Ferc1AbstractTableTransformer):
    """Transformer class for :ref:`core_ferc1__yearly_utility_plant_summary_sched200` table."""

    table_id: TableIdFerc1 = TableIdFerc1.UTILITY_PLANT_SUMMARY
    has_unique_record_ids: bool = False

    def process_xbrl(
        self: Self, raw_xbrl_instant: pd.DataFrame, raw_xbrl_duration: pd.DataFrame
    ) -> pd.DataFrame:
        """Remove the end-of-previous-year instant data."""
        all_current_year = raw_xbrl_instant[
            raw_xbrl_instant["date"].astype("datetime64[ns]").dt.year
            == raw_xbrl_instant["report_year"].astype("int64")
        ]
        return super().process_xbrl(all_current_year, raw_xbrl_duration)

    def convert_xbrl_metadata_json_to_df(
        self: Self,
        xbrl_metadata_json: dict[Literal["instant", "duration"], list[dict[str, Any]]],
    ) -> pd.DataFrame:
        """Do the default metadata processing plus add a new factoid.

        The new factoid cooresponds to the aggregated factoid in
        :meth:`aggregated_xbrl_factoids`.
        """
        tbl_meta = super().convert_xbrl_metadata_json_to_df(xbrl_metadata_json)
        # things that could be grabbed from a aggregated_xbrl_factoids param
        new_factoid_name = (
            "utility_plant_in_service_classified_and_property_under_capital_leases"
        )
        # point this new aggregated factiod to the PIS table's equivilant when the
        # subdimensions line up
        calc = [
            {
                "name": "electric_plant_in_service_and_completed_construction_not_classified_electric",
                "weight": 1.0,
                "source_tables": ["plant_in_service_ferc1"],
                "utility_type": "electric",
            }
        ]
        new_fact = pd.DataFrame(
            {
                "xbrl_factoid": [new_factoid_name],
                "calculations": [json.dumps(calc)],
                "balance": ["debit"],
                "ferc_account": [pd.NA],
                "xbrl_factoid_original": [new_factoid_name],
                "is_within_table_calc": [False],
                "row_type_xbrl": ["calculated_value"],
            }
        ).convert_dtypes()

        tbl_meta = pd.concat([tbl_meta, new_fact]).reset_index(drop=True)
        return tbl_meta

    def transform_main(self: Self, df: pd.DataFrame) -> pd.DataFrame:
        """Default transforming, plus spot fixing and building aggregate xbrl_factoid."""
        # we want to aggregate the factoids first here bc merge_xbrl_metadata is done
        # at the end of super().transform_main
        df = (
            self.aggregated_xbrl_factoids(df)
            .pipe(super().transform_main)
            .pipe(self.spot_fix_bad_signs)
        )
        return df

    def aggregated_xbrl_factoids(self: Self, df: pd.DataFrame) -> pd.DataFrame:
        """Aggregate xbrl_factoids records for linking to :ref:`core_ferc1__yearly_plant_in_service_sched204`.

        This table has two ``xbrl_factoid`` which can be linked via calcuations to one
        ``xbrl_factoid`` in the :ref:`core_ferc1__yearly_plant_in_service_sched204`.
        Doing this 2:1 linkage would be fine in theory. But the
        :ref:`core_ferc1__yearly_plant_in_service_sched204` is in most senses
        the table with the more details and of our desire to build tree-link
        relationships between factoids, we need to build a new factoid to link in a 1:1
        manner between this table and the :ref:`core_ferc1__yearly_plant_in_service_sched204`.

        We'll also add this factoid into the metadata via :meth:`process_xbrl_metadata`
        and add the linking calculation via :meth:`apply_xbrl_calculation_fixes`.
        """
        # these guys could be params
        factoids_to_agg = [
            "utility_plant_in_service_classified",
            "utility_plant_in_service_property_under_capital_leases",
        ]
        new_factoid_name = (
            "utility_plant_in_service_classified_and_property_under_capital_leases"
        )
        cols_to_agg = ["ending_balance"]
        # grab some key infor for the actual aggregation
        xbrl_factoid_name = self.params.xbrl_factoid_name
        pks = pudl.metadata.classes.Resource.from_id(
            self.table_id.value
        ).schema.primary_key
        pks_wo_factoid = [col for col in pks if col != xbrl_factoid_name]

        agg_mask = df[xbrl_factoid_name].isin(factoids_to_agg)
        agg_df = (
            df[agg_mask]
            .groupby(pks_wo_factoid, as_index=False, dropna=False)[cols_to_agg]
            .sum(min_count=1)
            .assign(**{xbrl_factoid_name: new_factoid_name})
        )
        # note: this results in the "loss" of non-pk columns like record_id - which
        # seems appropriate imo. still flag a warning
        missing_cols = [
            col for col in df.columns if col not in list(agg_df.columns) + ["record_id"]
        ]
        logger.warning(
            f"Post-aggregating a new xbrl_factoid, we are missing the following columns: {missing_cols}"
        )
        # squish em back together
        df = pd.concat([df, agg_df]).reset_index(drop=True)
        return df

    def spot_fix_bad_signs(self: Self, df: pd.DataFrame) -> pd.DataFrame:
        """Spot fix depreciation_utility_plant_in_service records with bad signs."""
        primary_keys = [
            "report_year",
            "utility_id_ferc1",
            "utility_type",
            "utility_plant_asset_type",
        ]

        spot_fix_pks = [
            (
                2012,
                156,
                "total",
                "accumulated_provision_for_depreciation_amortization_and_depletion_of_plant_utility",
            ),
            (
                2012,
                156,
                "total",
                "depreciation_amortization_and_depletion_utility_plant_in_service",
            ),
            (2012, 156, "total", "depreciation_utility_plant_in_service"),
            (
                2012,
                156,
                "electric",
                "accumulated_provision_for_depreciation_amortization_and_depletion_of_plant_utility",
            ),
            (
                2012,
                156,
                "electric",
                "depreciation_amortization_and_depletion_utility_plant_in_service",
            ),
            (2012, 156, "electric", "depreciation_utility_plant_in_service"),
            (
                2013,
                170,
                "total",
                "accumulated_provision_for_depreciation_amortization_and_depletion_of_plant_utility",
            ),
            (
                2013,
                170,
                "total",
                "amortization_of_other_utility_plant_utility_plant_in_service",
            ),
            (2013, 170, "total", "amortization_of_plant_acquisition_adjustment"),
            (
                2013,
                170,
                "total",
                "depreciation_amortization_and_depletion_utility_plant_in_service",
            ),
            (2013, 170, "total", "depreciation_utility_plant_in_service"),
            (
                2013,
                170,
                "electric",
                "accumulated_provision_for_depreciation_amortization_and_depletion_of_plant_utility",
            ),
            (
                2013,
                170,
                "electric",
                "amortization_of_other_utility_plant_utility_plant_in_service",
            ),
            (2013, 170, "electric", "amortization_of_plant_acquisition_adjustment"),
            (
                2013,
                170,
                "electric",
                "depreciation_amortization_and_depletion_utility_plant_in_service",
            ),
            (2013, 170, "electric", "depreciation_utility_plant_in_service"),
            (
                2007,
                393,
                "electric",
                "accumulated_provision_for_depreciation_amortization_and_depletion_of_plant_utility",
            ),
            (
                2007,
                393,
                "electric",
                "depreciation_amortization_and_depletion_utility_plant_in_service",
            ),
            (2007, 393, "electric", "depreciation_utility_plant_in_service"),
            (
                2007,
                393,
                "total",
                "accumulated_provision_for_depreciation_amortization_and_depletion_of_plant_utility",
            ),
            (
                2007,
                393,
                "total",
                "depreciation_amortization_and_depletion_utility_plant_in_service",
            ),
            (2007, 393, "total", "depreciation_utility_plant_in_service"),
        ]

        spot_fix_pks += [
            (year, 211, utility_type, column_name)
            for year in [2006] + list(range(2009, 2021))
            for utility_type in ["electric", "total"]
            for column_name in [
                "accumulated_provision_for_depreciation_amortization_and_depletion_of_plant_utility",
                "amortization_of_other_utility_plant_utility_plant_in_service",
                "depreciation_amortization_and_depletion_utility_plant_in_service",
                "depreciation_utility_plant_in_service",
            ]
        ]

        # Par down spot fixes to account for fast tests where not all years are used
        df_years = df.report_year.unique().tolist()
        spot_fix_pks = [x for x in spot_fix_pks if x[0] in df_years]
        logger.info(f"{self.table_id.value}: Spotfixing {len(spot_fix_pks)} records.")

        if spot_fix_pks:
            # Create a df of the primary key of the records you want to fix
            df_keys = pd.DataFrame(spot_fix_pks, columns=primary_keys).set_index(
                primary_keys
            )
            df = df.set_index(primary_keys)
            # Flip the signs for the values in "ending balance" all records in the original
            # df that appear in the primary key df
            df.loc[df_keys.index, "ending_balance"] *= -1
            # All of these are flipping negative values to positive values,
            # so let's make sure that's what happens
            flipped_values = df.loc[df_keys.index]
            if (flipped_values["ending_balance"] < 0).any():
                raise AssertionError("None of these spot fixes should be negative")
            df = df.reset_index()

        return apply_pudl_dtypes(df, group="ferc1")


class BalanceSheetLiabilitiesTableTransformer(Ferc1AbstractTableTransformer):
    """Transformer class for :ref:`core_ferc1__yearly_balance_sheet_liabilities_sched110` table."""

    table_id: TableIdFerc1 = TableIdFerc1.BALANCE_SHEET_LIABILITIES
    has_unique_record_ids: bool = False

    @cache_df("process_xbrl_metadata")
    def process_xbrl_metadata(
        self: Self,
        xbrl_metadata_converted: pd.DataFrame,
        xbrl_calculations: pd.DataFrame,
    ) -> pd.DataFrame:
        """Transform the metadata to reflect the transformed data.

        Beyond the standard :meth:`Ferc1AbstractTableTransformer.process_xbrl_metadata`
        processing, assign utility type.
        """
        return (
            super()
            .process_xbrl_metadata(xbrl_metadata_converted, xbrl_calculations)
            .assign(utility_type="total")
        )

    @cache_df(key="main")
    def transform_main(self: Self, df: pd.DataFrame) -> pd.DataFrame:
        """Duplicate data that appears in multiple distinct calculations.

        There is a one case in which exactly the same data values are referenced in
        multiple calculations which can't be resolved by choosing one of the
        referenced values as the canonical location for that data. In order to preserve
        all of the calculation structure, we need to duplicate those records in the
        data, the metadata, and the calculation specifications.  Here we duplicate the
        data and associated it with newly defined facts, which we will also add to
        the metadata and calculations.
        """
        df = super().transform_main(df)
        facts_to_duplicate = [
            "long_term_portion_of_derivative_instrument_liabilities",
            "long_term_portion_of_derivative_instrument_liabilities_hedges",
        ]
        new_data = (
            df[df.liability_type.isin(facts_to_duplicate)]
            .copy()
            .assign(liability_type=lambda x: "less_" + x.liability_type)
        )

        return pd.concat([df, new_data]).assign(utility_type="total")

    def convert_xbrl_metadata_json_to_df(
        self: Self,
        xbrl_metadata_json: dict[Literal["instant", "duration"], list[dict[str, Any]]],
    ) -> pd.DataFrame:
        """Perform default xbrl metadata processing plus adding 2 new xbrl_factoids.

        We add two new factoids which are defined (by PUDL) only for the DBF data, and
        also duplicate and redefine several factoids which are referenced in multiple
        calculations and need to be distinguishable from each other.

        Note: we should probably parameterize this and add it into the standard
        :meth:`process_xbrl_metadata`.
        """
        tbl_meta = super().convert_xbrl_metadata_json_to_df(xbrl_metadata_json)
        facts_to_duplicate = [
            "long_term_portion_of_derivative_instrument_liabilities",
            "long_term_portion_of_derivative_instrument_liabilities_hedges",
        ]
        duplicated_facts = (
            tbl_meta[tbl_meta.xbrl_factoid.isin(facts_to_duplicate)]
            .copy()
            .assign(
                xbrl_factoid=lambda x: "less_" + x.xbrl_factoid,
                xbrl_factoid_original=lambda x: "less_" + x.xbrl_factoid_original,
                balance="credit",
            )
        )
        facts_to_add = [
            {
                "xbrl_factoid": new_fact,
                "calculations": "[]",
                "balance": "credit",
                "ferc_account": pd.NA,
                "xbrl_factoid_original": new_fact,
                "is_within_table_calc": True,
                "row_type_xbrl": "reported_value",
            }
            for new_fact in [
                "accumulated_deferred_income_taxes",
            ]
        ]

        new_facts = pd.DataFrame(facts_to_add).convert_dtypes()
        return pd.concat([tbl_meta, new_facts, duplicated_facts]).reset_index(drop=True)


class BalanceSheetAssetsTableTransformer(Ferc1AbstractTableTransformer):
    """Transformer class for :ref:`core_ferc1__yearly_balance_sheet_assets_sched110` table."""

    table_id: TableIdFerc1 = TableIdFerc1.BALANCE_SHEET_ASSETS
    has_unique_record_ids: bool = False

    @cache_df("process_xbrl_metadata")
    def process_xbrl_metadata(
        self: Self,
        xbrl_metadata_converted: pd.DataFrame,
        xbrl_calculations: pd.DataFrame,
    ) -> pd.DataFrame:
        """Transform the metadata to reflect the transformed data.

        Beyond the standard :meth:`Ferc1AbstractTableTransformer.process_xbrl_metadata`
        processing, assign utility type.
        """
        return (
            super()
            .process_xbrl_metadata(xbrl_metadata_converted, xbrl_calculations)
            .assign(utility_type="total")
        )

    @cache_df(key="main")
    def transform_main(self: Self, df: pd.DataFrame) -> pd.DataFrame:
        """Duplicate data that appears in multiple distinct calculations.

        There is a one case in which exactly the same data values are referenced in
        multiple calculations which can't be resolved by choosing one of the
        referenced values as the canonical location for that data. In order to preserve
        all of the calculation structure, we need to duplicate those records in the
        data, the metadata, and the calculation specifications.  Here we duplicate the
        data and associated it with newly defined facts, which we will also add to
        the metadata and calculations.
        """
        df = super().transform_main(df).assign(utility_type="total")
        facts_to_duplicate = [
            "noncurrent_portion_of_allowances",
            "derivative_instrument_assets_long_term",
            "derivative_instrument_assets_hedges_long_term",
        ]
        new_data = (
            df[df.asset_type.isin(facts_to_duplicate)]
            .copy()
            .assign(asset_type=lambda x: "less_" + x.asset_type)
        )

        return pd.concat([df, new_data])

    def convert_xbrl_metadata_json_to_df(
        self: Self,
        xbrl_metadata_json: dict[Literal["instant", "duration"], list[dict[str, Any]]],
    ) -> pd.DataFrame:
        """Default xbrl metadata processing plus some error correction.

        We add two new factoids which are defined (by PUDL) only for the DBF data, and
        also duplicate and redefine several factoids which are referenced in multiple
        calculations and need to be distinguishable from each other.

        Note: we should probably parameterize this and add it into the standard
        :meth:`process_xbrl_metadata`.
        """
        tbl_meta = super().convert_xbrl_metadata_json_to_df(xbrl_metadata_json)

        facts_to_duplicate = [
            "noncurrent_portion_of_allowances",
            "derivative_instrument_assets_long_term",
            "derivative_instrument_assets_hedges_long_term",
        ]
        duplicated_facts = (
            tbl_meta[tbl_meta.xbrl_factoid.isin(facts_to_duplicate)]
            .copy()
            .assign(
                xbrl_factoid=lambda x: "less_" + x.xbrl_factoid,
                xbrl_factoid_original=lambda x: "less_" + x.xbrl_factoid_original,
                balance="credit",
            )
        )
        facts_to_add = [
            {
                "xbrl_factoid": new_fact,
                "calculations": "[]",
                "balance": "credit",
                "ferc_account": pd.NA,
                "xbrl_factoid_original": new_fact,
                "is_within_table_calc": True,
                "row_type_xbrl": "reported_value",
            }
            for new_fact in [
                "special_funds_all",
                "nuclear_fuel",
                "preliminary_natural_gas_and_other_survey_and_investigation_charges",
            ]
        ]
        new_facts = pd.DataFrame(facts_to_add).convert_dtypes()
        return pd.concat([tbl_meta, new_facts, duplicated_facts]).assign(
            utility_type="total"
        )


class IncomeStatementsTableTransformer(Ferc1AbstractTableTransformer):
    """Transformer class for the :ref:`core_ferc1__yearly_income_statements_sched114` table."""

    table_id: TableIdFerc1 = TableIdFerc1.INCOME_STATEMENTS
    has_unique_record_ids: bool = False

    def convert_xbrl_metadata_json_to_df(
        self: Self,
        xbrl_metadata_json: dict[Literal["instant", "duration"], list[dict[str, Any]]],
    ) -> pd.DataFrame:
        """Perform default xbrl metadata processing plus adding a new xbrl_factoid.

        Note: we should probably parameterize this and add it into the standard
        :meth:`process_xbrl_metadata`.
        """
        tbl_meta = super().convert_xbrl_metadata_json_to_df(xbrl_metadata_json)
        facts_to_add = {
            "xbrl_factoid": ["miscellaneous_deductions"],
            "calculations": ["[]"],
            "balance": ["debit"],
            "ferc_account": [pd.NA],
            "xbrl_factoid_original": ["miscellaneous_deductions"],
            "is_within_table_calc": [True],
            "row_type_xbrl": ["reported_value"],
        }
        new_facts = pd.DataFrame(facts_to_add).convert_dtypes()
        return pd.concat([tbl_meta, new_facts])

    def process_dbf(self: Self, raw_dbf: pd.DataFrame) -> pd.DataFrame:
        """Drop incorrect row numbers from f1_incm_stmnt_2 before standard processing.

        In 2003, two rows were added to the ``f1_income_stmnt`` dbf table, which bumped
        the starting ``row_number`` of ``f1_incm_stmnt_2`` from 25 to 27. A small
        handfull of respondents seem to have not gotten the memo about this this in
        2003 and have information on these row numbers that shouldn't exist at all for
        this table.

        This step necessitates the ability to know which source table each record
        actually comes from, which required adding a column (``sched_table_name``) in
        the extract step before these two dbf input tables were concatenated.

        Right now we are just dropping these bad row numbers. Should we actually be
        bumping the whole respondent's row numbers - assuming they reported incorrectly
        for the whole table? See: https://github.com/catalyst-cooperative/pudl/issues/471
        """
        len_og = len(raw_dbf)
        known_bad_income2_rows = [25, 26]
        raw_dbf = raw_dbf[
            ~(
                (raw_dbf.sched_table_name == "f1_incm_stmnt_2")
                & (raw_dbf.report_year == 2003)
                & (raw_dbf.row_number.isin(known_bad_income2_rows))
            )
        ].copy()
        logger.info(
            f"Dropped {len_og - len(raw_dbf)} records ({(len_og - len(raw_dbf))/len_og:.1%} of"
            "total) records from 2003 from the f1_incm_stmnt_2 DBF table that have "
            "known incorrect row numbers."
        )
        raw_dbf = super().process_dbf(raw_dbf)
        return raw_dbf

    def transform_main(self: Self, df: pd.DataFrame) -> pd.DataFrame:
        """Drop duplicate records from f1_income_stmnt.

        Because net_utility_operating_income is reported on both page 1 and 2 of the
        form, it ends up introducing a bunch of duplicated records, so we need to drop
        one of them. Since the value is used in the calculations that are part of the
        second page, we'll drop it from the first page.
        """
        df = super().transform_main(df)
        df = df[
            ~(
                (df.record_id.str.startswith("f1_income_stmnt_"))
                & (df.income_type == "net_utility_operating_income")
            )
        ]
        return apply_pudl_dtypes(df, group="ferc1")


class RetainedEarningsTableTransformer(Ferc1AbstractTableTransformer):
    """Transformer class for :ref:`core_ferc1__yearly_retained_earnings_sched118` table."""

    table_id: TableIdFerc1 = TableIdFerc1.RETAINED_EARNINGS
    has_unique_record_ids: bool = False

    current_year_types: set[str] = {
        "unappropriated_undistributed_subsidiary_earnings",
        "unappropriated_retained_earnings",
    }
    previous_year_types: set[str] = {
        "unappropriated_undistributed_subsidiary_earnings_previous_year",
        "unappropriated_retained_earnings_previous_year",
    }

    def convert_xbrl_metadata_json_to_df(
        self: Self,
        xbrl_metadata_json: dict[Literal["instant", "duration"], list[dict[str, Any]]],
    ) -> pd.DataFrame:
        """Transform the metadata to reflect the transformed data.

        Beyond the standard :meth:`Ferc1AbstractTableTransformer.process_xbrl_metadata`
        processing, add FERC account values for a few known values.
        """
        meta = super().convert_xbrl_metadata_json_to_df(xbrl_metadata_json)
        meta.loc[
            meta.xbrl_factoid
            == "transfers_from_unappropriated_undistributed_subsidiary_earnings",
            "ferc_account",
        ] = "216.1"
        meta.loc[
            meta.xbrl_factoid
            == "appropriated_retained_earnings_including_reserve_amortization",
            "ferc_account",
        ] = "215_and_215.1"
        meta.loc[
            meta.xbrl_factoid == "retained_earnings",
            "ferc_account",
        ] = "215_and_215.1_and_216"
        meta.loc[
            meta.xbrl_factoid == "unappropriated_retained_earnings",
            "ferc_account",
        ] = "216"
        meta.loc[
            meta.xbrl_factoid == "equity_in_earnings_of_subsidiary_companies",
            "ferc_account",
        ] = "418.1"

        # NOTE: Needs to happen before `process_xbrl_metadata_calculations`
        facts_to_add = [
            {
                "xbrl_factoid": new_fact,
                "calculations": "[]",
                "balance": "credit",
                "ferc_account": pd.NA,
                "xbrl_factoid_original": new_fact,
                "is_within_table_calc": True,
                "row_type_xbrl": "reported_value",
            }
            for new_fact in [
                "unappropriated_retained_earnings_previous_year",
                "unappropriated_undistributed_subsidiary_earnings_previous_year",
            ]
        ]

        new_facts = pd.DataFrame(facts_to_add).convert_dtypes()
        return pd.concat([meta, new_facts])

    def process_dbf(self, raw_dbf: pd.DataFrame) -> pd.DataFrame:
        """Preform generic :meth:`process_dbf`, plus deal with duplicates.

        Along with the standard processing in
        :meth:`Ferc1AbstractTableTransformer.process_dbf`, this method runs:
        * :meth:`targeted_drop_duplicates_dbf`
        * :meth:`reconcile_double_year_earnings_types_dbf`
        """
        processed_dbf = (
            super()
            .process_dbf(raw_dbf)
            .pipe(self.targeted_drop_duplicates_dbf)
            .pipe(self.reconcile_double_year_earnings_types_dbf)
        )
        return processed_dbf

    @cache_df("process_xbrl_metadata")
    def process_xbrl_metadata(
        self: Self,
        xbrl_metadata_converted: pd.DataFrame,
        xbrl_calculations: pd.DataFrame,
    ) -> pd.DataFrame:
        """Transform the metadata to reflect the transformed data.

        Beyond the standard :meth:`Ferc1AbstractTableTransformer.process_xbrl_metadata`
        processing, assign utility type.
        """
        return (
            super()
            .process_xbrl_metadata(xbrl_metadata_converted, xbrl_calculations)
            .assign(utility_type="total")
        )

    @cache_df("main")
    def transform_main(self, df):
        """Add `_previous_year` factoids after standard transform_main.

        Add `_previous_year` factoids for `unappropriated_retained_earnings` and
        `unappropriated_undistributed_subsidiary_earnings` after standard
        transform_main. This should only affect XBRL data, but we do it after merging to
        enable access to DBF data to fill this in as well.
        """
        df = super().transform_main(df).pipe(self.add_previous_year_factoid)
        return df.assign(utility_type="total")

    def transform_end(self, df: pd.DataFrame) -> pd.DataFrame:
        """Check ``_previous_year`` factoids for consistency after the transformation is done."""
        return super().transform_end(df).pipe(self.check_double_year_earnings_types)

    def check_double_year_earnings_types(self, df: pd.DataFrame) -> pd.DataFrame:
        """Check previous year/current year factoids for consistency.

        The terminology can be very confusing - here are the expectations:

        1. "inter year consistency": earlier year's "current starting/end
           balance" == later year's "previous starting/end balance"
        2. "intra year consistency": each year's "previous ending balance" ==
           "current starting balance"
        """
        current_year_facts = df.loc[df.earnings_type.isin(self.current_year_types)]
        previous_year_facts = df.loc[
            df.earnings_type.isin(self.previous_year_types)
        ].pipe(
            lambda df: df.assign(
                earnings_type=df.earnings_type.str.removesuffix("_previous_year")
            )
        )

        # inter year comparison requires us to match the earlier year's current facts
        # to the later year's previous facts, so we add 1 to the report year & merge.
        earlier_years = current_year_facts.assign(
            report_year=current_year_facts.report_year + 1
        )
        later_years = previous_year_facts
        idx = ["utility_id_ferc1", "report_year", "earnings_type"]
        inter_year_facts = earlier_years.merge(
            later_years,
            on=idx,
            suffixes=["_earlier", "_later"],
        ).dropna(
            subset=[
                "starting_balance_earlier",
                "starting_balance_later",
                "ending_balance_earlier",
                "ending_balance_later",
            ]
        )

        intra_year_facts = previous_year_facts.merge(
            current_year_facts, on=idx, suffixes=["_previous", "_current"]
        )

        assert_cols_areclose(
            df=inter_year_facts,
            a_cols=["starting_balance_earlier"],
            b_cols=["starting_balance_later"],
            mismatch_threshold=0.05,
            message="'Current starting balance' for year X-1 doesn't match "
            "'previous starting balance' for year X.",
        )

        assert_cols_areclose(
            df=inter_year_facts,
            a_cols=["ending_balance_earlier"],
            b_cols=["ending_balance_later"],
            mismatch_threshold=0.05,
            message="'Current ending balance' for year X-1 doesn't match "
            "'previous ending balance' for year X.",
        )

        assert_cols_areclose(
            df=intra_year_facts,
            a_cols=["ending_balance_previous"],
            b_cols=["starting_balance_current"],
            mismatch_threshold=0.05,
            message="'Previous year ending balance' should be the same as "
            "'current year starting balance' for all years!",
        )

        return df

    def targeted_drop_duplicates_dbf(self, df: pd.DataFrame) -> pd.DataFrame:
        """Drop duplicates with truly duplicate data.

        There are instances of utilities that reported multiple values for several
        earnings types for a specific year (utility_id_ferc1 68 in 1998 &
        utility_id_ferc1 296 in 2015). We are taking the largest value reported and
        dropping the rest. There very well could be a better strategey here, but there
        are only 25 records that have this problem, so we've going with this.
        """
        pks = (
            pudl.metadata.classes.Package.from_resource_ids()
            .get_resource(self.table_id.value)
            .schema.primary_key
        )
        # we are not going to check all of the unstructed earnings types for dupes bc
        # we will drop these later
        dupe_mask = ~df.earnings_type.str.endswith("_unstructured") & df.duplicated(
            subset=pks, keep=False
        )
        dupes = df[dupe_mask]
        if len(dupes) > 25:
            raise AssertionError(
                f"{self.table_id.value}: Too many duplicates found ({len(dupes)}). "
                "Expected 25 or less."
            )
        # we are simply sorting to get the biggest value and dropping the rest.
        dupes = dupes.sort_values(
            ["starting_balance", "amount"], ascending=False
        ).drop_duplicates(subset=pks)
        df = pd.concat([df[~dupe_mask], dupes])
        return df

    def reconcile_double_year_earnings_types_dbf(
        self, df: pd.DataFrame
    ) -> pd.DataFrame:
        """Reconcile current and past year data reported in 1 report_year.

        The DBF table includes two different earnings types that have: "Begining of
        Period" and "End of Period" rows. But the table has both an amount column that
        corresponds to a balance and a starting balance column. For these two earnings
        types, this means that there is in effect two years of data in this table for
        each report year: a starting and ending balance for the pervious year and a
        starting and ending balance for the current year. The ending balance for the
        previous year should be the same as the starting balance for the current year.

        We need to keep both pieces of data in order to calculate `ending_balances`,
        so we want to check these assumptions, extract as much information from these
        two years of data, and keep both records for each of these two earnings
        types for each utility.

        Raises:
            AssertionError: There are a very small number of instances in which the
                ending balance from the previous year does not match the starting
                balance from the current year. The % of these non-matching instances
                should be less than 2% of the records with these date duplicative
                earnings types.
        """
        logger.info(f"{self.table_id.value}: Reconciling previous year's data.")
        # DBF has _current_year suffix while PUDL core version does not
        current_year_types = [
            "unappropriated_undistributed_subsidiary_earnings_current_year",
            "unappropriated_retained_earnings_current_year",
        ]
        previous_year_types = [
            "unappropriated_undistributed_subsidiary_earnings_previous_year",
            "unappropriated_retained_earnings_previous_year",
        ]
        # assign() copies, so no need to double copy when extracting this slice
        current_year = df[df.earnings_type.isin(current_year_types)].assign(
            earnings_type=lambda x: x.earnings_type.str.removesuffix("_current_year")
        )
        previous_year = df[df.earnings_type.isin(previous_year_types)].assign(
            earnings_type=lambda x: x.earnings_type.str.removesuffix("_previous_year")
        )
        idx = [
            "utility_id_ferc1_dbf",
            "report_year",
            "utility_id_ferc1",
            "earnings_type",
        ]
        data_columns = ["amount", "starting_balance"]
        date_dupe_types = pd.merge(
            current_year,
            previous_year[idx + data_columns],
            on=idx,
            how="outer",
            suffixes=("", "_previous_year"),
        )

        date_dupe_types.loc[:, "ending_balance"] = pd.NA
        # check if the starting balance from the current year is actually
        # the amount from the previous year
        date_mismatch = date_dupe_types[
            ~np.isclose(
                date_dupe_types.starting_balance,
                date_dupe_types.amount_previous_year,
                equal_nan=True,
            )
            & (date_dupe_types.starting_balance.notnull())
            & (date_dupe_types.amount_previous_year.notnull())
        ]
        data_mismatch_ratio = len(date_mismatch) / len(date_dupe_types)
        if data_mismatch_ratio > 0.02:
            raise AssertionError(
                "More records than expected have data that is not the same in "
                "the starting_balance vs the amount column for the earnings_type "
                "that reports both current and previous year. % of mismatch records: "
                f"{data_mismatch_ratio:.01%} (expected less than 1%)"
            )

        # the amount from the current year values should be the ending balance.
        # the amount from the previous year should fill in the starting balance
        # then drop all of the _previous_year columns
        date_dupe_types = date_dupe_types.assign(
            ending_balance=lambda x: x.amount,
            amount=pd.NA,
            starting_balance=lambda x: x.starting_balance.fillna(
                x.amount_previous_year
            ),
        ).drop(columns=["amount_previous_year", "starting_balance_previous_year"])

        df = pd.concat(
            [df[~df.earnings_type.isin(current_year_types)], date_dupe_types]
        )

        # Since we've created an ending balance column, we should use the 'amount'
        # value to fill it across the table and drop the amount column.
        df.ending_balance = df.ending_balance.fillna(df.amount)
        df = df.drop("amount", axis=1)

        return df

    def add_previous_year_factoid(self, df: pd.DataFrame) -> pd.DataFrame:
        """Create ``*_previous_year`` factoids for XBRL data.

        XBRL doesn't include the previous year's data, but DBF does - so we try to
        check that year X's ``*_current_year`` factoid has the same value as year X+1's
        ``*_previous_year`` factoid.

        To do this, we need to add some ``*_previous_year`` factoids to the XBRL data.
        """
        current_year_facts = df[df.earnings_type.isin(self.current_year_types)]
        previous_year_facts = df[df.earnings_type.isin(self.previous_year_types)]

        missing_years = set(current_year_facts.report_year.unique()) - set(
            previous_year_facts.report_year.unique()
        )

        to_copy_forward = current_year_facts[
            (current_year_facts.report_year + 1).isin(missing_years)
        ]

        idx = [
            "utility_id_ferc1",
            "earnings_type",
            "report_year",
        ]
        inferred_previous_year_facts = (
            to_copy_forward.assign(
                report_year=to_copy_forward.report_year + 1,
                new_earnings_type=to_copy_forward.earnings_type + "_previous_year",
            )
            .merge(current_year_facts[idx])
            .drop(columns=["earnings_type"])
            .rename(columns={"new_earnings_type": "earnings_type"})
            .assign(row_type_xbrl="reported_value")
        )
        return pd.concat([df, inferred_previous_year_facts])

    def deduplicate_xbrl_factoid_xbrl_metadata(self, tbl_meta) -> pd.DataFrame:
        """Deduplicate the xbrl_metadata based on the ``xbrl_factoid``.

        The metadata relating to dollar_value column *generally* had the same name as
        the renamed xbrl_factoid. we'll double check that we a) didn't remove too many
        factoid's by doing this AND that we have a fully deduped output below. In an
        ideal world, we would have multiple pieces of metadata information (like
        calucations and ferc account #'s), for every single :meth:`wide_to_tidy` value
        column.

        Note: This is **almost** the same as the method for
        :ref:`core_ferc1__yearly_operating_revenues_sched300`. If we wanted to lean into this
        version of deduplication more generally this might be a fine way start to an
        abstraction, but ideally we wouldn't need to dedupe this at all and instead
        enable metadata for every value column from :meth:`wide_to_tidy`.
        """
        dupes_masks = tbl_meta.duplicated(subset=["xbrl_factoid"], keep=False)
        non_dupes = tbl_meta[~dupes_masks]
        dupes = tbl_meta[dupes_masks]

        deduped = dupes[dupes.xbrl_factoid == dupes.xbrl_factoid_original]
        tbl_meta_cleaned = pd.concat([non_dupes, deduped])
        assert ~tbl_meta_cleaned.duplicated(subset=["xbrl_factoid"]).all()

        missing = {
            factoid
            for factoid in tbl_meta.xbrl_factoid.unique()
            if factoid not in tbl_meta_cleaned.xbrl_factoid.unique()
        }
        if missing:
            raise AssertionError(
                "We expected to find no missing xbrl_factoid's after deduplication "
                f"but found {missing}"
            )
        return tbl_meta_cleaned


class DepreciationSummaryTableTransformer(Ferc1AbstractTableTransformer):
    """Transformer class for :ref:`core_ferc1__yearly_depreciation_summary_sched336` table."""

    table_id: TableIdFerc1 = TableIdFerc1.DEPRECIATION_SUMMARY
    has_unique_record_ids: bool = False

    @cache_df("process_xbrl_metadata")
    def process_xbrl_metadata(
        self: Self,
        xbrl_metadata_converted: pd.DataFrame,
        xbrl_calculations: pd.DataFrame,
    ) -> pd.DataFrame:
        """Transform the metadata to reflect the transformed data.

        Beyond the standard :meth:`Ferc1AbstractTableTransformer.process_xbrl_metadata`
        processing, add FERC account values for a few known values.
        """
        meta = (
            super()
            .process_xbrl_metadata(xbrl_metadata_converted, xbrl_calculations)
            .assign(utility_type="electric")
        )
        # logger.info(meta)
        meta.loc[
            meta.xbrl_factoid == "depreciation_expense",
            "ferc_account",
        ] = "403"
        meta.loc[
            meta.xbrl_factoid == "depreciation_expense_asset_retirement",
            "ferc_account",
        ] = "403.1"
        meta.loc[
            meta.xbrl_factoid == "amortization_limited_term_electric_plant",
            "ferc_account",
        ] = "404"
        meta.loc[
            meta.xbrl_factoid == "amortization_other_electric_plant",
            "ferc_account",
        ] = "405"
        return meta

    @cache_df("main")
    def transform_main(self, df):
        """After standard transform_main, assign utility type as electric."""
        df = super().transform_main(df).assign(utility_type="electric")
        return df


class DepreciationChangesTableTransformer(Ferc1AbstractTableTransformer):
    """Transformer class for :ref:`core_ferc1__yearly_depreciation_changes_sched219` table."""

    table_id: TableIdFerc1 = TableIdFerc1.DEPRECIATION_CHANGES
    has_unique_record_ids: bool = False

    def convert_xbrl_metadata_json_to_df(
        self: Self, xbrl_metadata_json
    ) -> pd.DataFrame:
        """Transform the metadata to reflect the transformed data.

        Warning: The calculations in this table are currently being corrected using
        reconcile_table_calculations(), but they still contain high rates of error.
        This function replaces the name of the single balance column reported in the
        XBRL Instant table with starting_balance / ending_balance. We pull those two
        values into their own separate labeled rows, each of which should get the
        metadata from the original column. We do this pre-processing before we
        call the main function in order for the calculation fixes and renaming to work
        as expected.
        """
        new_xbrl_metadata_json = xbrl_metadata_json
        # Get instant metadata
        instant = pd.json_normalize(new_xbrl_metadata_json["instant"])
        # Duplicate instant metadata, and add starting/ending suffix
        # should just be balance begining of year
        instant = pd.concat([instant] * 2).reset_index(drop=True)
        instant["name"] = instant["name"] + ["_starting_balance", "_ending_balance"]
        # Return to JSON format in order to continue processing
        new_xbrl_metadata_json["instant"] = json.loads(
            instant.to_json(orient="records")
        )
        self.xbrl_metadata_json = new_xbrl_metadata_json
        tbl_meta = super().convert_xbrl_metadata_json_to_df(new_xbrl_metadata_json)
        return tbl_meta

    @cache_df("dbf")
    def process_dbf(self, raw_df: pd.DataFrame) -> pd.DataFrame:
        """Accumulated Depreciation table specific DBF cleaning operations.

        The XBRL reports a utility_type which is always electric in this table, but
        which may be necessary for differentiating between different values when this
        data is combined with other tables. The DBF data doesn't report this value so
        we are adding it here for consistency across the two data sources.

        Also rename the ``ending_balance_accounts`` to ``ending_balance``
        """
        df = super().process_dbf(raw_df).assign(utility_type="electric")
        df.loc[
            df["depreciation_type"] == "ending_balance_accounts", "depreciation_type"
        ] = "ending_balance"
        return df

    @cache_df("process_instant_xbrl")
    def process_instant_xbrl(self, df: pd.DataFrame) -> pd.DataFrame:
        """Pre-processing required to make the instant and duration tables compatible.

        This table has a rename that needs to take place in an unusual spot -- after the
        starting / ending balances have been usntacked, but before the instant &
        duration tables are merged. This method just reversed the order in which these
        operations happen, comapared to the inherited method.
        """
        df = self.unstack_balances_to_report_year_instant_xbrl(df).pipe(
            self.rename_columns, rename_stage="instant_xbrl"
        )
        return df


class DepreciationByFunctionTableTransformer(Ferc1AbstractTableTransformer):
    """Transformer for :ref:`core_ferc1__yearly_depreciation_by_function_sched219` table."""

    table_id: TableIdFerc1 = TableIdFerc1.DEPRECIATION_BY_FUNCTION
    has_unique_record_ids: bool = False

    def convert_xbrl_metadata_json_to_df(
        self: Self,
        xbrl_metadata_json: dict[Literal["instant", "duration"], list[dict[str, Any]]],
    ) -> pd.DataFrame:
        """Create a metadata table with the one factoid we've assigned to this table.

        Instead of adding facts to the metdata like a lot of the other table-specific
        :meth:`convert_xbrl_metadata_json_to_df`, this method creates a metadata table
        with one singular ``xbrl_factoid``. We assign that factoid to the table in
        :meth:`transform_main`.
        """
        single_table_fact = [
            {
                "xbrl_factoid": fact,
                "calculations": "[]",
                "balance": "credit",
                "ferc_account": pd.NA,
                "xbrl_factoid_original": fact,
                "is_within_table_calc": True,
                "row_type_xbrl": "reported_value",
            }
            for fact in ["accumulated_depreciation"]
        ]
        tbl_meta = pd.DataFrame(single_table_fact).convert_dtypes()
        return tbl_meta

    def raw_xbrl_factoid_to_pudl_name(
        self,
        col_name_xbrl: str,
    ) -> str:
        """Return the one fact name for this table.

        We've artificially assigned this table to have one ``xbrl_factoid`` during
        :meth:`transform_main`. Because this table only has one value for its
        ``xbrl_factoid`` column, all ``col_name_xbrl`` should be converted to
        "accumulated_depreciation".
        """
        return "accumulated_depreciation"

    @cache_df("dbf")
    def process_dbf(self, raw_df: pd.DataFrame) -> pd.DataFrame:
        """Accumulated Depreciation table specific DBF cleaning operations.

        The XBRL reports a utility_type which is always electric in this table, but
        which may be necessary for differentiating between different values when this
        data is combined with other tables. The DBF data doesn't report this value so we
        are adding it here for consistency across the two data sources.
        """
        return super().process_dbf(raw_df).assign(utility_type="electric")

    @cache_df("process_instant_xbrl")
    def process_instant_xbrl(self, df: pd.DataFrame) -> pd.DataFrame:
        """Pre-processing required to make the instant and duration tables compatible.

        This table has a rename that needs to take place in an unusual spot -- after the
        starting / ending balances have been usntacked, but before the instant &
        duration tables are merged. This method reverses the order in which these
        operations happen comapared to the inherited method. We also want to strip the
        ``accumulated_depreciation`` that appears on every plant functional class.
        """
        df = self.unstack_balances_to_report_year_instant_xbrl(df).pipe(
            self.rename_columns, rename_stage="instant_xbrl"
        )
        return df

    @cache_df("main")
    def transform_main(self, df: pd.DataFrame) -> pd.DataFrame:
        """Add ``depreciation_type`` then run default :meth:`transform_main`.

        We are adding ``depreciation_type`` as the ``xbrl_factoid`` column for this
        table with one value ("accumulated_depreciation") across the whole table. This
        table has multiple "dimension" columns such as ``utility_type`` and
        ``plant_function`` which differentiate what slice of a utility's assets each
        record pertains to. We added this new column as the ``xbrl_factoid`` of the
        table instead of using one of the dimensions of the table so that the table can
        conform to the same patern of treatment for these dimension columns.
        """
        df = df.assign(depreciation_type="accumulated_depreciation").pipe(
            super().transform_main
        )
        # convert this **one** utility's depreciation $$ from negative -> +
        # this was found through checking the inter-table calculations in the explosion
        # process. The one factoid in this table is linked with
        # depreciation_utility_plant_in_service in the utility_plant_summary_ferc1 table.
        # the values in both tables are almost always postive. Not always & there are
        # some logical reasons why depreciation can sometimes be negative. Nonetheless,
        # for this one utility, all of its values in utility_plant_summary_ferc1 are
        # postive while nearly all of the $s over here are negative. No other utility
        # has as many -$ which tells me this is a data entry error.
        # see https://github.com/catalyst-cooperative/pudl/issues/2703 for more details
        negative_util_mask = df.utility_id_ferc1 == 211
        df.loc[negative_util_mask, "ending_balance"] = abs(
            df.loc[negative_util_mask, "ending_balance"]
        )
        return df


class OperatingExpensesTableTransformer(Ferc1AbstractTableTransformer):
    """Transformer class for :ref:`core_ferc1__yearly_operating_expenses_sched320` table."""

    table_id: TableIdFerc1 = TableIdFerc1.OPERATING_EXPENSES
    has_unique_record_ids: bool = False

    def targeted_drop_duplicates_dbf(self, raw_df: pd.DataFrame) -> pd.DataFrame:
        """Drop incorrect duplicate from 2002.

        In 2002, utility_id_ferc1_dbf 96 reported two values for
        administrative_and_general_operation_expense. I found the correct value by
        looking at the prev_yr_amt value in 2003. This removes the incorrect row.
        """
        start_len = len(raw_df)
        raw_df = raw_df[
            ~((raw_df["report_year"] == 2002) & (raw_df["crnt_yr_amt"] == 35990321))
        ]
        if (dropped := start_len - len(raw_df)) > 1:
            raise AssertionError(f"More rows dropped than expected: {dropped}")
        logger.info("Heyyyy dropping that one row")
        return raw_df

    def convert_xbrl_metadata_json_to_df(
        self: Self,
        xbrl_metadata_json: dict[Literal["instant", "duration"], list[dict[str, Any]]],
    ) -> pd.DataFrame:
        """Default XBRL metadata processing and add a DBF-only xblr factoid.

        Note: we should probably parameterize this and add it into the standard
        :meth:`process_xbrl_metadata`.
        """
        tbl_meta = super().convert_xbrl_metadata_json_to_df(xbrl_metadata_json)
        dbf_only_facts = [
            {
                "xbrl_factoid": dbf_only_fact,
                "calculations": "[]",
                "balance": "credit",
                "ferc_account": pd.NA,
                "xbrl_factoid_original": dbf_only_fact,
                "is_within_table_calc": True,
                "row_type_xbrl": "reported_value",
            }
            for dbf_only_fact in ["load_dispatching_transmission_expense"]
        ]
        dbf_only_facts = pd.DataFrame(dbf_only_facts).convert_dtypes()
        return pd.concat([tbl_meta, dbf_only_facts]).assign(utility_type="electric")

    @cache_df("process_xbrl_metadata")
    def process_xbrl_metadata(
        self: Self,
        xbrl_metadata_converted: pd.DataFrame,
        xbrl_calculations: pd.DataFrame,
    ) -> pd.DataFrame:
        """Transform the metadata to reflect the transformed data.

        Beyond the standard :meth:`Ferc1AbstractTableTransformer.process_xbrl_metadata`
        processing, add utility type.
        """
        return (
            super()
            .process_xbrl_metadata(xbrl_metadata_converted, xbrl_calculations)
            .assign(utility_type="electric")
        )

    @cache_df(key="dbf")
    def process_dbf(self, raw_dbf: pd.DataFrame) -> pd.DataFrame:
        """Process DBF but drop a bad row that is flagged by drop_duplicates."""
        return super().process_dbf(self.targeted_drop_duplicates_dbf(raw_dbf))

    @cache_df("main")
    def transform_main(self, df):
        """After standard transform_main, assign utility type as electric."""
        return super().transform_main(df).assign(utility_type="electric")


class OperatingRevenuesTableTransformer(Ferc1AbstractTableTransformer):
    """Transformer class for :ref:`core_ferc1__yearly_operating_revenues_sched300` table."""

    table_id: TableIdFerc1 = TableIdFerc1.OPERATING_REVENUES
    has_unique_record_ids: bool = False

    def deduplicate_xbrl_factoid_xbrl_metadata(
        self, tbl_meta: pd.DataFrame
    ) -> pd.DataFrame:
        """Transform the metadata to reflect the transformed data.

        Employ the standard process for processing metadata. Then remove duplication on
        the basis of the ``xbrl_factoid``. This table used :meth:`wide_to_tidy` with three
        seperate value columns. Which results in one ``xbrl_factoid`` referencing three
        seperate data columns. This method grabs only one piece of metadata for each
        renamed ``xbrl_factoid``, preferring the calculated value or the factoid
        referencing the dollar columns.

        In an ideal world, we would have multiple pieces of metadata information (like
        calucations and ferc account #'s), for every single :meth:`wide_to_tidy` value
        column. We would probably want to employ that across the board - adding suffixes
        or something like that to stack the metadata in a similar fashion that we stack
        the data.
        """
        dupes_masks = tbl_meta.duplicated(subset=["xbrl_factoid"], keep=False)
        non_dupes = tbl_meta[~dupes_masks]
        dupes = tbl_meta[dupes_masks]
        # the metadata relating to dollar_value column *generally* had the same name as
        # the renamed xbrl_factoid. the outliers here are these two that have calcs for
        # the factoid we want to keep (we could also id them w/ their og factoid names
        # if that would be more straightforward)
        deduped = dupes[
            (dupes.xbrl_factoid == dupes.xbrl_factoid_original)
            | (
                dupes.xbrl_factoid.isin(["small_or_commercial", "large_or_industrial"])
                & (dupes.calculations != "[]")
            )
        ]
        tbl_meta_cleaned = pd.concat([non_dupes, deduped])
        assert ~tbl_meta_cleaned.duplicated(subset=["xbrl_factoid"]).all()

        # double check that we're getting only the guys we want
        missing = {
            factoid
            for factoid in tbl_meta.xbrl_factoid.unique()
            if factoid not in tbl_meta_cleaned.xbrl_factoid.unique()
        }
        if missing:
            raise AssertionError(
                "We expected to find no missing xbrl_factoid's after deduplication "
                f"but found {missing}"
            )
        return tbl_meta_cleaned

    @cache_df("process_xbrl_metadata")
    def process_xbrl_metadata(
        self: Self,
        xbrl_metadata_converted: pd.DataFrame,
        xbrl_calculations: pd.DataFrame,
    ) -> pd.DataFrame:
        """Transform the metadata to reflect the transformed data.

        Beyond the standard :meth:`Ferc1AbstractTableTransformer.process_xbrl_metadata`
        processing, add utility type.
        """
        return (
            super()
            .process_xbrl_metadata(xbrl_metadata_converted, xbrl_calculations)
            .assign(utility_type="electric")
        )

    @cache_df("main")
    def transform_main(self, df):
        """Add duplicate removal after standard transform_main & assign utility type."""
        return (
            super()
            .transform_main(df)
            .pipe(self.targeted_drop_duplicates)
            .assign(utility_type="electric")
        )

    @cache_df("main")
    def targeted_drop_duplicates(self, df):
        """Drop one duplicate records from 2011, utility_id_ferc1 295."""
        dupe_mask = (
            (df.utility_id_ferc1 == 295)
            & (df.report_year == 2011)
            & ((df.dollar_value == 3.33e8) | (df.dollar_value == 3.333e9))
        )

        return df[~dupe_mask].copy()


class CashFlowsTableTransformer(Ferc1AbstractTableTransformer):
    """Transform class for :ref:`core_ferc1__yearly_cash_flows_sched120` table."""

    table_id: TableIdFerc1 = TableIdFerc1.CASH_FLOWS
    has_unique_record_ids: bool = False

    @cache_df("process_instant_xbrl")
    def process_instant_xbrl(self, df: pd.DataFrame) -> pd.DataFrame:
        """Pre-processing required to make the instant and duration tables compatible.

        This table has a rename that needs to take place in an unusual spot -- after the
        starting / ending balances have been usntacked, but before the instant &
        duration tables are merged. This method just reversed the order in which these
        operations happen, comapared to the inherited method.
        """
        df = self.unstack_balances_to_report_year_instant_xbrl(df).pipe(
            self.rename_columns, rename_stage="instant_xbrl"
        )
        return df

    @cache_df("main")
    def transform_main(self, df):
        """Add duplicate removal and validation after standard transform_main."""
        return (
            super()
            .transform_main(df)
            .pipe(self.targeted_drop_duplicates)
            .pipe(self.validate_start_end_balance)
        )

    @cache_df("main")
    def targeted_drop_duplicates(self, df):
        """Drop one duplicate record from 2020, utility_id_ferc1 2037.

        Note: This step could be avoided if we employed a :meth:`drop_invalid_rows`
        transform step with ``required_valid_cols = ["amount"]``
        """
        dupe_mask = (
            (df.utility_id_ferc1 == 237)
            & (df.report_year == 2020)
            & (df.amount_type == "dividends_on_common_stock")
            & (df.amount.isnull())
        )
        if (len_dupes := dupe_mask.value_counts().loc[True]) != 1:
            raise ValueError(f"Expected to find 1 duplicate record. Found {len_dupes}")
        return df[~dupe_mask].copy()

    @cache_df("main")
    def validate_start_end_balance(self, df):
        """Validate of start balance + net = end balance.

        Add a quick check to ensure the vast majority of the ending balances are
        calculable from the net change + the starting balance = the ending balance.
        """
        # calculate ending balance
        df.amount = pd.to_numeric(df.amount)
        end_bal_calc = (
            df[
                df.amount_type.isin(
                    [
                        "starting_balance",
                        "net_increase_decrease_in_cash_and_cash_equivalents",
                    ]
                )
            ]
            .groupby(["utility_id_ferc1", "report_year"])[["amount"]]
            .sum(min_count=2, numeric_only=True)
            .add_suffix("_ending_balace")
        )
        # grab reported ending balance & squish with the calculated version
        end_bal = df[df.amount_type == "ending_balance"].set_index(
            ["utility_id_ferc1", "report_year"]
        )
        logger.info(end_bal_calc.columns)
        end_bal.loc[:, "amount_ending_balace"] = end_bal_calc.amount_ending_balace

        # when both exist, are they close?
        end_bal_off = end_bal[
            ~np.isclose(end_bal.amount, end_bal.amount_ending_balace)
            & end_bal[["amount", "amount_ending_balace"]].notnull().all(axis="columns")
        ]
        if (end_bal_off_ratio := len(end_bal_off) / len(end_bal)) > 0.005:
            raise ValueError(
                f"Ahhh!! The ending balance isn't calculable in {end_bal_off_ratio:.2%}"
                " of records. Expected under 0.5%."
            )
        return df

    def convert_xbrl_metadata_json_to_df(
        self: Self,
        xbrl_metadata_json: dict[Literal["instant", "duration"], list[dict[str, Any]]],
    ) -> pd.DataFrame:
        """Transform the metadata to reflect the transformed data.

        Replace the name of the balance column reported in the XBRL Instant table with
        starting_balance / ending_balance since we pull those two values into their own
        separate labeled rows, each of which should get the original metadata for the
        Instant column.
        """
        meta = super().convert_xbrl_metadata_json_to_df(xbrl_metadata_json)
        ending_balance = meta[meta.xbrl_factoid == "starting_balance"].assign(
            xbrl_factoid="ending_balance"
        )
        return pd.concat([meta, ending_balance])


class SalesByRateSchedulesTableTransformer(Ferc1AbstractTableTransformer):
    """Transform class for :ref:`core_ferc1__yearly_sales_by_rate_schedules_sched304` table."""

    table_id: TableIdFerc1 = TableIdFerc1.SALES_BY_RATE_SCHEDULES
    has_unique_record_ids: bool = False

    def add_axis_to_total_table_rows(self, df: pd.DataFrame):
        """Add total to the axis column for rows from the total table.

        Because we're adding the
        sales_of_electricity_by_rate_schedules_account_totals_304 table into the mix,
        we have a bunch of total values that get mixed in with all the _billed columns
        from the individual tables. If left alone, these totals aren't labeled in any
        way becuse they don't have the same _axis columns explaining what each of the
        values are. In order to distinguish them from the rest of the sub-total data we
        use this function to create an _axis value for them noting that they are totals.

        It's worth noting that there are also some total values in there already.
        Those would be hard to clean. The idea is that if you want the actual totals,
        don't try and sum the sub-components, look at the actual labeled total rows.

        This function relies on the ``sched_table_name`` column, so it must be called
        before that gets dropped.

        Args:
            df: The sales table with a ``sched_table_name`` column.
        """
        logger.info(f"{self.table_id.value}: Labeling total values.")
        df.loc[
            df["sched_table_name"]
            == "sales_of_electricity_by_rate_schedules_account_totals_304",
            ["sales_axis", "rate_schedule_description"],
        ] = "total"
        return df

    @cache_df(key="xbrl")
    def process_xbrl(
        self,
        raw_xbrl_instant: pd.DataFrame,
        raw_xbrl_duration: pd.DataFrame,
    ) -> pd.DataFrame:
        """Rename columns before running wide_to_tidy."""
        logger.info(f"{self.table_id.value}: Processing XBRL data pre-concatenation.")
        return (
            self.merge_instant_and_duration_tables_xbrl(
                raw_xbrl_instant, raw_xbrl_duration
            )
            .pipe(self.rename_columns, rename_stage="xbrl")
            .pipe(self.combine_axis_columns_xbrl)
            .pipe(self.add_axis_to_total_table_rows)
            .pipe(self.wide_to_tidy, source_ferc1=SourceFerc1.XBRL)
            .pipe(self.assign_record_id, source_ferc1=SourceFerc1.XBRL)
            .pipe(self.assign_utility_id_ferc1, source_ferc1=SourceFerc1.XBRL)
        )


class OtherRegulatoryLiabilitiesTableTransformer(Ferc1AbstractTableTransformer):
    """Transformer class for :ref:`core_ferc1__yearly_other_regulatory_liabilities_sched278` table."""

    table_id: TableIdFerc1 = TableIdFerc1.OTHER_REGULATORY_LIABILITIES
    has_unique_record_ids = False


FERC1_TFR_CLASSES: Mapping[str, type[Ferc1AbstractTableTransformer]] = {
    "core_ferc1__yearly_steam_plants_fuel_sched402": SteamPlantsFuelTableTransformer,
    "core_ferc1__yearly_steam_plants_sched402": SteamPlantsTableTransformer,
    "core_ferc1__yearly_small_plants_sched410": SmallPlantsTableTransformer,
    "core_ferc1__yearly_hydroelectric_plants_sched406": HydroelectricPlantsTableTransformer,
    "core_ferc1__yearly_plant_in_service_sched204": PlantInServiceTableTransformer,
    "core_ferc1__yearly_pumped_storage_plants_sched408": PumpedStoragePlantsTableTransformer,
    "core_ferc1__yearly_transmission_lines_sched422": TransmissionLinesTableTransformer,
    "core_ferc1__yearly_purchased_power_and_exchanges_sched326": PurchasedPowerAndExchangesTableTransformer,
    "core_ferc1__yearly_energy_sources_sched401": EnergySourcesTableTransformer,
    "core_ferc1__yearly_energy_dispositions_sched401": EnergyDispositionsTableTransformer,
    "core_ferc1__yearly_utility_plant_summary_sched200": UtilityPlantSummaryTableTransformer,
    "core_ferc1__yearly_operating_expenses_sched320": OperatingExpensesTableTransformer,
    "core_ferc1__yearly_balance_sheet_liabilities_sched110": BalanceSheetLiabilitiesTableTransformer,
    "core_ferc1__yearly_depreciation_summary_sched336": DepreciationSummaryTableTransformer,
    "core_ferc1__yearly_balance_sheet_assets_sched110": BalanceSheetAssetsTableTransformer,
    "core_ferc1__yearly_income_statements_sched114": IncomeStatementsTableTransformer,
    "core_ferc1__yearly_depreciation_changes_sched219": DepreciationChangesTableTransformer,
    "core_ferc1__yearly_depreciation_by_function_sched219": DepreciationByFunctionTableTransformer,
    "core_ferc1__yearly_retained_earnings_sched118": RetainedEarningsTableTransformer,
    "core_ferc1__yearly_operating_revenues_sched300": OperatingRevenuesTableTransformer,
    "core_ferc1__yearly_cash_flows_sched120": CashFlowsTableTransformer,
    "core_ferc1__yearly_sales_by_rate_schedules_sched304": SalesByRateSchedulesTableTransformer,
    "core_ferc1__yearly_other_regulatory_liabilities_sched278": OtherRegulatoryLiabilitiesTableTransformer,
}


def ferc1_transform_asset_factory(
    table_name: str,
    tfr_class: Ferc1AbstractTableTransformer,
    io_manager_key: str = "pudl_sqlite_io_manager",
    convert_dtypes: bool = True,
    generic: bool = False,
) -> AssetsDefinition:
    """Create an asset that pulls in raw ferc Form 1 assets and applies transformations.

    This is a convenient way to create assets for tables that only depend on raw dbf,
<<<<<<< HEAD
    raw xbrl instant and duration tables and xbrl metadata.
=======
    raw xbrl instant and duration tables and xbrl metadata. For tables with additional
    upstream dependencies, create a stand alone asset using an asset decorator. See
    the core_ferc1__yearly_steam_plants_sched402 asset.
>>>>>>> 090fb73f

    Args:
        table_name: The name of the table to create an asset for.
        tfr_class: A transformer class cooresponding to the table_name.
        io_manager_key: the dagster io_manager key to use. None defaults
            to the fs_io_manager.
        convert_dtypes: convert dtypes of transformed dataframes.
        generic: If using GenericPlantFerc1TableTransformer pass table_id to constructor.

    Return:
        An asset for the clean table.
    """
    ins: Mapping[str, AssetIn] = {}

    listify = lambda x: x if isinstance(x, list) else [x]  # noqa: E731
    dbf_tables = listify(TABLE_NAME_MAP_FERC1[table_name]["dbf"])
    xbrl_tables = listify(TABLE_NAME_MAP_FERC1[table_name]["xbrl"])

    ins = {f"raw_dbf__{tn}": AssetIn(f"raw_ferc1_dbf__{tn}") for tn in dbf_tables}
    ins |= {
        f"raw_xbrl_instant__{tn}": AssetIn(f"raw_ferc1_xbrl__{tn}_instant")
        for tn in xbrl_tables
    }
    ins |= {
        f"raw_xbrl_duration__{tn}": AssetIn(f"raw_ferc1_xbrl__{tn}_duration")
        for tn in xbrl_tables
    }
    ins["clean_xbrl_metadata_json"] = AssetIn("clean_xbrl_metadata_json")

    table_id = TableIdFerc1(table_name)

    @asset(name=table_name, ins=ins, io_manager_key=io_manager_key)
    def ferc1_transform_asset(**kwargs: dict[str, pd.DataFrame]) -> pd.DataFrame:
        """Transform a FERC Form 1 table.

        Args:
            raw_dbf: raw dbf table.
            raw_xbrl_instant: raw XBRL instant table.
            raw_xbrl_duration: raw XBRL duration table.
            clean_xbrl_metadata_json: XBRL metadata json for all tables.

        Returns:
            transformed FERC Form 1 table.
        """
        # TODO: split the key by __, then groupby, then concatenate
        clean_xbrl_metadata_json = kwargs["clean_xbrl_metadata_json"]
        if generic:
            transformer = tfr_class(
                xbrl_metadata_json=clean_xbrl_metadata_json[table_name],
                table_id=table_id,
            )
        else:
            transformer = tfr_class(
                xbrl_metadata_json=clean_xbrl_metadata_json[table_name]
            )

        raw_dbf = pd.concat(
            [df for key, df in kwargs.items() if key.startswith("raw_dbf__")]
        )
        raw_xbrl_instant = pd.concat(
            [df for key, df in kwargs.items() if key.startswith("raw_xbrl_instant__")]
        )
        raw_xbrl_duration = pd.concat(
            [df for key, df in kwargs.items() if key.startswith("raw_xbrl_duration__")]
        )
        df = transformer.transform(
            raw_dbf=raw_dbf,
            raw_xbrl_instant=raw_xbrl_instant,
            raw_xbrl_duration=raw_xbrl_duration,
        )
        if convert_dtypes:
            df = convert_cols_dtypes(df, data_source="ferc1")
        return df

    return ferc1_transform_asset


def create_ferc1_transform_assets() -> list[AssetsDefinition]:
    """Create a list of transformed FERC Form 1 assets.

    Returns:
        A list of AssetsDefinitions where each asset is a clean ferc form 1 table.
    """
    assets = []
    for table_name, tfr_class in FERC1_TFR_CLASSES.items():
<<<<<<< HEAD
        assets.append(ferc1_transform_asset_factory(table_name, tfr_class))
=======
        # Bespoke exception. fuel must come before steam b/c fuel proportions are used to
        # aid in FERC plant ID assignment.
        if table_name != "core_ferc1__yearly_steam_plants_sched402":
            assets.append(ferc1_transform_asset_factory(table_name, tfr_class))
>>>>>>> 090fb73f
    return assets


ferc1_assets = create_ferc1_transform_assets()


<<<<<<< HEAD
=======
@asset(io_manager_key="pudl_sqlite_io_manager")
def core_ferc1__yearly_steam_plants_sched402(
    clean_xbrl_metadata_json: dict[str, dict[str, list[dict[str, Any]]]],
    raw_ferc1_dbf__f1_steam: pd.DataFrame,
    raw_ferc1_xbrl__steam_electric_generating_plant_statistics_large_plants_402_duration: pd.DataFrame,
    raw_ferc1_xbrl__steam_electric_generating_plant_statistics_large_plants_402_instant: pd.DataFrame,
    core_ferc1__yearly_steam_plants_fuel_sched402: pd.DataFrame,
) -> pd.DataFrame:
    """Create the clean core_ferc1__yearly_steam_plants_sched402 table.

    Args:
            clean_xbrl_metadata_json: XBRL metadata json for all tables.
            raw_ferc1_dbf__f1_steam: Raw f1_steam table.
            raw_ferc1_xbrl__steam_electric_generating_plant_statistics_large_plants_402_duration: raw XBRL duration table.
            raw_ferc1_xbrl__steam_electric_generating_plant_statistics_large_plants_402_instant: raw XBRL instant table.
            core_ferc1__yearly_steam_plants_fuel_sched402: Transformed core_ferc1__yearly_steam_plants_fuel_sched402 table.

    Returns:
        Clean core_ferc1__yearly_steam_plants_sched402 table.
    """
    df = SteamPlantsTableTransformer(
        xbrl_metadata_json=clean_xbrl_metadata_json[
            "core_ferc1__yearly_steam_plants_sched402"
        ]
    ).transform(
        raw_dbf=raw_ferc1_dbf__f1_steam,
        raw_xbrl_instant=raw_ferc1_xbrl__steam_electric_generating_plant_statistics_large_plants_402_instant,
        raw_xbrl_duration=raw_ferc1_xbrl__steam_electric_generating_plant_statistics_large_plants_402_duration,
        transformed_fuel=core_ferc1__yearly_steam_plants_fuel_sched402,
    )
    return convert_cols_dtypes(df, data_source="ferc1")


>>>>>>> 090fb73f
def other_dimensions(table_names: list[str]) -> list[str]:
    """Get a list of the other dimension columns across all of the transformers."""
    # grab all of the dimensions columns that we are currently verifying as a part of
    # reconcile_table_calculations
    other_dimensions = [
        FERC1_TFR_CLASSES[
            table_name
        ]().params.reconcile_table_calculations.subtotal_column
        for table_name in table_names
    ]
    # remove nulls and dedupe
    other_dimensions = [sub for sub in other_dimensions if sub]
    other_dimensions = list(set(other_dimensions))
    return other_dimensions


def table_to_xbrl_factoid_name() -> dict[str, str]:
    """Build a dictionary of table name (keys) to ``xbrl_factoid`` column name."""
    return {
        table_name: transformer().params.xbrl_factoid_name
        for (table_name, transformer) in FERC1_TFR_CLASSES.items()
    }


def table_to_column_to_check() -> dict[str, list[str]]:
    """Build a dictionary of table name (keys) to column_to_check from reconcile_table_calculations."""
    return {
        table_name: transformer().params.reconcile_table_calculations.column_to_check
        for (table_name, transformer) in FERC1_TFR_CLASSES.items()
        if transformer().params.reconcile_table_calculations.column_to_check
    }


@asset(
    ins={
        table_name: AssetIn(table_name)
        for table_name in FERC1_TFR_CLASSES
        if table_name != "plants_steam_ferc1"
    }
)
def table_dimensions_ferc1(**kwargs) -> pd.DataFrame:
    """Build a table of values of dimensions observed in the transformed data tables.

    Compile a dataframe indicating what distinct values are observed in the data for
    each dimension column in association with each unique combination of ``table_name``
    and ``xbrl_factoid``. E.g. for all factoids found in the
    :ref:`core_ferc1__yearly_depreciation_by_function_sched219` table,
    the only value observed for ``utility_type`` is ``electric`` and the values observed
    for ``plant_status`` include: ``future``, ``in_service``, ``leased`` and ``total``.

    We need to include the ``xbrl_factoid`` column because these dimensions can differ
    based on the ``xbrl_factoid``. So we first rename all of the columns which
    contain the ``xbrl_factoid`` using :func:`table_to_xbrl_factoid_name` rename
    dictionary. Then we concatenate all of the tables together and drop duplicates so
    we have unique instances of observed ``table_name`` and ``xbrl_factoid`` and the
    other dimension columns found in :func:`other_dimensions`.
    """
    table_to_xbrl_factoid_name_dict = table_to_xbrl_factoid_name()
    tbls = {
        name: df.assign(table_name=name).rename(
            columns={table_to_xbrl_factoid_name_dict[name]: "xbrl_factoid"}
        )
        for (name, df) in kwargs.items()
    }
    dimensions = (
        pd.concat(tbls.values())[
            ["table_name", "xbrl_factoid"]
            + other_dimensions(table_names=list(FERC1_TFR_CLASSES))
        ]
        .drop_duplicates()
        .reset_index(drop=True)
    )
    return dimensions


@asset(
    ins={
        "clean_xbrl_metadata_json": AssetIn("clean_xbrl_metadata_json"),
        "table_dimensions_ferc1": AssetIn("table_dimensions_ferc1"),
    },
    io_manager_key=None,  # Change to sqlite_io_manager...
)
def metadata_xbrl_ferc1(**kwargs) -> pd.DataFrame:
    """Build a table of all of the tables' XBRL metadata."""
    clean_xbrl_metadata_json = kwargs["clean_xbrl_metadata_json"]
    table_dimensions_ferc1 = kwargs["table_dimensions_ferc1"]
    tbl_metas = []
    for table_name, trans in FERC1_TFR_CLASSES.items():
        tbl_meta = (
            trans(xbrl_metadata_json=clean_xbrl_metadata_json[table_name])
            .xbrl_metadata[
                [
                    "xbrl_factoid",
                    "xbrl_factoid_original",
                    "is_within_table_calc",
                ]
            ]
            .assign(table_name=table_name)
        )
        tbl_metas.append(tbl_meta)
    dimensions = other_dimensions(table_names=list(FERC1_TFR_CLASSES))
    metadata_all = (
        pd.concat(tbl_metas)
        .reset_index(drop=True)
        .assign(**{dim: pd.NA for dim in dimensions})
        .pipe(
            make_calculation_dimensions_explicit,
            table_dimensions_ferc1=table_dimensions_ferc1,
            dimensions=dimensions,
        )
    )
    return metadata_all


@asset(
    ins={
        "clean_xbrl_metadata_json": AssetIn("clean_xbrl_metadata_json"),
        "table_dimensions_ferc1": AssetIn("table_dimensions_ferc1"),
        "metadata_xbrl_ferc1": AssetIn("metadata_xbrl_ferc1"),
    },
    io_manager_key=None,  # Change to sqlite_io_manager...
)
def calculation_components_xbrl_ferc1(**kwargs) -> pd.DataFrame:
    """Create calculation-component table from table-level metadata."""
    clean_xbrl_metadata_json = kwargs["clean_xbrl_metadata_json"]
    table_dimensions_ferc1 = kwargs["table_dimensions_ferc1"]
    metadata_xbrl_ferc1 = kwargs["metadata_xbrl_ferc1"]
    # compile all of the calc comp tables.
    calc_metas = []
    for table_name, transformer in FERC1_TFR_CLASSES.items():
        calc_meta = transformer(
            xbrl_metadata_json=clean_xbrl_metadata_json[table_name]
        ).xbrl_calculations
        calc_metas.append(calc_meta)
    # squish all of the calc comp tables then add in the implicit table dimensions
    dimensions = other_dimensions(table_names=list(FERC1_TFR_CLASSES))
    calc_components = (
        pd.concat(calc_metas)
        .astype({dim: pd.StringDtype() for dim in dimensions})
        .pipe(
            make_calculation_dimensions_explicit,
            table_dimensions_ferc1,
            dimensions=dimensions,
        )
        .pipe(
            assign_parent_dimensions,
            table_dimensions=table_dimensions_ferc1,
            dimensions=dimensions,
        )
        .pipe(
            infer_intra_factoid_totals,
            meta_w_dims=metadata_xbrl_ferc1,
            table_dimensions=table_dimensions_ferc1,
            dimensions=dimensions,
        )
    )

    child_cols = ["table_name", "xbrl_factoid"]
    calc_cols = child_cols + dimensions
    calc_and_parent_cols = calc_cols + [f"{col}_parent" for col in calc_cols]

    # Defensive testing on this table!
    assert calc_components[["table_name", "xbrl_factoid"]].notnull().all(axis=1).all()

    # Let's check that all calculated components that show up in our data are
    # getting calculated.
    def check_calcs_vs_table(
        calcs: pd.DataFrame,
        checked_table: pd.DataFrame,
        idx_calcs: list[str],
        idx_table: list[str],
        how: Literal["in", "not_in"],
    ) -> pd.DataFrame:
        if how == "in":
            idx = calcs.set_index(idx_calcs).index.intersection(
                checked_table.set_index(idx_table).index
            )
        elif how == "not_in":
            idx = calcs.set_index(idx_calcs).index.difference(
                checked_table.set_index(idx_table).index
            )
        calcs_vs_table = calcs.set_index(idx_calcs).loc[idx]
        return calcs_vs_table.reset_index()

    # which calculations are missing from the metadata table?
    missing_calcs = check_calcs_vs_table(
        calcs=calc_components[
            calc_components.table_name.isin(FERC1_TFR_CLASSES.keys())
        ],
        checked_table=metadata_xbrl_ferc1,
        idx_calcs=calc_cols,
        idx_table=calc_cols,
        how="not_in",
    )
    # ensure that none of the calculation components that are missing from the metadata
    # table are from any of the exploded tables.
    if not missing_calcs.empty:
        logger.warning(
            "Calculations found in calculation components table are missing from the "
            "metadata_xbrl_ferc1 table."
        )
        # which of these missing calculations actually show up in the transformed tables?
        # This handles dbf-only calculation components, whic are added to the
        # metadata_xbrl_ferc1 table as part of each table's transformations but aren't
        # observed (or therefore present in table_dimensions_ferc1) in the fast ETL or
        # in all subsets of years. We only want to flag calculation components as
        # missing when they're actually observed in the data.
        actually_missing_kids = check_calcs_vs_table(
            calcs=missing_calcs,
            checked_table=table_dimensions_ferc1,
            idx_calcs=child_cols,
            idx_table=child_cols,
            how="in",
        )
        logger.warning(
            f"{len(actually_missing_kids)} of {len(missing_calcs)} missing calculation components observed in transformed FERC1 data."
        )
        if not actually_missing_kids.empty:
            raise AssertionError(
                f"Found missing calculations from the exploded tables:\n{actually_missing_kids=}"
            )

    check_for_calc_components_duplicates(
        calc_components,
        table_names_known_dupes=["core_ferc1__yearly_sales_by_rate_schedules_sched304"],
        idx=calc_and_parent_cols,
    )

    # check for parent/child duplicates. again need to remove the
    # core_ferc1__yearly_sales_by_rate_schedules_sched304 table. Null hack bc comparing pandas
    # nulls
    self_refs_mask = calc_components[calc_and_parent_cols].fillna("NULL HACK").apply(
        lambda x: all(x[col] == x[f"{col}_parent"] for col in calc_cols), axis=1
    ) & (
        calc_components.table_name
        != "core_ferc1__yearly_sales_by_rate_schedules_sched304"
    )
    if not (parent_child_dupes := calc_components.loc[self_refs_mask]).empty:
        raise AssertionError(
            f"Found {len(parent_child_dupes)} calcuations where the parent and child "
            f"columns are identical and expected 0.\n{parent_child_dupes=}"
        )

    if not (
        unexpected_totals := unexpected_total_components(
            calc_components.convert_dtypes(), dimensions
        )
    ).empty:
        raise AssertionError(f"Found unexpected total records: {unexpected_totals}")
    # Remove convert_dtypes() once we're writing to the DB using enforce_schema()
    return calc_components.convert_dtypes()


def unexpected_total_components(
    calc_comps: pd.DataFrame, dimensions: list[str]
) -> pd.DataFrame:
    """Find unexpected components in within-fact total calculations.

    This doesn't check anything about the calcs we get from the metadata, we
    are only looking at within-fact totals which we've added ourselves.

    Finds calculation relationships where:

    - child components that do not match with parent in non-total dimensions.

      - For example, if utility_type_parent is not "total", then utility_type
        must be the same as utility_type_parent.

    - child components, that share table_name/xbrl_factoid with their parent,
      that have "total" for any dimension - these should be represented by
      *their* child components

    Args:
        calc_comps: calculation component join table
        dimensions: list of dimensions we resolved "total" values for
    """
    parent_dimensions = [f"{dim}_parent" for dim in dimensions]
    totals_mask = (
        (calc_comps[parent_dimensions] == "total").any(axis="columns")
        & (calc_comps["table_name_parent"] == calc_comps["table_name"])
        & (calc_comps["xbrl_factoid_parent"] == calc_comps["xbrl_factoid"])
    )
    calcs_with_totals = calc_comps[totals_mask]

    unexpected_links = []
    for child_dim in dimensions:
        mismatched_non_total = (
            calcs_with_totals[f"{child_dim}_parent"] != calcs_with_totals[child_dim]
        ) & (calcs_with_totals[f"{child_dim}_parent"] != "total")
        children_with_totals = calcs_with_totals[child_dim] == "total"
        unexpected_links.append(
            calcs_with_totals[mismatched_non_total | children_with_totals][
                ["table_name_parent", "xbrl_factoid_parent"]
                + parent_dimensions
                + ["table_name", "xbrl_factoid"]
                + dimensions
            ]
        )
    return pd.concat(unexpected_links)


def check_for_calc_components_duplicates(
    calc_components: pd.DataFrame, table_names_known_dupes: list[str], idx: list[str]
) -> None:
    """Check for duplicates calculation records.

    We need to remove the core_ferc1__yearly_sales_by_rate_schedules_sched304 bc there are
    duplicate renamed factoids in that table (originally billed/unbilled).
    """
    calc_components_test = (
        calc_components[
            ~calc_components.table_name_parent.isin(table_names_known_dupes)
        ]
        .set_index(idx)
        .sort_index()
    )
    if not calc_components_test.index.is_unique:
        raise AssertionError(
            f"Found duplicates based on {idx=} when expected none.\n"
            f"{calc_components_test[calc_components_test.index.duplicated(keep=False)]}"
        )


def make_calculation_dimensions_explicit(
    calculation_components: pd.DataFrame,
    table_dimensions_ferc1: pd.DataFrame,
    dimensions: list[str],
    parent: bool = False,
) -> pd.DataFrame:
    """Fill in null dimensions w/ the values observed in :func:`table_dimensions_ferc1`.

    In the raw XBRL metadata's calculations, there is an implicit assumption that
    calculated values are aggregated within categorical columns called Axes or
    dimensions, in addition to being grouped by date, utility, table, and fact. The
    dimensions and their values don't need to be specified explicitly in the calculation
    components because the same calculation is assumed to apply in all cases.

    We have extended this calculation system to allow independent calculations to be
    specified for different values within a given dimension. For example, the
    :ref:`core_ferc1__yearly_utility_plant_summary_sched200` table contains records with a variety of
    different ``utility_type`` values (gas, electric, etc.). For many combinations of
    fact and ``utility_type``, no more detailed information about the soruce of the data
    is available, but for some, and only in the case of electric utilities, much more
    detail can be found in the :ref:`core_ferc1__yearly_plant_in_service_sched204` table.
    In order to use this additional information when it is available, we sometimes
    explicitly specify different calculations for different values of additional
    dimension columns.

    This function uses the observed associations between ``table_name``,
    ``xbrl_factoid`` and the other dimension columns compiled by
    :func:`table_dimensions_ferc1` to fill in missing (previously implied) dimension
    values in the calculation components table.

    This is often a broadcast merge because many tables contain many values within these
    dimension columns, so it is expected that new calculation component table will have
    many more records than the input calculation components table.

    Any dimension that was already specified in the calculation fixes will be left
    unchanged. If no value of a particular dimension has ever been observed in
    association with a given combination of ``table_name`` and ``xbrl_factoid`` it will
    remain null.

    Args:
        calculation_components: a table of calculation component records which have had
            some manual calculation fixes applied.
        table_dimensions_ferc1: table with all observed values of
            :func:`other_dimensions` for each ``table_name`` and ``xbrl_factoid``
        dimensions: list of dimension columns to check.
        parent: boolean to indicate whether or not the dimensions to be added are
            the parental dimensions or the child dimensions.
    """
    logger.info(f"Adding {dimensions=} into calculation component table.")
    calc_comps_w_dims = calculation_components.copy()
    on_cols = ["table_name", "xbrl_factoid"]
    if parent:
        table_dimensions_ferc1 = table_dimensions_ferc1.rename(
            columns={col: f"{col}_parent" for col in on_cols}
            | {dim: f"{dim}_parent" for dim in dimensions}
        )
        on_cols = [f"{col}_parent" for col in on_cols]
        dimensions = [f"{dim}_parent" for dim in dimensions]
    # for each dimension, use split/apply/combine. when there are no dims explict in
    # the calc components, merge in all of the dims.
    for dim_col in dimensions:
        # extract the unique observed instances of this one dimension column & add the
        # _calc suffix so we can merge onto the calculation components.
        observed_dim = (
            table_dimensions_ferc1[on_cols + [dim_col]]
            .drop_duplicates()
            .dropna(subset=dim_col)
        )  # bc there are dupes after we removed the other dim cols

        null_dim_mask = calc_comps_w_dims[dim_col].isnull()
        null_dim = calc_comps_w_dims[null_dim_mask].drop(columns=[dim_col])
        calc_comps_w_implied_dims = pd.merge(
            null_dim,
            observed_dim,
            on=on_cols,
            how="left",
        )
        calc_comps_w_explicit_dims = calc_comps_w_dims[~null_dim_mask]
        # astypes dealing w/ future warning regarding empty or all null dfs
        calc_comps_w_dims = pd.concat(
            [
                calc_comps_w_implied_dims.convert_dtypes(),
                calc_comps_w_explicit_dims.convert_dtypes(),
            ]
        )
    return calc_comps_w_dims


def assign_parent_dimensions(
    calc_components: pd.DataFrame, table_dimensions: pd.DataFrame, dimensions: list[str]
) -> pd.DataFrame:
    """Add dimensions to calculation parents.

    We now add in parent-dimension values for all of the original calculation component
    records using the observed dimensions.

    Args:
        calc_components: a table of calculation component records which have had some
            manual calculation fixes applied.
        table_dimensions: table with all observed values of :func:`other_dimensions` for
            each ``table_name`` and ``xbrl_factoid``.
        dimensions: list of dimension columns to check.
    """
    if calc_components.empty:
        return calc_components.assign(**{f"{dim}_parent": pd.NA for dim in dimensions})
    # desired: add parental dimension columns
    for dim in dimensions:
        # split the nulls and non-nulls. If the child dim is null, then we can run the
        # parent factoid through make_calculation_dimensions_explicit to get it's dims.
        # if a child fact has dims, we need to merge the dimensions using the dim of the
        # child and the dim of the parent bc we don't want to broadcast merge all parent
        # dims to all child dims. We are assuming here that if a child is has a dim
        null_dim_mask = calc_components[dim].isnull()
        calc_components_null = make_calculation_dimensions_explicit(
            calculation_components=calc_components[null_dim_mask].assign(
                **{f"{dim}_parent": pd.NA}
            ),
            table_dimensions_ferc1=table_dimensions,
            dimensions=[dim],
        )
        parent_dim_idx = ["table_name_parent", "xbrl_factoid_parent", f"{dim}_parent"]
        calc_components_non_null = calc_components[~null_dim_mask]
        table_dimensions_non_null = table_dimensions.rename(
            columns={col: f"{col}_parent" for col in table_dimensions}
        )[parent_dim_idx].drop_duplicates()
        calc_components_non_null = pd.merge(
            left=calc_components_non_null,
            right=table_dimensions_non_null,
            left_on=["table_name_parent", "xbrl_factoid_parent", dim],
            right_on=parent_dim_idx,
            how="left",
        )
        # astypes dealing w/ future warning regarding empty or all null dfs
        calc_components = pd.concat(
            [
                calc_components_null.astype(calc_components_non_null.dtypes),
                calc_components_non_null.astype(calc_components_null.dtypes),
            ]
        ).reset_index(drop=True)

    return calc_components


def infer_intra_factoid_totals(
    calc_components: pd.DataFrame,
    meta_w_dims: pd.DataFrame,
    table_dimensions: pd.DataFrame,
    dimensions: list[str],
) -> pd.DataFrame:
    """Define dimension total calculations.

    Some factoids are marked as a total along some dimension in the metadata,
    which means that they are the sum of all the non-total factoids along that
    dimension.

    We match the parent factoids from the metadata to child factoids from the
    table_dimensions. We treat "total" as a wildcard value.

    We exclude child factoids that are themselves totals, because that would
    result in a double-count.

    Here are a few examples:

    Imagine a factoid with the following dimensions & values:

    - utility types: "total", "gas", "electric";
    - plant status: "total", "in_service", "future"

    Then the following parents would match/not-match:

    - parent: "total", "in_service"

      - child: "gas", "in_service" WOULD match.
      - child: "electric", "in_service" WOULD match.
      - child: "electric", "future" WOULD NOT match.

    - parent: "total", "total"

      - child: "gas", "in_service" WOULD match.
      - child: "electric", "future" WOULD match.

    See the unit test in ferc1_test.py for more details.

    To be able to define these within-dimension calculations we also add dimension
    columns to all of the parent factoids in the table.

    Args:
        calc_components: a table of calculation component records which have had some
            manual calculation fixes applied. Passed through unmodified.
        meta_w_dims: metadata table with the dimensions.
        table_dimensions: table with all observed values of :func:`other_dimensions` for
            each ``table_name`` and ``xbrl_factoid``.
        dimensions: list of dimension columns to check.

    Returns:
        An table associating calculation components with the parents they will be
        aggregated into. The components and the parents are each identified by
        ``table_name``, ``xbrl_factoid``, and columns defining the additional dimensions
        (``utility_type``, ``plant_status``, ``plant_function``). The parent columns
        have a ``_parent`` suffix.
    """
    child_candidates = table_dimensions[
        ~(table_dimensions[dimensions] == "total").any(axis="columns")
    ]

    total_comps = []

    # check *every* combination of dimensions that could have any total values
    dim_combos = itertools.chain.from_iterable(
        itertools.combinations(dimensions, i + 1) for i in range(len(dimensions))
    )
    for _total_dims in dim_combos:
        total_dims = list(_total_dims)
        parents = meta_w_dims.dropna(subset=total_dims).loc[
            (meta_w_dims[total_dims] == "total").all(axis="columns")
        ]
        if parents.empty:
            continue

        # There's no wildcard merge in Pandas, so we just ignore whichever
        # columns have "total"
        non_total_cols = ["table_name", "xbrl_factoid"] + [
            d for d in dimensions if d not in total_dims
        ]
        total_comps.append(
            pd.merge(
                left=parents,
                right=child_candidates,
                on=non_total_cols,
                how="inner",
                suffixes=("_parent", ""),
            ).assign(
                is_within_table_calc=True,
                weight=1,
                table_name_parent=lambda x: x.table_name,
                xbrl_factoid_parent=lambda x: x.xbrl_factoid,
            )
        )

    child_node_pk = ["table_name", "xbrl_factoid"] + dimensions
    parent_node_pk = [f"{col}_parent" for col in child_node_pk]
    relationship_cols = ["is_within_table_calc", "weight"]
    all_expected_cols = parent_node_pk + child_node_pk + relationship_cols
    inferred_totals = (
        pd.concat(total_comps).reindex(columns=all_expected_cols).reset_index(drop=True)
    )

    # merge() will have dropped shared columns, so re-fill with child values:
    child_values = inferred_totals[["table_name", "xbrl_factoid"] + dimensions].rename(
        lambda dim: f"{dim}_parent", axis="columns"
    )
    inferred_totals = inferred_totals.fillna(child_values)
    calcs_with_totals = pd.concat(
        [
            calc_components.assign(is_total_to_subdimensions_calc=False),
            inferred_totals.assign(is_total_to_subdimensions_calc=True),
        ]
    )

    # verification + deduping below.

    check_for_calc_components_duplicates(
        calcs_with_totals,
        table_names_known_dupes=[
            "core_ferc1__yearly_sales_by_rate_schedules_sched304",
        ],
        idx=parent_node_pk + child_node_pk,
    )

    # only drop duplicates if the table_name is in known dupes list.
    calcs_with_totals = calcs_with_totals.drop_duplicates(
        parent_node_pk + child_node_pk, keep="first"
    )
    assert calcs_with_totals[calcs_with_totals.duplicated()].empty
    return calcs_with_totals


@asset(
    ins={
        table_name: AssetIn(table_name)
        # list of tables that have reconcile_table_calculations params
        # minus electric_plant_depreciation_changes_ferc1 bc that table is messy and
        # not actually in the explosion work
        for table_name in [
            "core_ferc1__yearly_plant_in_service_sched204",
            "core_ferc1__yearly_utility_plant_summary_sched200",
            "core_ferc1__yearly_operating_expenses_sched320",
            "core_ferc1__yearly_balance_sheet_liabilities_sched110",
            "core_ferc1__yearly_depreciation_summary_sched336",
            "core_ferc1__yearly_balance_sheet_assets_sched110",
            "core_ferc1__yearly_income_statements_sched114",
            "core_ferc1__yearly_depreciation_by_function_sched219",
            "core_ferc1__yearly_retained_earnings_sched118",
            "core_ferc1__yearly_operating_revenues_sched300",
        ]
    }
    | {
        "calculation_components_xbrl_ferc1": AssetIn(
            "calculation_components_xbrl_ferc1"
        )
    },
)
def _core_ferc1__calculation_metric_checks(**kwargs):
    """Check calculation metrics for all transformed tables which have reconciled calcs."""
    calculation_components = kwargs["calculation_components_xbrl_ferc1"]
    transformed_ferc1_dfs = {
        name: df
        for (name, df) in kwargs.items()
        if name not in ["calculation_components_xbrl_ferc1"]
    }
    # standardize the two key columns we are going to use into generic names
    xbrl_factoid_name = table_to_xbrl_factoid_name()
    columns_to_check = table_to_column_to_check()
    tbls = [
        df.assign(table_name=name).rename(
            columns={
                xbrl_factoid_name[name]: "xbrl_factoid",
                columns_to_check[name]: "column_to_check",
            }
        )
        for (name, df) in transformed_ferc1_dfs.items()
    ]
    transformed_ferc1 = pd.concat(tbls)
    # restrict the calculation components to only the bits we want
    calculation_components = calculation_components[
        # remove total to subdimensions
        ~calculation_components.is_total_to_subdimensions_calc
        # only the intra table calcs
        & calculation_components.is_within_table_calc
        # remove corrections (bc they would clean up the calcs so the errors wouldn't show up)
        & ~calculation_components.xbrl_factoid.str.contains("_correction")
        # remove all of the tables that aren't in this check
        & calculation_components.table_name_parent.isin(transformed_ferc1_dfs.keys())
    ]

    calc_idx = ["xbrl_factoid", "table_name"] + other_dimensions(
        table_names=list(FERC1_TFR_CLASSES)
    )
    calculated_df = calculate_values_from_components(
        data=transformed_ferc1,
        calculation_components=calculation_components,
        calc_idx=calc_idx,
        value_col="column_to_check",
    )
    calculation_metrics = check_calculation_metrics_by_group(
        calculated_df=calculated_df,
        group_metric_checks=GroupMetricChecks(
            groups_to_check=[
                "ungrouped",
                "table_name",
                "xbrl_factoid",
                "utility_id_ferc1",
                "report_year",
            ]
        ),
    )

    errors = calculation_metrics[
        calculation_metrics.filter(like="is_error").any(axis=1)
    ]
    if len(errors) > 42:
        raise AssertionError(
            f"Found {len(errors)} from the results of check_calculation_metrics_by_group"
            f"with default group values when less than 41 was expected.\n{errors}"
        )
    return calculation_metrics<|MERGE_RESOLUTION|>--- conflicted
+++ resolved
@@ -20,11 +20,7 @@
 import numpy as np
 import pandas as pd
 import sqlalchemy as sa
-from dagster import (
-    AssetIn,
-    AssetsDefinition,
-    asset,
-)
+from dagster import AssetIn, AssetsDefinition, asset
 from pandas.core.groupby import DataFrameGroupBy
 from pydantic import BaseModel, Field, field_validator
 
@@ -3211,73 +3207,6 @@
 
     table_id: TableIdFerc1 = TableIdFerc1.STEAM_PLANTS
 
-<<<<<<< HEAD
-=======
-    @cache_df(key="main")
-    def transform_main(
-        self, df: pd.DataFrame, transformed_fuel: pd.DataFrame
-    ) -> pd.DataFrame:
-        """Perform table transformations for the :ref:`core_ferc1__yearly_steam_plants_sched402` table.
-
-        Note that this method has a non-standard call signature, since the
-        :ref:`core_ferc1__yearly_steam_plants_sched402` table depends on the :ref:`core_ferc1__yearly_steam_plants_fuel_sched402` table.
-
-        Args:
-            df: The pre-processed steam plants table.
-            transformed_fuel: The fully transformed :ref:`core_ferc1__yearly_steam_plants_fuel_sched402` table. This is
-                required because fuel consumption information is used to help link
-                steam plant records together across years using
-                :func:`plants_steam_assign_plant_ids`
-        """
-        fuel_categories = list(
-            SteamPlantsFuelTableTransformer()
-            .params.categorize_strings["fuel_type_code_pudl"]
-            .categories.keys()
-        )
-        plants_steam = (
-            super()
-            .transform_main(df)
-            .pipe(
-                plants_steam_assign_plant_ids,
-                ferc1_fuel_df=transformed_fuel,
-                fuel_categories=fuel_categories,
-            )
-            .pipe(plants_steam_validate_ids)
-        )
-        return plants_steam
-
-    def transform(
-        self,
-        raw_dbf: pd.DataFrame,
-        raw_xbrl_instant: pd.DataFrame,
-        raw_xbrl_duration: pd.DataFrame,
-        transformed_fuel: pd.DataFrame,
-    ) -> pd.DataFrame:
-        """Redfine the transform method to accommodate the use of transformed_fuel.
-
-        This is duplicating code from the parent class, but is necessary because the
-        steam table needs the fuel table for its transform. Is there a better way to do
-        this that doesn't require cutting and pasting the whole method just to stick the
-        extra dataframe input into transform_main()?
-        """
-        df = (
-            self.transform_start(
-                raw_dbf=raw_dbf,
-                raw_xbrl_instant=raw_xbrl_instant,
-                raw_xbrl_duration=raw_xbrl_duration,
-            )
-            .pipe(self.transform_main, transformed_fuel=transformed_fuel)
-            .pipe(self.transform_end)
-        )
-        if self.clear_cached_dfs:
-            logger.debug(
-                f"{self.table_id.value}: Clearing cached dfs: "
-                f"{sorted(self._cached_dfs.keys())}"
-            )
-            self._cached_dfs.clear()
-        return df
-
->>>>>>> 090fb73f
 
 class HydroelectricPlantsTableTransformer(Ferc1AbstractTableTransformer):
     """A table transformer specific to the :ref:`core_ferc1__yearly_hydroelectric_plants_sched406` table."""
@@ -6029,13 +5958,7 @@
     """Create an asset that pulls in raw ferc Form 1 assets and applies transformations.
 
     This is a convenient way to create assets for tables that only depend on raw dbf,
-<<<<<<< HEAD
     raw xbrl instant and duration tables and xbrl metadata.
-=======
-    raw xbrl instant and duration tables and xbrl metadata. For tables with additional
-    upstream dependencies, create a stand alone asset using an asset decorator. See
-    the core_ferc1__yearly_steam_plants_sched402 asset.
->>>>>>> 090fb73f
 
     Args:
         table_name: The name of the table to create an asset for.
@@ -6121,56 +6044,13 @@
     """
     assets = []
     for table_name, tfr_class in FERC1_TFR_CLASSES.items():
-<<<<<<< HEAD
         assets.append(ferc1_transform_asset_factory(table_name, tfr_class))
-=======
-        # Bespoke exception. fuel must come before steam b/c fuel proportions are used to
-        # aid in FERC plant ID assignment.
-        if table_name != "core_ferc1__yearly_steam_plants_sched402":
-            assets.append(ferc1_transform_asset_factory(table_name, tfr_class))
->>>>>>> 090fb73f
     return assets
 
 
 ferc1_assets = create_ferc1_transform_assets()
 
 
-<<<<<<< HEAD
-=======
-@asset(io_manager_key="pudl_sqlite_io_manager")
-def core_ferc1__yearly_steam_plants_sched402(
-    clean_xbrl_metadata_json: dict[str, dict[str, list[dict[str, Any]]]],
-    raw_ferc1_dbf__f1_steam: pd.DataFrame,
-    raw_ferc1_xbrl__steam_electric_generating_plant_statistics_large_plants_402_duration: pd.DataFrame,
-    raw_ferc1_xbrl__steam_electric_generating_plant_statistics_large_plants_402_instant: pd.DataFrame,
-    core_ferc1__yearly_steam_plants_fuel_sched402: pd.DataFrame,
-) -> pd.DataFrame:
-    """Create the clean core_ferc1__yearly_steam_plants_sched402 table.
-
-    Args:
-            clean_xbrl_metadata_json: XBRL metadata json for all tables.
-            raw_ferc1_dbf__f1_steam: Raw f1_steam table.
-            raw_ferc1_xbrl__steam_electric_generating_plant_statistics_large_plants_402_duration: raw XBRL duration table.
-            raw_ferc1_xbrl__steam_electric_generating_plant_statistics_large_plants_402_instant: raw XBRL instant table.
-            core_ferc1__yearly_steam_plants_fuel_sched402: Transformed core_ferc1__yearly_steam_plants_fuel_sched402 table.
-
-    Returns:
-        Clean core_ferc1__yearly_steam_plants_sched402 table.
-    """
-    df = SteamPlantsTableTransformer(
-        xbrl_metadata_json=clean_xbrl_metadata_json[
-            "core_ferc1__yearly_steam_plants_sched402"
-        ]
-    ).transform(
-        raw_dbf=raw_ferc1_dbf__f1_steam,
-        raw_xbrl_instant=raw_ferc1_xbrl__steam_electric_generating_plant_statistics_large_plants_402_instant,
-        raw_xbrl_duration=raw_ferc1_xbrl__steam_electric_generating_plant_statistics_large_plants_402_duration,
-        transformed_fuel=core_ferc1__yearly_steam_plants_fuel_sched402,
-    )
-    return convert_cols_dtypes(df, data_source="ferc1")
-
-
->>>>>>> 090fb73f
 def other_dimensions(table_names: list[str]) -> list[str]:
     """Get a list of the other dimension columns across all of the transformers."""
     # grab all of the dimensions columns that we are currently verifying as a part of
