--- conflicted
+++ resolved
@@ -1045,14 +1045,9 @@
                 "electric_operating_expenses_ferc1",
                 "electric_operating_revenues_ferc1",
             ],
-<<<<<<< HEAD
             "calculation_tolerance": EXPLOSION_CALCULATION_TOLERANCES[
                 "income_statement_ferc1"
             ],
-=======
-            # This is very high, otherwise CI w/ 2 years of data currently fails.
-            "calculation_tolerance": 0.28,
->>>>>>> a8805921
             "seed_nodes": [
                 NodeId(
                     table_name="income_statement_ferc1",
@@ -1877,7 +1872,6 @@
             data={"tags": list(tags_dict.values())},
         ).reset_index()
 
-<<<<<<< HEAD
         # There are a few rare instances where a particular node is specified with more
         # than one weight (-1 vs. 1) and in those cases, we always want to keep the
         # weight of -1, since it affects the overall root->leaf calculation outcome.
@@ -1904,28 +1898,8 @@
             )
 
         deduplicated_calcs = self.exploded_calcs.loc[~calcs_to_drop]
-=======
-        multi_valued_weights = (
-            exploded_calcs.groupby(self.calc_cols, dropna=False)["weight"]
-            .transform("nunique")
-            .gt(1)
-        )
-
-        calcs_to_drop = multi_valued_weights & (exploded_calcs.weight == 1)
-
-        logger.info(
-            f"Found {len(calcs_to_drop)}/{len(exploded_calcs)} calculations "
-            "where weight was both 1 and -1. Dropping the 1-weighted "
-            "calculations."
-        )
->>>>>>> a8805921
-
         attr_cols = ["weight"]
-        deduped_calcs = exploded_calcs[~calcs_to_drop][
-            self.calc_cols + attr_cols
-        ].drop_duplicates()
-
-        meta_w_tags = (
+        node_attrs = (
             pd.merge(
                 left=self.exploded_meta,
                 right=tags_dict_df,
@@ -1934,7 +1908,6 @@
             )
             .reset_index(drop=True)
             .drop(columns=["xbrl_factoid_original", "is_within_table_calc"])
-<<<<<<< HEAD
             .merge(
                 deduplicated_calcs[self.calc_cols + attr_cols].drop_duplicates(),
                 how="left",
@@ -1942,16 +1915,7 @@
             )
             .astype({col: pd.StringDtype() for col in self.calc_cols})
             .set_index(self.calc_cols)
-=======
->>>>>>> a8805921
-        )
-        # Add metadata tags to the calculation components and reset the index.
-        node_attrs = pd.merge(
-            left=meta_w_tags,
-            right=deduped_calcs,
-            how="left",
-            validate="1:1",
-        ).set_index(self.calc_cols)
+        )
         # Fill NA tag dictionaries with an empty dict so the type is uniform:
         node_attrs["tags"] = node_attrs["tags"].apply(lambda x: {} if pd.isna(x) else x)
         annotated_forest = deepcopy(self.forest)
@@ -2153,7 +2117,6 @@
         if pruned_nodes := set(nodes_before_pruning).difference(nodes_after_pruning):
             raise AssertionError(f"Unexpectedly pruned stepchildren: {pruned_nodes=}")
 
-<<<<<<< HEAD
         # HACK alter.
         # two different parents. those parents have different sets of dimensions.
         # sharing some but not all of their children so they weren't caught from in the
@@ -2226,14 +2189,6 @@
         if remaining_stepparents:
             logger.error(f"{remaining_stepparents=}")
 
-=======
-        forest = self.set_forest_attributes(
-            forest,
-            exploded_meta=self.exploded_meta,
-            exploded_calcs=self.exploded_calcs,
-            tags=self.tags,
-        )
->>>>>>> a8805921
         return forest
 
     @staticmethod
