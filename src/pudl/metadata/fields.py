"""Field metadata."""
from copy import deepcopy
from typing import Any

import pandas as pd
from pytz import all_timezones

from pudl.metadata.codes import CODE_METADATA
from pudl.metadata.constants import FIELD_DTYPES_PANDAS
from pudl.metadata.enums import (
    COUNTRY_CODES_ISO3166,
    CUSTOMER_CLASSES,
<<<<<<< HEAD
    EIA860_EMISSION_CONTROL_EQUIPMENT_TYPE_CODES,
=======
    DIVISION_CODES_US_CENSUS,
>>>>>>> 149860f9
    EPACEMS_MEASUREMENT_CODES,
    EPACEMS_STATES,
    FUEL_CLASSES,
    NERC_REGIONS,
    PLANT_PARTS,
    RELIABILITY_STANDARDS,
    REVENUE_CLASSES,
    RTO_CLASSES,
    SUBDIVISION_CODES_ISO3166,
    TECH_CLASSES,
    TECH_DESCRIPTIONS,
)
from pudl.metadata.labels import (
    ESTIMATED_OR_ACTUAL,
    FUEL_UNITS_EIA,
    MOMENTARY_INTERRUPTIONS,
)
from pudl.metadata.sources import SOURCES

# from pudl.transform.params.ferc1 import (
#    PLANT_TYPE_CATEGORIES,
#    PLANT_TYPE_CATEGORIES_HYDRO,
# )

FIELD_METADATA: dict[str, dict[str, Any]] = {
    "active": {
        "type": "boolean",
        "description": "Indicates whether or not the dataset has been pulled into PUDL by the extract transform load process.",
    },
    "actual_peak_demand_savings_mw": {"type": "number", "unit": "MW"},
    "additions": {
        "type": "number",
        "description": "Cost of acquisition of items classified within the account.",
        "unit": "USD",
    },
    "address_2": {"type": "string"},
    "adjustments": {
        "type": "number",
        "description": "Cost of adjustments to the account.",
        "unit": "USD",
    },
    "advanced_metering_infrastructure": {"type": "integer"},
    "alternative_fuel_vehicle_2_activity": {"type": "boolean"},
    "alternative_fuel_vehicle_activity": {"type": "boolean"},
    "annual_indirect_program_cost": {"type": "number", "unit": "USD"},
    "annual_total_cost": {"type": "number", "unit": "USD"},
    "amount": {
        "description": "Reported amount of dollars. This could be a balance or a change in value.",
        "type": "number",
        "unit": "USD",
    },
    "amount_type": {
        "type": "string",
        "description": "Label describing the type of amount being reported. This could be a balance or a change in value.",
    },
    "appro_part_label": {
        "type": "string",
        "description": "Plant part of the associated true granularity record.",
        "constraints": {"enum": PLANT_PARTS},
    },
    "appro_record_id_eia": {
        "type": "string",
        "description": "EIA record ID of the associated true granularity record.",
    },
    "ash_content_pct": {
        "type": "number",
        "description": "Ash content percentage by weight to the nearest 0.1 percent.",
    },
    "ash_impoundment": {
        "type": "boolean",
        "description": "Is there an ash impoundment (e.g. pond, reservoir) at the plant?",
        # TODO: Is this really boolean? Or do we have non-null strings that mean False?
    },
    "ash_impoundment_lined": {
        "type": "boolean",
        "description": "If there is an ash impoundment at the plant, is the impoundment lined?"
        # TODO: Is this really boolean? Or do we have non-null strings that mean False?
    },
    "ash_impoundment_status": {
        "type": "string",
        "description": "If there is an ash impoundment at the plant, the ash impoundment status as of December 31 of the reporting year.",
    },
    "asset_retirement_cost": {
        "type": "number",
        "description": "Asset retirement cost (USD).",
        "unit": "USD",
    },
    "asset_type": {
        "type": "string",
        "description": "Type of asset being reported to the balance_sheet_assets_ferc1 table.",
    },
    "associated_combined_heat_power": {
        "type": "boolean",
        "description": "Indicates whether the generator is associated with a combined heat and power system",
    },
    "attention_line": {"type": "string"},
    "automated_meter_reading": {"type": "integer"},
    "avg_num_employees": {"type": "number"},
    "avg_customers_per_month": {
        "type": "number",
        "description": "Average number of customers per month.",
    },
    "backup_capacity_mw": {"type": "number", "unit": "MW"},
    "balance": {
        "type": "string",
        "description": "Indication of whether a column is a credit or debit, as reported in the XBRL taxonomy.",
    },
    "balancing_authority_code_eia": {
        "type": "string",
        "description": "EIA short code identifying a balancing authority.",
    },
    "balancing_authority_id_eia": {
        "type": "integer",
        "description": "EIA balancing authority ID. This is often (but not always!) the same as the utility ID associated with the same legal entity.",
    },
    "balancing_authority_name_eia": {
        "type": "string",
        "description": "Name of the balancing authority.",
    },
    "bga_source": {
        "type": "string",
        "description": "The source from where the unit_id_pudl is compiled. The unit_id_pudl comes directly from EIA 860, or string association (which looks at all the boilers and generators that are not associated with a unit and tries to find a matching string in the respective collection of boilers or generator), or from a unit connection (where the unit_id_eia is employed to find additional boiler generator connections).",
    },
    "billing_demand_mw": {
        "type": "number",
        "description": "Monthly average billing demand (for requirements purchases, and any transactions involving demand charges). In megawatts.",
        "unit": "MW",
    },
    "boiler_generator_assn_type_code": {
        "type": "string",
        "description": (
            "Indicates whether boiler associations with generator during the year were "
            "actual or theoretical. Only available before 2013."
        ),
    },
    "boiler_id": {
        "type": "string",
        "description": "Alphanumeric boiler ID.",
    },
    "bundled_activity": {"type": "boolean"},
    "business_model": {
        "type": "string",
        "constraints": {"enum": ["retail", "energy_services"]},
    },
    "buying_distribution_activity": {"type": "boolean"},
    "buying_transmission_activity": {"type": "boolean"},
    "bypass_heat_recovery": {
        "type": "boolean",
        "description": "Can this generator operate while bypassing the heat recovery steam generator?",
    },
    "caidi_w_major_event_days_minutes": {"type": "number", "unit": "min"},
    "caidi_w_major_event_days_minus_loss_of_service_minutes": {
        "type": "number",
        "unit": "min",
    },
    "caidi_wo_major_event_days_minutes": {"type": "number", "unit": "min"},
    "capacity_eoy_mw": {
        "type": "number",
        "description": "Total end of year installed (nameplate) capacity for a plant part, in megawatts.",
        "unit": "MW",
    },
    "capacity_factor": {
        "type": "number",
        "description": "Fraction of potential generation that was actually reported for a plant part.",
    },
    "capacity_mw": {
        "type": "number",
        "description": "Total installed (nameplate) capacity, in megawatts.",
        "unit": "MW",
        # TODO: Disambiguate if necessary. Does this mean different things in
        # different tables? It shows up in a lot of places.
    },
    "capex_equipment": {
        "type": "number",
        "description": "Cost of plant: equipment (USD).",
        "unit": "USD",
    },
    "capex_equipment_electric": {
        "type": "number",
        "description": "Cost of plant: accessory electric equipment (USD).",
        "unit": "USD",
    },
    "capex_equipment_misc": {
        "type": "number",
        "description": "Cost of plant: miscellaneous power plant equipment (USD).",
        "unit": "USD",
    },
    "capex_facilities": {
        "type": "number",
        "description": "Cost of plant: reservoirs, dams, and waterways (USD).",
        "unit": "USD",
    },
    "capex_land": {
        "type": "number",
        "description": "Cost of plant: land and land rights (USD).",
        "unit": "USD",
    },
    "capex_other": {
        "type": "number",
        "description": "Other costs associated with the plant (USD).",
        "unit": "USD",
    },
    "capex_per_mw": {
        "type": "number",
        "description": "Cost of plant per megawatt of installed (nameplate) capacity. Nominal USD.",
        "unit": "USD_per_MW",
    },
    "capex_roads": {
        "type": "number",
        "description": "Cost of plant: roads, railroads, and bridges (USD).",
        "unit": "USD",
    },
    "capex_structures": {
        "type": "number",
        "description": "Cost of plant: structures and improvements (USD).",
        "unit": "USD",
    },
    "capex_total": {
        "type": "number",
        "description": "Total cost of plant (USD).",
        "unit": "USD",
    },
    "capex_wheels_turbines_generators": {
        "type": "number",
        "description": "Cost of plant: water wheels, turbines, and generators (USD).",
        "unit": "USD",
    },
    "carbon_capture": {
        "type": "boolean",
        "description": "Indicates whether the generator uses carbon capture technology.",
    },
    "chlorine_content_ppm": {"type": "number", "unit": "ppm"},
    "circuits_with_voltage_optimization": {"type": "integer"},
    "city": {
        "type": "string",
        # TODO: Disambiguate column. City means different things in different tables.
    },
    "co2_mass_measurement_code": {
        "type": "string",
        "description": "Identifies whether the reported value of emissions was measured, calculated, or measured and substitute.",
        "constraints": {"enum": EPACEMS_MEASUREMENT_CODES},
    },
    "co2_mass_tons": {
        "type": "number",
        "description": "Carbon dioxide emissions in short tons.",
        "unit": "short_ton",
    },
    "code": {
        "type": "string",
        "description": "Originally reported short code.",
    },
    "cofire_fuels": {
        "type": "boolean",
        "description": "Can the generator co-fire fuels?.",
    },
    "coincident_peak_demand_mw": {
        "type": "number",
        "description": "Average monthly coincident peak (CP) demand (for requirements purchases, and any transactions involving demand charges). Monthly CP demand is the metered demand during the hour (60-minute integration) in which the supplier's system reaches its monthly peak. In megawatts.",
        "unit": "MW",
    },
    "conductor_size_and_material": {
        "type": "string",
        "description": "Size of transmission conductor and material of the transmission line.",
    },
    "construction_type": {
        "type": "string",
        "description": "Type of plant construction ('outdoor', 'semioutdoor', or 'conventional'). Categorized by PUDL based on our best guess of intended value in FERC1 freeform strings.",
        "constraints": {"enum": ["conventional", "outdoor", "semioutdoor"]},
    },
    "construction_year": {
        "type": "integer",
        "description": "Year the plant's oldest still operational unit was built.",
    },
    "consumed_by_facility_mwh": {"type": "number", "unit": "MWh"},
    "consumed_by_respondent_without_charge_mwh": {"type": "number", "unit": "MWh"},
    "contact_firstname": {
        "type": "string",
        "description": "First name of utility contact 1.",
    },
    "contact_firstname_2": {
        "type": "string",
        "description": "First name of utility contact 2.",
    },
    "contact_lastname": {
        "type": "string",
        "description": "Last name of utility contact 1.",
    },
    "contact_lastname_2": {
        "type": "string",
        "description": "Last name of utility contact 2.",
    },
    "contact_title": {
        "type": "string",
        "description": "Title of of utility contact 1.",
    },
    "contact_title_2": {"type": "string", "description": "Title of utility contact 2."},
    "contract_expiration_date": {
        "type": "date",
        "description": "Date contract expires.Format:  MMYY.",
    },
    "contract_type_code": {
        "type": "string",
        "description": "Purchase type under which receipts occurred in the reporting month. C: Contract, NC: New Contract, S: Spot Purchase, T: Tolling Agreement.",
        "constraints": {"enum": ["S", "C", "NC", "T"]},
    },
    "county": {"type": "string", "description": "County name."},
    "county_id_fips": {
        "type": "string",
        "description": "County ID from the Federal Information Processing Standard Publication 6-4.",
        "constraints": {
            "pattern": r"^\d{5}$",
        },
    },
    "country_code": {
        "type": "string",
        "description": "Three letter ISO-3166 country code (e.g. USA or CAN).",
        "constraints": {"enum": COUNTRY_CODES_ISO3166},
    },
    "country_name": {
        "type": "string",
        "description": "Full country name (e.g. United States of America).",
    },
    "credits_or_adjustments": {"type": "number"},
    "critical_peak_pricing": {"type": "boolean"},
    "critical_peak_rebate": {"type": "boolean"},
    "current_planned_operating_date": {
        "type": "date",
        "description": "The most recently updated effective date on which the generator is scheduled to start operation",
    },
    "customer_class": {
        "type": "string",
        "description": "High level categorization of customer type.",
        "constraints": {"enum": CUSTOMER_CLASSES},
    },
    "customer_incentives_cost": {"type": "number"},
    "customer_incentives_incremental_cost": {"type": "number"},
    "customer_incentives_incremental_life_cycle_cost": {"type": "number"},
    "customer_other_costs_incremental_life_cycle_cost": {"type": "number"},
    "customers": {"description": "Number of customers.", "type": "number"},
    "daily_digital_access_customers": {"type": "integer"},
    "data_observed": {
        "type": "boolean",
        "description": "Is the value observed (True) or imputed (False).",
    },
    "data_maturity": {
        "type": "string",
        "description": "Level of maturity of the data record. Some data sources report less-than-final data. PUDL sometimes includes this data, but use at your own risk.",
    },
    "datasource": {
        "type": "string",
        "description": "Code identifying a dataset available within PUDL.",
        "constraints": {"enum": list(SOURCES)},
    },
    "datum": {
        "type": "string",
        "description": "Geodetic coordinate system identifier (e.g. NAD27, NAD83, or WGS84).",
    },
    "account_detail": {
        "type": "string",
        "description": "Description of the account number credited from making debit adjustment to other regulatory liabilities.",
    },
    "decrease_in_other_regulatory_liabilities": {
        "type": "number",
        "description": "The decrease during the reporting period of other regulatory liabilities.",
        "unit": "USD",
    },
    "deliver_power_transgrid": {
        "type": "boolean",
        "description": "Indicate whether the generator can deliver power to the transmission grid.",
    },
    "delivered_mwh": {
        "type": "number",
        "description": "Gross megawatt-hours delivered in power exchanges and used as the basis for settlement.",
        "unit": "MWh",
    },
    "delivery_customers": {"type": "number"},
    "demand_annual_mwh": {"type": "number", "unit": "MWh"},
    "demand_charges": {
        "type": "number",
        "description": "Demand charges (USD).",
        "unit": "USD",
    },
    "demand_mwh": {"type": "number", "unit": "MWh"},
    "depreciation_type": {
        "type": "string",
        "description": (
            "Type of depreciation provision within FERC Account 108, including cost of"
            "removal, depreciation expenses, salvage, cost of retired plant, etc."
        ),
    },
    "depreciation_amortization_value": {
        "type": "number",
        "unit": "USD",
        "description": "Depreciation and amortization values (USD).",
    },
    "description": {
        "type": "string",
        "description": "Long human-readable description of the meaning of a code/label.",
    },
    "designed_voltage_kv": {
        "type": "number",
        "description": "Manufactured (Designed) voltage, expressed in kilo-volts, for three-phase 60 cycle alternative current transmission lines",
        "unit": "KV",
    },
    "doi": {
        "type": "string",
        "description": "Unique digitial object identifier of Zenodo archive.",
    },
    "earnings_type": {
        "type": "string",
        "description": "Label describing types of earnings.",
    },
    "ending_balance": {
        "type": "number",
        "description": "Account balance at end of year.",
        "unit": "USD",
    },
    "energy_mwh": {
        "type": "number",
        "unit": "MWh",
        "description": "Sources and uses of energy in MWh.",
    },
    "energy_source_type": {
        "type": "string",
        "description": "Type of energy source reported in the electric_energy_sources_ferc1 table. There are three groups of energy sources: generation, power exchanges and transmission.",
    },
    "energy_disposition_type": {
        "type": "string",
        "description": "Type of energy disposition reported in the electric_energy_dispositions_ferc1. Dispositions include sales to customers, re-sales of energy, energy used internally, losses, etc.",
    },
    "ferc_account_description": {"type": "string"},
    "fuel_agg": {
        "type": "string",
        "description": "Category of fuel aggregation in EIA bulk electricity data.",
    },
    "geo_agg": {
        "type": "string",
        "description": "Category of geographic aggregation in EIA bulk electricity data.",
    },
    "sector_agg": {
        "type": "string",
        "description": "Category of sectoral aggregation in EIA bulk electricity data.",
    },
    "temporal_agg": {
        "type": "string",
        "description": "Category of temporal aggregation in EIA bulk electricity data.",
    },
    "fuel_received_mmbtu": {
        "type": "number",
        "description": "Aggregated fuel receipts, in MMBtu, in EIA bulk electricity data.",
        "unit": "MMBtu",
    },
    "direct_load_control_customers": {"type": "integer"},
    "distributed_generation": {
        "type": "boolean",
        "description": "Whether the generator is considered distributed generation",
    },
    "distributed_generation_owned_capacity_mw": {"type": "number", "unit": "MW"},
    "distribution_activity": {"type": "boolean"},
    "distribution_circuits": {"type": "integer"},
    "division_code_us_census": {
        "type": "string",
        "description": (
            "Three-letter US Census division code as it appears in the bulk "
            "electricity data published by the EIA. Note that EIA splits the Pacific "
            "division into distinct contiguous (CA, OR, WA) and non-contiguous (AK, "
            "HI) states. For reference see this US Census region and division map: "
            "https://www2.census.gov/geo/pdfs/maps-data/maps/reference/us_regdiv.pdf"
        ),
        "constraints": {"enum": DIVISION_CODES_US_CENSUS},
    },
    "division_name_us_census": {
        "type": "string",
        "description": "Longer human readable name describing the US Census division.",
    },
    "duct_burners": {
        "type": "boolean",
        "description": "Indicates whether the unit has duct-burners for supplementary firing of the turbine exhaust gas",
    },
    "eia_code": {"type": "integer"},
    "electric_plant": {
        "type": "number",
        "description": "Electric Plant In Service (USD).",
        "unit": "USD",
    },
    "emissions_unit_id_epa": {
        "type": "string",
        "description": "Emissions (smokestack) unit monitored by EPA CEMS.",
    },
    "end_point": {
        "type": "string",
        "description": "The end point of a transmission line.",
    },
    "emission_control_equipment_type": {
        "type": "string",
        "constraints": {"enum": EIA860_EMISSION_CONTROL_EQUIPMENT_TYPE_CODES},
        "description": "Type of emissions control equipment as reported in EIA 860 (2013-).",
    },
    "emission_control_equipment_cost": {
        "type": "number",
        "description": "The nominal installed cost for the existing emissions control equipment or the anticipated cost to bring the planned piece of emissions control equipment into commercial operation. From EIA 860 (2013-).",
        "unit": "USD",
        # TODO this is reported in 1e3 USD need to convert
    },
    "energy_charges": {
        "type": "number",
        "description": "Energy charges (USD).",
        "unit": "USD",
    },
    "energy_displaced_mwh": {"type": "number", "unit": "MWh"},
    "energy_efficiency_annual_actual_peak_reduction_mw": {
        "type": "number",
        "unit": "MW",
    },
    "energy_efficiency_annual_cost": {"type": "number"},
    "energy_efficiency_annual_effects_mwh": {"type": "number", "unit": "MWh"},
    "energy_efficiency_annual_incentive_payment": {"type": "number"},
    "energy_efficiency_incremental_actual_peak_reduction_mw": {
        "type": "number",
        "unit": "MW",
    },
    "energy_efficiency_incremental_effects_mwh": {"type": "number", "unit": "MWh"},
    "energy_savings_estimates_independently_verified": {"type": "boolean"},
    "energy_savings_independently_verified": {"type": "boolean"},
    "energy_savings_mwh": {"type": "number", "unit": "MWh"},
    "energy_served_ami_mwh": {"type": "number", "unit": "MWh"},
    "energy_source": {"type": "string"},
    "energy_source_code": {
        "type": "string",
        "description": "The fuel code associated with the fuel receipt. Two or three character alphanumeric.",
    },
    "energy_source_1_transport_1": {
        "type": "string",
        "description": "Primary mode of transport for energy source 1.",
    },
    "energy_source_1_transport_2": {
        "type": "string",
        "description": "Secondary mode of transport for energy source 1.",
    },
    "energy_source_1_transport_3": {
        "type": "string",
        "description": "Tertiary mode of transport for energy source 1.",
    },
    "energy_source_2_transport_1": {
        "type": "string",
        "description": "Primary mode of transport for energy source 2.",
    },
    "energy_source_2_transport_2": {
        "type": "string",
        "description": "Secondary mode of transport for energy source 2.",
    },
    "energy_source_2_transport_3": {
        "type": "string",
        "description": "Tertiary mode of transport for energy source 2.",
    },
    "energy_source_code_1": {
        "type": "string",
        "description": "The code representing the most predominant type of energy that fuels the generator.",
    },
    "energy_source_code_2": {
        "type": "string",
        "description": "The code representing the second most predominant type of energy that fuels the generator",
    },
    "energy_source_code_3": {
        "type": "string",
        "description": "The code representing the third most predominant type of energy that fuels the generator",
    },
    "energy_source_code_4": {
        "type": "string",
        "description": "The code representing the fourth most predominant type of energy that fuels the generator",
    },
    "energy_source_code_5": {
        "type": "string",
        "description": "The code representing the fifth most predominant type of energy that fuels the generator",
    },
    "energy_source_code_6": {
        "type": "string",
        "description": "The code representing the sixth most predominant type of energy that fuels the generator",
    },
    "energy_storage": {
        "type": "boolean",
        "description": "Indicates if the facility has energy storage capabilities."
        # TODO: Is this really boolean? Or do we have non-null strings that mean False?
    },
    "energy_storage_capacity_mwh": {
        "type": "number",
        "description": "Energy storage capacity in MWh (e.g. for batteries).",
        "unit": "MWh",
    },
    "energy_used_for_pumping_mwh": {
        "type": "number",
        "description": "Energy used for pumping, in megawatt-hours.",
        "unit": "MWh",
    },
    "entity_type": {
        "type": "string",
        "description": "Entity type of principal owner.",
    },
    "estimated_or_actual_capacity_data": {
        "type": "string",
        "constraints": {"enum": list(ESTIMATED_OR_ACTUAL.values())},
    },
    "estimated_or_actual_fuel_data": {
        "type": "string",
        "constraints": {"enum": list(ESTIMATED_OR_ACTUAL.values())},
    },
    "estimated_or_actual_tech_data": {
        "type": "string",
        "constraints": {"enum": list(ESTIMATED_OR_ACTUAL.values())},
    },
    "exchange_energy_delivered_mwh": {"type": "number", "unit": "MWh"},
    "exchange_energy_received_mwh": {"type": "number", "unit": "MWh"},
    "expense": {
        "type": "number",
        "unit": "USD",
        "description": "The amount of a given expense in USD.",
    },
    "expense_type": {"type": "string", "description": "The type of expense."},
    "ferc_account": {
        "type": "string",
        "description": "Actual FERC Account number (e.g. '359.1') if available, or a PUDL assigned ID when FERC accounts have been split or combined in reporting.",
    },
    "ferc_account_id": {
        "type": "string",
        "description": "Account identifier from FERC's Uniform System of Accounts for Electric Plant. Includes higher level labeled categories.",
    },
    "ferc_account_label": {
        "type": "string",
        "description": "Long FERC account identifier derived from values reported in the XBRL taxonomies. May also refer to aggregations of individual FERC accounts.",
    },
    "ferc_acct_name": {
        "type": "string",
        "description": "Name of FERC account, derived from technology description and prime mover code.",
        "constraints": {"enum": ["Hydraulic", "Nuclear", "Steam", "Other"]},
    },
    "ferc_cogen_docket_no": {
        "type": "string",
        "description": "The docket number relating to the FERC cogenerator status. See FERC Form 556.",
    },
    "ferc_cogen_status": {
        "type": "boolean",
        "description": "Indicates whether the plant has FERC qualifying facility cogenerator status. See FERC Form 556."
        # TODO: Is this really boolean? Or do we have non-null strings that mean False?
    },
    "ferc_exempt_wholesale_generator": {
        "type": "boolean",
        "description": "Indicates whether the plant has FERC qualifying facility exempt wholesale generator status"
        # TODO: Is this really boolean? Or do we have non-null strings that mean False?
    },
    "ferc_exempt_wholesale_generator_docket_no": {
        "type": "string",
        "description": "The docket number relating to the FERC qualifying facility exempt wholesale generator status.",
    },
    "license_id_ferc1": {
        "type": "integer",
        "description": "FERC issued operating license ID for the facility, if available. This value is extracted from the original plant name where possible.",
    },
    "ferc_small_power_producer": {
        "type": "boolean",
        "description": "Indicates whether the plant has FERC qualifying facility small power producer status. See FERC Form 556.",
    },
    "ferc_small_power_producer_docket_no": {
        "type": "string",
        "description": "The docket number relating to the FERC qualifying facility small power producer status. See FERC Form 556.",
    },
    "ferc_qualifying_facility_docket_no": {
        "type": "string",
        "description": "The docket number relating to the FERC qualifying facility cogenerator status. See FERC Form 556.",
    },
    "ferc_qualifying_facility": {
        "type": "boolean",
        "description": "Indicatates whether or not a generator is a qualifying FERC cogeneation facility.",
    },
    "fluidized_bed_tech": {
        "type": "boolean",
        "description": "Indicates whether the generator uses fluidized bed technology",
    },
    "fraction_owned": {
        "type": "number",
        "description": "Proportion of generator ownership.",
    },
    "fuel_class": {
        "type": "string",
        # TODO: Needs a description / better name. EIA-861 distributed generation only.
        "constraints": {"enum": FUEL_CLASSES},
    },
    "fuel_consumed_for_electricity_mmbtu": {
        "type": "number",
        "description": "Total consumption of fuel to produce electricity, in physical units, year to date.",
        "unit": "MMBtu",
    },
    "fuel_consumed_for_electricity_units": {
        "type": "number",
        "description": "Consumption for electric generation of the fuel type in physical units.",
    },
    "fuel_consumed_mmbtu": {
        "type": "number",
        "description": "Total consumption of fuel in physical units, year to date. Note: this is the total quantity consumed for both electricity and, in the case of combined heat and power plants, process steam production.",
        "unit": "MMBtu",
    },
    "fuel_consumed_units": {
        "type": "number",
        "description": "Consumption of the fuel type in physical units. Note: this is the total quantity consumed for both electricity and, in the case of combined heat and power plants, process steam production.",
    },
    "fuel_cost_per_mmbtu": {
        "type": "number",
        "description": "Average fuel cost per mmBTU of heat content in nominal USD.",
        "unit": "USD_per_MMBtu",
    },
    "fuel_cost_per_mwh": {
        "type": "number",
        "description": "Derived from MCOE, a unit level value. Average fuel cost per MWh of heat content in nominal USD.",
        "unit": "USD_per_MWh",
    },
    "fuel_cost_per_unit_burned": {
        "type": "number",
        "description": "Average cost of fuel consumed in the report year per reported fuel unit (USD).",
        "unit": "USD",
    },
    "fuel_cost_per_unit_delivered": {
        "type": "number",
        "description": "Average cost of fuel delivered in the report year per reported fuel unit (USD).",
        "unit": "USD",
    },
    "fuel_derived_from": {
        "type": "string",
        "description": "Original fuel from which this refined fuel was derived.",
        "constraints": {
            "enum": sorted(
                set(CODE_METADATA["energy_sources_eia"]["df"]["fuel_derived_from"])
            )
        },
    },
    "fuel_group_code": {
        "type": "string",
        "description": "Fuel groups used in the Electric Power Monthly",
        "constraints": {
            "enum": ["petroleum", "other_gas", "petroleum_coke", "natural_gas", "coal"]
        },
    },
    "fuel_group_eia": {
        "type": "string",
        "description": "High level fuel group defined in the 2021-2023 EIA Form 860 instructions, Table 28.",
        "constraints": {
            "enum": sorted(
                set(CODE_METADATA["energy_sources_eia"]["df"]["fuel_group_eia"])
            )
        },
    },
    "fuel_mmbtu_per_unit": {
        "type": "number",
        "description": "Heat content of the fuel in millions of Btus per physical unit.",
        "unit": "MMBtu_per_unit",
    },
    "fuel_pct": {"type": "number"},
    "fuel_phase": {
        "type": "string",
        "description": "Physical phase of matter of the fuel.",
        "constraints": {
            "enum": sorted(
                set(CODE_METADATA["energy_sources_eia"]["df"]["fuel_phase"].dropna())
            )
        },
    },
    "fuel_received_units": {
        "type": "number",
        "description": "Quanity of fuel received in tons, barrel, or Mcf.",
    },
    "fuel_type": {
        "type": "string",
        # TODO disambiguate column name. This should be just FERC 1 tables, as the EIA
        # fuel types are now all energy_source_code
    },
    "fuel_type_code_aer": {
        "type": "string",
        "description": "A partial aggregation of the reported fuel type codes into larger categories used by EIA in, for example, the Annual Energy Review (AER). Two or three letter alphanumeric.",
    },
    "fuel_type_code_pudl": {
        "type": "string",
        "description": "Simplified fuel type code used in PUDL",
        "constraints": {
            "enum": sorted(
                set(CODE_METADATA["energy_sources_eia"]["df"].fuel_type_code_pudl)
            )
        },
    },
    "fuel_units": {
        "type": "string",
        "description": "Reported units of measure for fuel.",
        # Note: Different ENUM constraints are applied below on EIA vs. FERC1
    },
    "furnished_without_charge_mwh": {"type": "number", "unit": "MWh"},
    "future_plant": {
        "type": "number",
        "description": "Electric Plant Held for Future Use (USD).",
        "unit": "USD",
    },
    "generation_activity": {"type": "boolean"},
    "generator_id": {
        "type": "string",
        "description": (
            "Generator ID is usually numeric, but sometimes includes letters. Make "
            "sure you treat it as a string!"
        ),
    },
    "generator_id_epa": {
        "type": "string",
        "description": "Generator ID used by the EPA.",
    },
    "generators_num_less_1_mw": {"type": "number", "unit": "MW"},
    "generators_number": {"type": "number"},
    "green_pricing_revenue": {"type": "number", "unit": "USD"},
    "grid_voltage_1_kv": {
        "type": "number",
        "description": "Plant's grid voltage at point of interconnection to transmission or distibution facilities",
        "unit": "kV",
    },
    "grid_voltage_2_kv": {
        "type": "number",
        "description": "Plant's grid voltage at point of interconnection to transmission or distibution facilities",
        "unit": "kV",
    },
    "grid_voltage_3_kv": {
        "type": "number",
        "description": "Plant's grid voltage at point of interconnection to transmission or distibution facilities",
        "unit": "kV",
    },
    "gross_load_mw": {
        "type": "number",
        "description": "Average power in megawatts delivered during time interval measured.",
        "unit": "MW",
    },
    "heat_content_mmbtu": {
        "type": "number",
        "description": "The energy contained in fuel burned, measured in million BTU.",
        "unit": "MMBtu",
    },
    "heat_rate_mmbtu_mwh": {
        "type": "number",
        "description": "Fuel content per unit of electricity generated. Coming from MCOE calculation.",
        "unit": "MMBtu_MWh",
    },
    "highest_distribution_voltage_kv": {"type": "number", "unit": "kV"},
    "home_area_network": {"type": "integer"},
    "inactive_accounts_included": {"type": "boolean"},
    "income_type": {
        "type": "string",
        "description": "Type of income reported in income_statement_ferc1 table.",
    },
    "income": {
        "type": "number",
        "description": "Utility income reported by income type.",
        "unit": "USD",
    },
    "increase_in_other_regulatory_liabilities": {
        "type": "number",
        "description": "The increase during the reporting period of other regulatory liabilities.",
        "unit": "USD",
    },
    "incremental_energy_savings_mwh": {"type": "number", "unit": "MWh"},
    "incremental_life_cycle_energy_savings_mwh": {"type": "number", "unit": "MWh"},
    "incremental_life_cycle_peak_reduction_mwh": {"type": "number", "unit": "MWh"},
    "incremental_peak_reduction_mw": {"type": "number", "unit": "MW"},
    "installation_year": {
        "type": "integer",
        "description": "Year the plant's most recently built unit was installed.",
    },
    "is_epacems_state": {
        "type": "boolean",
        "description": (
            "Indicates whether the associated state reports data within the EPA's "
            "Continuous Emissions Monitoring System."
        ),
    },
    "is_total": {
        "type": "boolean",
        "description": "Indicates whether the row is a total.",
    },
    "iso_rto_code": {
        "type": "string",
        "description": "The code of the plant's ISO or RTO. NA if not reported in that year.",
    },
    "label": {
        "type": "string",
        "description": "Longer human-readable code using snake_case",
    },
    "latitude": {
        "type": "number",
        "description": "Latitude of the plant's location, in degrees.",
    },
    "leased_plant": {
        "type": "number",
        "description": "Electric Plant Leased to Others (USD).",
        "unit": "USD",
    },
    "liability_type": {
        "type": "string",
        "description": "Type of liability being reported to the balance_sheet_liabilities_ferc1 table.",
    },
    "line_id": {
        "type": "string",
        "description": "A human readable string uniquely identifying the FERC depreciation account. Used in lieu of the actual line number, as those numbers are not guaranteed to be consistent from year to year.",
        # TODO disambiguate column name
    },
    "liquefied_natural_gas_storage": {
        "type": "boolean",
        "description": "Indicates if the facility have the capability to store the natural gas in the form of liquefied natural gas."
        # TODO: Is this really boolean? Or do we have non-null strings that mean False?
    },
    "load_management_annual_actual_peak_reduction_mw": {"type": "number", "unit": "MW"},
    "load_management_annual_cost": {"type": "number"},
    "load_management_annual_effects_mwh": {"type": "number", "unit": "MWh"},
    "load_management_annual_incentive_payment": {"type": "number"},
    "load_management_annual_potential_peak_reduction_mw": {
        "type": "number",
        "unit": "MW",
    },
    "load_management_incremental_actual_peak_reduction_mw": {
        "type": "number",
        "unit": "MW",
    },
    "load_management_incremental_effects_mwh": {"type": "number", "unit": "MWh"},
    "load_management_incremental_potential_peak_reduction_mw": {
        "type": "number",
        "unit": "MW",
    },
    "longitude": {
        "type": "number",
        "description": "Longitude of the plant's location, in degrees.",
    },
    "major_program_changes": {"type": "boolean"},
    "max_fuel_mmbtu_per_unit": {
        "type": "number",
        "description": "Maximum heat content per physical unit of fuel in MMBtu.",
        "unit": "MMBtu",
    },
    "mercury_content_ppm": {
        "type": "number",
        "description": "Mercury content in parts per million (ppm) to the nearest 0.001 ppm.",
        "unit": "ppm",
    },
    "merge_address": {"type": "string"},
    "merge_city": {"type": "string"},
    "merge_company": {"type": "string"},
    "merge_date": {"type": "date"},
    "merge_state": {
        "type": "string",
        "description": "Two letter US state abbreviations and three letter ISO-3166-1 country codes for international mines.",
        # TODO: Add ENUM constraint.
    },
    "min_fuel_mmbtu_per_unit": {
        "type": "number",
        "description": "Minimum heat content per physical unit of fuel in MMBtu.",
        "unit": "MMBtu",
    },
    "mine_id_msha": {"type": "integer", "description": "MSHA issued mine identifier."},
    "mine_id_pudl": {
        "type": "integer",
        "description": "Dynamically assigned PUDL mine identifier.",
    },
    "mine_name": {"type": "string", "description": "Coal mine name."},
    "mine_type_code": {
        "type": "string",
        "description": "Type of coal mine.",
    },
    "minimum_load_mw": {
        "type": "number",
        "description": "The minimum load at which the generator can operate at continuosuly.",
        "unit": "MW",
    },
    "fuel_transportation_mode": {"type": "string"},
    "moisture_content_pct": {"type": "number"},
    "momentary_interruption_definition": {
        "type": "string",
        "constraints": {"enum": list(MOMENTARY_INTERRUPTIONS.values())},
    },
    "month": {"type": "integer", "description": "Month of the year"},
    "multiple_fuels": {
        "type": "boolean",
        "description": "Can the generator burn multiple fuels?",
    },
    "nameplate_power_factor": {
        "type": "number",
        "description": "The nameplate power factor of the generator.",
    },
    "natural_gas_delivery_contract_type_code": {
        "type": "string",
        "description": "Contract type for natrual gas delivery service:",
        "constraints": {"enum": ["firm", "interruptible"]},
    },
    "natural_gas_local_distribution_company": {
        "type": "string",
        "description": "Names of Local Distribution Company (LDC), connected to natural gas burning power plants.",
    },
    "natural_gas_pipeline_name_1": {
        "type": "string",
        "description": "The name of the owner or operator of natural gas pipeline that connects directly to this facility or that connects to a lateral pipeline owned by this facility.",
    },
    "natural_gas_pipeline_name_2": {
        "type": "string",
        "description": "The name of the owner or operator of natural gas pipeline that connects directly to this facility or that connects to a lateral pipeline owned by this facility.",
    },
    "natural_gas_pipeline_name_3": {
        "type": "string",
        "description": "The name of the owner or operator of natural gas pipeline that connects directly to this facility or that connects to a lateral pipeline owned by this facility.",
    },
    "natural_gas_storage": {
        "type": "boolean",
        "description": "Indicates if the facility have on-site storage of natural gas."
        # TODO: Is this really boolean? Or do we have non-null strings that mean False?
    },
    "natural_gas_transport_code": {
        "type": "string",
        "description": "Contract type for natural gas transportation service.",
        "constraints": {"enum": ["firm", "interruptible"]},
    },
    "nerc_region": {
        "type": "string",
        "description": "NERC region in which the plant is located",
        "constraints": {"enum": NERC_REGIONS},
    },
    "nerc_regions_of_operation": {
        "type": "string",
        "constraints": {"enum": NERC_REGIONS},
    },
    "net_capacity_adverse_conditions_mw": {
        "type": "number",
        "description": "Net plant capability under the least favorable operating conditions, in megawatts.",
        "unit": "MW",
    },
    "net_capacity_favorable_conditions_mw": {
        "type": "number",
        "description": "Net plant capability under the most favorable operating conditions, in megawatts.",
        "unit": "MW",
    },
    "net_capacity_mwdc": {
        "type": "number",
        "description": (
            "Generation capacity in megawatts of direct current that is subject to a "
            "net metering agreement. Typically used for behind-the-meter solar PV."
        ),
        "unit": "MW",
    },
    "net_generation_mwh": {
        "type": "number",
        "description": "Net electricity generation for the specified period in megawatt-hours (MWh).",
        "unit": "MWh",
        # TODO: disambiguate as this column means something different in
        # generation_fuel_eia923:
        # "description": "Net generation, year to date in megawatthours (MWh). This is total electrical output net of station service.  In the case of combined heat and power plants, this value is intended to include internal consumption of electricity for the purposes of a production process, as well as power put on the grid.",
    },
    "net_load_mwh": {
        "type": "number",
        "description": "Net output for load (net generation - energy used for pumping) in megawatt-hours.",
        "unit": "MWh",
    },
    "net_metering": {
        "type": "boolean",
        "description": "Did this plant have a net metering agreement in effect during the reporting year?  (Only displayed for facilities that report the sun or wind as an energy source). This field was only reported up until 2015"
        # TODO: Is this really boolean? Or do we have non-null strings that mean False?
    },
    "net_power_exchanged_mwh": {"type": "number", "unit": "MWh"},
    "net_wheeled_power_mwh": {"type": "number", "unit": "MWh"},
    "new_parent": {"type": "string"},
    "non_amr_ami": {"type": "integer"},
    "non_coincident_peak_demand_mw": {
        "type": "number",
        "description": "Average monthly non-coincident peak (NCP) demand (for requirements purhcases, and any transactions involving demand charges). Monthly NCP demand is the maximum metered hourly (60-minute integration) demand in a month. In megawatts.",
        "unit": "MW",
    },
    "notes": {
        "type": "string",
        "description": "Notes previously in the plant_name_ferc1 field that were extracted and associated with the right plant row.",
    },
    "not_water_limited_capacity_mw": {
        "type": "number",
        "description": "Plant capacity in MW when not limited by condenser water.",
        "unit": "MW",
    },
    "nox_mass_lbs": {
        "type": "number",
        "description": "NOx emissions in pounds.",
        "unit": "lb",
    },
    "nox_mass_measurement_code": {
        "type": "string",
        "description": "Identifies whether the reported value of emissions was measured, calculated, or measured and substitute.",
        "constraints": {"enum": EPACEMS_MEASUREMENT_CODES},
    },
    "nuclear_unit_id": {
        "type": "string",
        "description": "For nuclear plants only, the unit number .One digit numeric. Nuclear plants are the only type of plants for which data are shown explicitly at the generating unit level.",
    },
    "num_transmission_circuits": {
        "type": "integer",
        "description": "Number of circuits in a transmission line.",
    },
    "operates_generating_plant": {"type": "boolean"},
    "operating_date": {
        "type": "date",
        "description": "Date the generator began commercial operation",
    },
    "operating_datetime_utc": {
        "type": "datetime",
        "description": "Date and time measurement began (UTC).",
    },
    "operating_switch": {
        "type": "string",
        "description": "Indicates whether the fuel switching generator can switch when operating",
    },
    "operating_time_hours": {
        "type": "number",
        "description": "Length of time interval measured.",
        "unit": "hr",
    },
    "operating_year": {
        "type": "integer",
        "description": "Year a generator went into service.",
    },
    "operating_voltage_kv": {
        "type": "number",
        "description": "The operating voltage, expressed kilo-volts, for three-phase 60 cycle alternative current transmission lines.",
        "unit": "KV",
    },
    "operational_status": {
        "type": "string",
        "description": "The operating status of the generator. This is based on which tab the generator was listed in in EIA 860.",
    },
    "operational_status_code": {
        "type": "string",
        "description": "The operating status of the generator.",
    },
    "operational_status_pudl": {
        "type": "string",
        "description": "The operating status of the generator using PUDL categories.",
        "constraints": {"enum": ["operating", "retired", "proposed"]},
    },
    "opex_allowances": {"type": "number", "description": "Allowances.", "unit": "USD"},
    "opex_boiler": {
        "type": "number",
        "description": "Maintenance of boiler (or reactor) plant.",
        "unit": "USD",
    },
    "opex_coolants": {
        "type": "number",
        "description": "Cost of coolants and water (nuclear plants only)",
        "unit": "USD",
    },
    "opex_dams": {
        "type": "number",
        "description": "Production expenses: maintenance of reservoirs, dams, and waterways (USD).",
        "unit": "USD",
    },
    "opex_electric": {
        "type": "number",
        "description": "Production expenses: electric expenses (USD).",
        "unit": "USD",
    },
    "opex_engineering": {
        "type": "number",
        "description": "Production expenses: maintenance, supervision, and engineering (USD).",
        "unit": "USD",
    },
    "opex_fuel": {
        "type": "number",
        "description": "Production expenses: fuel (USD).",
        "unit": "USD",
    },
    "opex_generation_misc": {
        "type": "number",
        "description": "Production expenses: miscellaneous power generation expenses (USD).",
        "unit": "USD",
    },
    "opex_hydraulic": {
        "type": "number",
        "description": "Production expenses: hydraulic expenses (USD).",
        "unit": "USD",
    },
    "opex_maintenance": {
        "type": "number",
        "description": "Production expenses: Maintenance (USD).",
        "unit": "USD",
    },
    "opex_misc_plant": {
        "type": "number",
        "description": "Production expenses: maintenance of miscellaneous hydraulic plant (USD).",
        "unit": "USD",
    },
    "opex_misc_power": {
        "type": "number",
        "description": "Miscellaneous steam (or nuclear) expenses.",
        "unit": "USD",
    },
    "opex_misc_steam": {
        "type": "number",
        "description": "Maintenance of miscellaneous steam (or nuclear) plant.",
        "unit": "USD",
    },
    "opex_operations": {
        "type": "number",
        "description": "Production expenses: operations, supervision, and engineering (USD).",
        "unit": "USD",
    },
    "opex_per_mwh": {
        "type": "number",
        "description": "Total production expenses (USD per MWh generated).",
        "unit": "USD per MWh",
    },
    "opex_plant": {
        "type": "number",
        "description": "Production expenses: maintenance of electric plant (USD).",
        "unit": "USD",
    },
    "opex_plants": {
        "type": "number",
        "description": "Maintenance of electrical plant.",
        "unit": "USD",
    },
    "opex_production_before_pumping": {
        "type": "number",
        "description": "Total production expenses before pumping (USD).",
        "unit": "USD",
    },
    "opex_production_total": {
        "type": "number",
        "description": "Total operating expenses.",
        "unit": "USD",
    },
    "opex_pumped_storage": {
        "type": "number",
        "description": "Production expenses: pumped storage (USD).",
        "unit": "USD",
    },
    "opex_pumping": {
        "type": "number",
        "description": "Production expenses: We are here to PUMP YOU UP! (USD).",
        "unit": "USD",
    },
    "opex_rents": {
        "type": "number",
        "description": "Production expenses: rents (USD).",
        "unit": "USD",
    },
    "opex_steam": {"type": "number", "description": "Steam expenses.", "unit": "USD"},
    "opex_steam_other": {
        "type": "number",
        "description": "Steam from other sources.",
        "unit": "USD",
    },
    "opex_structures": {
        "type": "number",
        "description": "Production expenses: maintenance of structures (USD).",
        "unit": "USD",
    },
    "opex_total": {
        "type": "number",
        "description": "Total production expenses, excluding fuel (USD).",
        "unit": "USD",
    },
    "opex_transfer": {"type": "number", "description": "Steam transferred (Credit)."},
    "opex_water_for_power": {
        "type": "number",
        "description": "Production expenses: water for power (USD).",
        "unit": "USD",
    },
    "original_planned_operating_date": {
        "type": "date",
        "description": "The date the generator was originally scheduled to be operational",
    },
    "other": {"type": "number"},
    "other_charges": {
        "type": "number",
        "description": "Other charges, including out-of-period adjustments (USD).",
        "unit": "USD",
    },
    "other_combustion_tech": {
        "type": "boolean",
        "description": "Indicates whether the generator uses other combustion technologies",
    },
    "other_costs": {"type": "number", "unit": "USD"},
    "other_costs_incremental_cost": {"type": "number", "unit": "USD"},
    "other_modifications_date": {
        "type": "date",
        "description": "Planned effective date that the generator is scheduled to enter commercial operation after any other planned modification is complete.",
    },
    "other_planned_modifications": {
        "type": "boolean",
        "description": "Indicates whether there are there other modifications planned for the generator.",
    },
    "other_total": {
        "type": "number",
        "description": "Total Other Production Plant (FERC Accounts 340-347).",
    },
    "outages_recorded_automatically": {"type": "boolean"},
    "owned_by_non_utility": {
        "type": "boolean",
        "description": "Whether any part of generator is owned by a nonutilty",
    },
    "owner_city": {"type": "string", "description": "City of owner."},
    "owner_country": {
        "type": "string",
        "description": "Three letter ISO-3166 country code.",
        "constraints": {"enum": COUNTRY_CODES_ISO3166},
    },
    "owner_name": {"type": "string", "description": "Name of owner."},
    "owner_state": {
        "type": "string",
        "description": "Two letter ISO-3166 political subdivision code.",
        "constraints": {"enum": SUBDIVISION_CODES_ISO3166},
    },
    "owner_street_address": {
        "type": "string",
        "description": "Steet address of owner.",
    },
    "owner_utility_id_eia": {
        "type": "integer",
        "description": "EIA-assigned owner's identification number.",
    },
    "owner_zip_code": {
        "type": "string",
        "description": "Zip code of owner.",
        "constraints": {
            "pattern": r"^\d{5}$",
        },
    },
    "ownership_record_type": {
        "type": "string",
        "description": "Whether each generator record is for one owner or represents a total of all ownerships.",
        "constraints": {"enum": ["owned", "total"]},
    },
    "ownership_code": {
        "type": "string",
        "description": "Identifies the ownership for each generator.",
    },
    "ownership_dupe": {
        "type": "boolean",
        "description": "Whether a plant part record has a duplicate record with different ownership status.",
    },
    "partitions": {
        "type": "string",
        "description": "The data parititions used to generate this instance of the database.",
    },
    "peak_demand_mw": {
        "type": "number",
        "unit": "MW",
        "description": "Net peak demand for 60 minutes. Note: in some cases peak demand for other time periods may have been reported instead, if hourly peak demand was unavailable.",
        # TODO Disambiguate column names. Usually this is over 60 minutes, but in
        # other tables it's not specified.
    },
    "peak_demand_summer_mw": {"type": "number", "unit": "MW"},
    "peak_demand_winter_mw": {"type": "number", "unit": "MW"},
    "phone_extension": {
        "type": "string",
        "description": "Phone extension for utility contact 1",
    },
    "phone_extension_2": {
        "type": "string",
        "description": "Phone extension for utility contact 2",
    },
    "phone_number": {
        "type": "string",
        "description": "Phone number for utility contact 1.",
    },
    "phone_number_2": {
        "type": "string",
        "description": "Phone number for utility contact 2.",
    },
    "pipeline_notes": {
        "type": "string",
        "description": "Additional owner or operator of natural gas pipeline.",
    },
    "planned_derate_date": {
        "type": "date",
        "description": "Planned effective month that the generator is scheduled to enter operation after the derate modification.",
    },
    "planned_energy_source_code_1": {
        "type": "string",
        "description": "New energy source code for the planned repowered generator.",
    },
    "planned_modifications": {
        "type": "boolean",
        "description": "Indicates whether there are any planned capacity uprates/derates, repowering, other modifications, or generator retirements scheduled for the next 5 years.",
    },
    "planned_net_summer_capacity_derate_mw": {
        "type": "number",
        "description": "Decrease in summer capacity expected to be realized from the derate modification to the equipment.",
        "unit": "MW",
    },
    "planned_net_summer_capacity_uprate_mw": {
        "type": "number",
        "description": "Increase in summer capacity expected to be realized from the modification to the equipment.",
        "unit": "MW",
    },
    "planned_net_winter_capacity_derate_mw": {
        "type": "number",
        "description": "Decrease in winter capacity expected to be realized from the derate modification to the equipment.",
        "unit": "MW",
    },
    "planned_net_winter_capacity_uprate_mw": {
        "type": "number",
        "description": "Increase in winter capacity expected to be realized from the uprate modification to the equipment.",
        "unit": "MW",
    },
    "planned_new_capacity_mw": {
        "type": "number",
        "description": "The expected new namplate capacity for the generator.",
        "unit": "MW",
    },
    "planned_new_prime_mover_code": {
        "type": "string",
        "description": "New prime mover for the planned repowered generator.",
    },
    "planned_repower_date": {
        "type": "date",
        "description": "Planned effective date that the generator is scheduled to enter operation after the repowering is complete.",
    },
    "planned_retirement_date": {
        "type": "date",
        "description": "Planned effective date of the scheduled retirement of the generator.",
    },
    "planned_uprate_date": {
        "type": "date",
        "description": "Planned effective date that the generator is scheduled to enter operation after the uprate modification.",
    },
    "plant_capability_mw": {
        "type": "number",
        "description": "Net plant capability in megawatts.",
        "unit": "MW",
    },
    "plant_function": {
        "type": "string",
        "description": "Functional role played by utility plant (steam production, nuclear production, distribution, transmission, etc.).",
    },
    "plant_hours_connected_while_generating": {
        "type": "number",
        "description": "Hours the plant was connected to load while generating in the report year.",
        "unit": "hr",
        # TODO Add min/max constraint. 0 <= X <= 8784
    },
    "plant_id_eia": {
        "type": "integer",
        "description": "The unique six-digit facility identification number, also called an ORISPL, assigned by the Energy Information Administration.",
    },
    "plant_id_epa": {
        "type": "integer",
        "description": "The ORISPL ID used by EPA to refer to the plant. Usually but not always the same as plant_id_eia.",
    },
    "plant_id_ferc1": {
        "type": "integer",
        "description": "Algorithmically assigned PUDL FERC Plant ID. WARNING: NOT STABLE BETWEEN PUDL DB INITIALIZATIONS.",
    },
    "plant_id_pudl": {
        "type": "integer",
        "description": "A manually assigned PUDL plant ID. May not be constant over time.",
    },
    "plant_id_report_year": {
        "type": "string",
        "description": "PUDL plant ID and report year of the record.",
    },
    "plant_name_eia": {"type": "string", "description": "Plant name."},
    "plant_name_ferc1": {
        "type": "string",
        "description": "Name of the plant, as reported to FERC. This is a freeform string, not guaranteed to be consistent across references to the same plant.",
    },
    "plant_name_ppe": {
        "type": "string",
        "description": "Derived plant name that includes EIA plant name and other strings associated with ID and PK columns of the plant part.",
    },
    "plant_name_pudl": {
        "type": "string",
        "description": "Plant name, chosen arbitrarily from the several possible plant names available in the plant matching process. Included for human readability only.",
    },
    "plant_part": {
        "type": "string",
        "description": "The part of the plant a record corresponds to.",
        "constraints": {"enum": PLANT_PARTS},
    },
    "plant_part_id_eia": {
        "type": "string",
        "description": "Contains EIA plant ID, plant part, ownership, and EIA utility id",
    },
    "plant_status": {
        "type": "string",
        "description": "Utility plant financial status (in service, future, leased, total).",
    },
    "plant_type": {
        "type": "string"  # if plant_type is categorized w/ categorize_strings, add enum in FIELD_METADATA_BY_RESOURCE
    },
    "plants_reported_asset_manager": {
        "type": "boolean",
        "description": "Is the reporting entity an asset manager of power plants reported on Schedule 2 of the form?",
    },
    "plants_reported_operator": {
        "type": "boolean",
        "description": "Is the reporting entity an operator of power plants reported on Schedule 2 of the form?",
    },
    "plants_reported_other_relationship": {
        "type": "boolean",
        "description": "Does the reporting entity have any other relationship to the power plants reported on Schedule 2 of the form?",
    },
    "plants_reported_owner": {
        "type": "boolean",
        "description": "Is the reporting entity an owner of power plants reported on Schedule 2 of the form?",
    },
    "potential_peak_demand_savings_mw": {"type": "number", "unit": "MW"},
    "previously_canceled": {
        "type": "boolean",
        "description": "Indicates whether the generator was previously reported as indefinitely postponed or canceled",
    },
    "price_responsive_programs": {"type": "boolean"},
    "price_responsiveness_customers": {"type": "integer"},
    "primary_purpose_id_naics": {
        "type": "integer",
        "description": "North American Industry Classification System (NAICS) code that best describes the primary purpose of the reporting plant",
    },
    "primary_transportation_mode_code": {
        "type": "string",
        "description": "Transportation mode for the longest distance transported.",
    },
    "prime_mover": {
        "type": "string",
        "description": "Full description of the type of prime mover.",
    },
    "prime_mover_code": {
        "type": "string",
        "description": "Code for the type of prime mover (e.g. CT, CG)",
    },
    "project_num": {"type": "integer", "description": "FERC Licensed Project Number."},
    "pudl_version": {
        "type": "string",
        "description": "The version of PUDL used to generate this database.",
    },
    "pulverized_coal_tech": {
        "type": "boolean",
        "description": "Indicates whether the generator uses pulverized coal technology",
    },
    "purchase_type_code": {
        "type": "string",
        "description": "Categorization based on the original contractual terms and conditions of the service. Must be one of 'requirements', 'long_firm', 'intermediate_firm', 'short_firm', 'long_unit', 'intermediate_unit', 'electricity_exchange', 'other_service', or 'adjustment'. Requirements service is ongoing high reliability service, with load integrated into system resource planning. 'Long term' means 5+ years. 'Intermediate term' is 1-5 years. 'Short term' is less than 1 year. 'Firm' means not interruptible for economic reasons. 'unit' indicates service from a particular designated generating unit. 'exchange' is an in-kind transaction.",
    },
    "purchased_mwh": {
        "type": "number",
        "description": "Megawatt-hours shown on bills rendered to the respondent.",
        "unit": "MWh",
    },
    "pv_current_flow_type": {"type": "string", "constraints": {"enum": ["AC", "DC"]}},
    "reactive_power_output_mvar": {
        "type": "number",
        "description": "Reactive Power Output (MVAr)",
        "unit": "MVAr",
    },
    "real_time_pricing": {"type": "boolean"},
    "rec_revenue": {"type": "number", "unit": "USD"},
    "rec_sales_mwh": {"type": "number", "unit": "MWh"},
    "received_mwh": {
        "type": "number",
        "description": "Gross megawatt-hours received in power exchanges and used as the basis for settlement.",
        "unit": "MWh",
    },
    "record_count": {
        "type": "integer",
        "description": "Number of distinct generator IDs that partcipated in the aggregation for a plant part list record.",
    },
    "record_id": {
        "type": "string",
        "description": "Identifier indicating original FERC Form 1 source record. format: {table_name}_{report_year}_{report_prd}_{respondent_id}_{spplmnt_num}_{row_number}. Unique within FERC Form 1 DB tables which are not row-mapped.",  # noqa: FS003
    },
    "region_name_us_census": {
        "type": "string",
        "description": "Human-readable name of a US Census region.",
    },
    "regulatory_status_code": {
        "type": "string",
        "description": "Indicates whether the plant is regulated or non-regulated.",
    },
    "report_date": {"type": "date", "description": "Date reported."},
    "report_year": {
        "type": "integer",
        "description": "Four-digit year in which the data was reported.",
    },
    "reported_as_another_company": {"type": "string"},
    "reporting_frequency_code": {
        "type": "string",
        "description": "Code that specifies what time period data has to be reported (i.e. monthly data or annual totals) and how often the power plant reports this data to EIA. See reporting_frequencies_eia for more details.",
        "constraints": {
            "enum": sorted(
                set(CODE_METADATA["reporting_frequencies_eia"]["df"]["code"])
            )
        },
    },
    "respondent_id_ferc714": {"type": "integer"},
    "respondent_name_ferc714": {"type": "string"},
    "respondent_type": {
        "type": "string",
        "constraints": {"enum": ["utility", "balancing_authority"]},
    },
    "retail_marketing_activity": {"type": "boolean"},
    "retail_sales": {"type": "number"},
    "retail_sales_mwh": {"type": "number", "unit": "MWh"},
    "retirement_date": {
        "type": "date",
        "description": "Date of the scheduled or effected retirement of the generator.",
    },
    "retirements": {
        "type": "number",
        "description": "Cost of disposal of items classified within the account.",
        "unit": "USD",
    },
    "revenue": {"type": "number", "unit": "USD"},
    "revenue_class": {"type": "string", "constraints": {"enum": REVENUE_CLASSES}},
    "revenue_type": {
        "type": "string",
        "description": "Label describing types of revenues.",
    },
    "row_type_xbrl": {
        "type": "string",
        "description": "Indicates whether the value reported in the row is calculated, or uniquely reported within the table.",
        "constraints": {"enum": ["calculated_value", "reported_value"]},
    },
    "rto_iso_lmp_node_id": {
        "type": "string",
        "description": "The designation used to identify the price node in RTO/ISO Locational Marginal Price reports",
    },
    "rto_iso_location_wholesale_reporting_id": {
        "type": "string",
        "description": "The designation used to report ths specific location of the wholesale sales transactions to FERC for the Electric Quarterly Report",
    },
    "rtos_of_operation": {"type": "string", "constraints": {"enum": RTO_CLASSES}},
    "saidi_w_major_event_days_minus_loss_of_service_minutes": {
        "type": "number",
        "unit": "min",
    },
    "saidi_w_major_event_days_minutes": {"type": "number", "unit": "min"},
    "saidi_wo_major_event_days_minutes": {"type": "number", "unit": "min"},
    "saifi_w_major_event_days_customers": {"type": "number"},
    "saifi_w_major_event_days_minus_loss_of_service_customers": {"type": "number"},
    "saifi_wo_major_event_days_customers": {"type": "number"},
    "sales_for_resale": {"type": "number"},
    "sales_for_resale_mwh": {"type": "number", "unit": "MWh"},
    "sales_mwh": {
        "description": "Quantity of electricity sold in MWh.",
        "type": "number",
        "unit": "MWh",
    },
    "sales_revenue": {
        "description": "Revenue from electricity sold.",
        "type": "number",
        "unit": "USD",
    },
    "sales_to_ultimate_consumers_mwh": {"type": "number", "unit": "MWh"},
    "secondary_transportation_mode_code": {
        "type": "string",
        "description": "Transportation mode for the second longest distance transported.",
    },
    "sector_id_eia": {
        "type": "integer",
        "description": "EIA assigned sector ID, corresponding to high level NAICS sector, designated by the primary purpose, regulatory status and plant-level combined heat and power status",
    },
    "sector_name_eia": {
        "type": "string",
        "description": "EIA assigned sector name, corresponding to high level NAICS sector, designated by the primary purpose, regulatory status and plant-level combined heat and power status",
    },
    "seller_name": {
        "type": "string",
        "description": "Name of the seller, or the other party in an exchange transaction.",
    },
    "service_area": {
        "type": "string",
        "description": "Service area in which plant is located; for unregulated companies, it's the electric utility with which plant is interconnected",
    },
    "service_type": {
        "type": "string",
        "constraints": {"enum": ["bundled", "energy", "delivery"]},
    },
    "short_form": {"type": "boolean"},
    "so2_mass_lbs": {
        "type": "number",
        "description": "Sulfur dioxide emissions in pounds.",
        "unit": "lb",
    },
    "so2_mass_measurement_code": {
        "type": "string",
        "description": "Identifies whether the reported value of emissions was measured, calculated, or measured and substitute.",
        "constraints": {"enum": EPACEMS_MEASUREMENT_CODES},
    },
    "sold_to_utility_mwh": {"type": "number", "unit": "MWh"},
    "solid_fuel_gasification": {
        "type": "boolean",
        "description": "Indicates whether the generator is part of a solid fuel gasification system",
    },
    "standard": {"type": "string", "constraints": {"enum": RELIABILITY_STANDARDS}},
    "start_point": {
        "type": "string",
        "description": "The starting point of a transmission line.",
    },
    "starting_balance": {
        "type": "number",
        "description": "Account balance at beginning of year.",
        "unit": "USD",
    },
    "startup_source_code_1": {
        "type": "string",
        "description": "The code representing the first, second, third or fourth start-up and flame stabilization energy source used by the combustion unit(s) associated with this generator.",
    },
    "startup_source_code_2": {
        "type": "string",
        "description": "The code representing the first, second, third or fourth start-up and flame stabilization energy source used by the combustion unit(s) associated with this generator.",
    },
    "startup_source_code_3": {
        "type": "string",
        "description": "The code representing the first, second, third or fourth start-up and flame stabilization energy source used by the combustion unit(s) associated with this generator.",
    },
    "startup_source_code_4": {
        "type": "string",
        "description": "The code representing the first, second, third or fourth start-up and flame stabilization energy source used by the combustion unit(s) associated with this generator.",
    },
    "state": {
        "type": "string",
        # TODO: disambiguate the column name. State means different things in
        # different tables. E.g. state of the utility's HQ address vs. state that a
        # plant is located in vs. state in which a utility provides service.
        "description": "Two letter US state abbreviation.",
    },
    "state_id_fips": {
        "type": "string",
        "description": "Two digit state FIPS code.",
        "constraints": {
            "pattern": r"^\d{2}$",
        },
    },
    "status": {
        "type": "string"
        # TODO: Disambiguate column name.
    },
    "steam_load_1000_lbs": {
        "type": "number",
        "description": "Total steam pressure produced by a unit during the reported hour.",
        "unit": "lb",
    },
    "steam_plant_type_code": {
        "type": "integer",
        "description": "Code that describes types of steam plants from EIA 860. See steam_plant_types_eia table for more details.",
    },
    "stoker_tech": {
        "type": "boolean",
        "description": "Indicates whether the generator uses stoker technology",
    },
    "storage_capacity_mw": {"type": "number", "unit": "MW"},
    "storage_customers": {"type": "integer"},
    "street_address": {
        "type": "string",
        # TODO: Disambiguate as this means different things in different tables.
    },
    "subcritical_tech": {
        "type": "boolean",
        "description": "Indicates whether the generator uses subcritical technology",
    },
    "subdivision_code": {
        "type": "string",
        "description": (
            "Two-letter ISO-3166 political subdivision code (e.g. US state "
            "or Canadian provice abbreviations like CA or AB)."
        ),
        "constraints": {"enum": SUBDIVISION_CODES_ISO3166},
    },
    "subdivision_name": {
        "type": "string",
        "description": (
            "Full name of political subdivision (e.g. US state or Canadian "
            "province names like California or Alberta."
        ),
    },
    "subdivision_type": {
        "type": "string",
        "description": (
            "ISO-3166 political subdivision type. E.g. state, province, outlying_area."
        ),
    },
    "sulfur_content_pct": {
        "type": "number",
        "description": "Sulfur content percentage by weight to the nearest 0.01 percent.",
    },
    "summer_capacity_estimate": {
        "type": "boolean",
        "description": "Whether the summer capacity value was an estimate",
    },
    "summer_capacity_mw": {
        "type": "number",
        "description": "The net summer capacity.",
        "unit": "MW",
    },
    "summer_estimated_capability_mw": {
        "type": "number",
        "description": "EIA estimated summer capacity (in MWh).",
        "unit": "MWh",
    },
    "summer_peak_demand_mw": {"type": "number", "unit": "MW"},
    "supercritical_tech": {
        "type": "boolean",
        "description": "Indicates whether the generator uses supercritical technology",
    },
    "supplier_name": {
        "type": "string",
        "description": "Company that sold the fuel to the plant or, in the case of Natural Gas, pipline owner.",
    },
    "supporting_structure_type": {
        "type": "string",
        "description": "Supporting structure of the transmission line.",
    },
    "switch_oil_gas": {
        "type": "boolean",
        "description": "Indicates whether the generator switch between oil and natural gas.",
    },
    "syncronized_transmission_grid": {
        "type": "boolean",
        "description": "Indicates whether standby generators (SB status) can be synchronized to the grid.",
    },
    "tariff": {
        "type": "string",
        "description": "FERC Rate Schedule Number or Tariff. (Note: may be incomplete if originally reported on multiple lines.)",
    },
    "tech_class": {"type": "string", "constraints": {"enum": TECH_CLASSES}},
    "technology_description": {
        "type": "string",
        "description": "High level description of the technology used by the generator to produce electricity.",
    },
    "time_cold_shutdown_full_load_code": {
        "type": "string",
        "description": "The minimum amount of time required to bring the unit to full load from shutdown.",
    },
    "time_of_use_pricing": {"type": "boolean"},
    "time_responsive_programs": {"type": "boolean"},
    "time_responsiveness_customers": {"type": "integer"},
    "timezone": {
        "type": "string",
        "description": "IANA timezone name",
        "constraints": {"enum": all_timezones},
    },
    "timezone_approx": {
        "type": "string",
        "description": (
            "IANA timezone name of the timezone which encompasses the largest portion "
            "of the population in the associated geographic area."
        ),
        "constraints": {"enum": all_timezones},
    },
    "topping_bottoming_code": {
        "type": "string",
        "description": "If the generator is associated with a combined heat and power system, indicates whether the generator is part of a topping cycle or a bottoming cycle",
    },
    "total": {
        "type": "number",
        "description": "Total of Electric Plant In Service, Electric Plant Held for Future Use, and Electric Plant Leased to Others (USD).",
        "unit": "USD",
    },
    "total_capacity_less_1_mw": {"type": "number", "unit": "MW"},
    "total_disposition_mwh": {"type": "number", "unit": "MWh"},
    "total_energy_losses_mwh": {"type": "number", "unit": "MWh"},
    "total_fuel_cost": {
        "type": "number",
        "description": "Total annual reported fuel costs for the plant part. Includes costs from all fuels.",
    },
    "total_meters": {"type": "integer", "unit": "m"},
    "total_mmbtu": {
        "type": "number",
        "description": "Total annual heat content of fuel consumed by a plant part record in the plant parts list.",
    },
    "total_settlement": {
        "type": "number",
        "description": "Sum of demand, energy, and other charges (USD). For power exchanges, the settlement amount for the net receipt of energy. If more energy was delivered than received, this amount is negative.",
        "unit": "USD",
    },
    "total_sources_mwh": {"type": "number", "unit": "MWh"},
    "transmission": {"type": "number"},
    "transmission_activity": {"type": "boolean"},
    "transmission_by_other_losses_mwh": {"type": "number", "unit": "MWh"},
    "transmission_distribution_owner_id": {
        "type": "integer",
        "description": "EIA-assigned code for owner of transmission/distribution system to which the plant is interconnected.",
    },
    "transfers": {
        "type": "number",
        "description": "Cost of transfers into (out of) the account.",
        "unit": "USD",
    },
    "transmission_distribution_owner_name": {
        "type": "string",
        "description": "Name of the owner of the transmission or distribution system to which the plant is interconnected.",
    },
    "transmission_distribution_owner_state": {
        "type": "string",
        "description": "State location for owner of transmission/distribution system to which the plant is interconnected.",
    },
    "transmission_line_and_structures_length_miles": {
        "type": "number",
        "description": "Length (in pole miles or circuit miles (if transmission lines are underground)) for lines that are agrregated with other lines / structures (whose cost are aggregated and combined with other structures).",
    },
    "transmission_line_length_miles": {
        "type": "number",
        "description": "Length (in pole miles or circuit miles (if transmission lines are underground)) for lines that are stand alone structures (whose cost are reported on a stand-alone basis).",
    },
    "true_gran": {
        "type": "boolean",
        "description": "Indicates whether a plant part list record is associated with the highest priority plant part for all identical records.",
    },
    "turbines_inverters_hydrokinetics": {
        "type": "integer",
        "description": "Number of wind turbines, or hydrokinetic buoys.",
    },
    "turbines_num": {
        "type": "integer",
        "description": "Number of wind turbines, or hydrokinetic buoys.",
    },
    "ultrasupercritical_tech": {
        "type": "boolean",
        "description": "Indicates whether the generator uses ultra-supercritical technology",
    },
    "unbundled_revenues": {"type": "number", "unit": "USD"},
    "unit_id_eia": {
        "type": "string",
        "description": "EIA-assigned unit identification code.",
    },
    "unit_id_pudl": {
        "type": "integer",
        "description": "Dynamically assigned PUDL unit id. WARNING: This ID is not guaranteed to be static long term as the input data and algorithm may evolve over time.",
    },
    "uprate_derate_completed_date": {
        "type": "date",
        "description": "The date when the uprate or derate was completed.",
    },
    "uprate_derate_during_year": {
        "type": "boolean",
        "description": "Was an uprate or derate completed on this generator during the reporting year?",
    },
    "utc_datetime": {"type": "datetime"},
    "utility_attn": {"type": "string"},
    "utility_id_eia": {
        "type": "integer",
        "description": "The EIA Utility Identification number.",
        # TODO: Disambiguate column name. In some cases this specifically refers to
        # the utility which operates a given plant or generator, but comes from the
        # same set of IDs as all the utility IDs.
        # E.g. in ownership_eia860 or generators_eia860 it would be something like:
        # "description": "EIA-assigned identification number for the company that is responsible for the day-to-day operations of the generator.",
    },
    "utility_id_ferc1": {
        "type": "integer",
        "description": "PUDL-assigned utility ID, identifying a FERC1 utility. This is an auto-incremented ID and is not expected to be stable from year to year.",
    },
    "utility_id_ferc1_dbf": {
        "type": "integer",
        "description": "FERC-assigned respondent_id from DBF reporting years, identifying the reporting entity. Stable from year to year.",
    },
    "utility_id_ferc1_xbrl": {
        "type": "string",
        "description": "FERC-assigned entity_id from XBRL reporting years, identifying the reporting entity. Stable from year to year.",
    },
    "utility_id_pudl": {
        "type": "integer",
        "description": "A manually assigned PUDL utility ID. May not be stable over time.",
    },
    "utility_name_eia": {"type": "string", "description": "The name of the utility."},
    "utility_name_ferc1": {
        "type": "string",
        "description": "Name of the responding utility, as it is reported in FERC Form 1. For human readability only.",
    },
    "utility_name_pudl": {
        "type": "string",
        "description": "Utility name, chosen arbitrarily from the several possible utility names available in the utility matching process. Included for human readability only.",
    },
    "utility_owned_capacity_mw": {"type": "number", "unit": "MW"},
    "utility_plant_asset_type": {
        "type": "string",
        "description": "Type of utility plant asset reported in the utility_plant_summary_ferc1 table. Assets include those leased to others, held for future use, construction work-in-progress and details of accumulated depreciation.",
    },
    "utility_plant_value": {"type": "number", "description": "Utility plant value."},
    "utility_pobox": {"type": "string"},
    "utility_type": {
        "type": "string",
        "description": "Listing of utility plant types. Examples include Electric Utility, Gas Utility, and Other Utility.",
    },
    "utility_type_other": {
        "type": "string",
        "description": "Freeform description of type of utility reported in one of the other three other utility_type sections in the utility_plant_summary_ferc1 table. This field is reported only in the DBF reporting years (1994-2020).",
    },
    "variable_peak_pricing": {"type": "boolean"},
    "virtual_capacity_mw": {"type": "number", "unit": "MW"},
    "virtual_customers": {"type": "integer"},
    "water_heater": {"type": "integer"},
    "water_limited_capacity_mw": {
        "type": "number",
        "description": "Plant capacity in MW when limited by condenser water.",
        "unit": "MW",
    },
    "water_source": {
        "type": "string",
        "description": "Name of water source associated with the plant.",
    },
    "weighted_average_life_years": {"type": "number"},
    "wheeled_power_delivered_mwh": {"type": "number", "unit": "MWh"},
    "wheeled_power_received_mwh": {"type": "number", "unit": "MWh"},
    "wholesale_marketing_activity": {"type": "boolean"},
    "wholesale_power_purchases_mwh": {"type": "number", "unit": "MWh"},
    "winter_capacity_estimate": {
        "type": "boolean",
        "description": "Whether the winter capacity value was an estimate",
    },
    "winter_capacity_mw": {
        "type": "number",
        "description": "The net winter capacity.",
        "unit": "MW",
    },
    "winter_estimated_capability_mw": {
        "type": "number",
        "description": "EIA estimated winter capacity (in MWh).",
        "unit": "MWh",
    },
    "winter_peak_demand_mw": {"type": "number", "unit": "MW"},
    "year": {
        "type": "integer",
        "description": "Year the data was reported in, used for partitioning EPA CEMS.",
    },
    "zip_code": {
        "type": "string",
        "description": "Five digit US Zip Code.",
        "constraints": {
            "pattern": r"^\d{5}$",
        },
    },
    "zip_code_4": {
        "type": "string",
        "description": "Four digit US Zip Code suffix.",
        "constraints": {
            "pattern": r"^\d{4}$",
        },
    },
}
"""Field attributes by PUDL identifier (`field.name`).

Keys are in alphabetical order.
"""

FIELD_METADATA_BY_GROUP: dict[str, dict[str, Any]] = {
    "epacems": {
        "state": {"constraints": {"enum": EPACEMS_STATES}},
        "operating_datetime_utc": {
            "constraints": {
                "required": True,
            }
        },
        "year": {
            "constraints": {
                "required": True,
            }
        },
    },
    "eia": {"fuel_units": {"constraints": {"enum": sorted(FUEL_UNITS_EIA.keys())}}},
    "ferc1": {
        "fuel_units": {
            "constraints": {
                "enum": [
                    "mmbtu",
                    "gramsU",
                    "kg",
                    "mwhth",
                    "kgal",
                    "bbl",
                    "klbs",
                    "mcf",
                    "gal",
                    "mwdth",
                    "btu",
                    "ton",
                ]
            }
        }
    },
}
"""Field attributes by resource group (`resource.group`) and PUDL identifier.

If a field exists in more than one data group (e.g. both ``eia`` and ``ferc1``) and has
distinct metadata in those groups, this is the place to specify the override. Only those
elements which should be overridden need to be specified.
"""

FIELD_METADATA_BY_RESOURCE: dict[str, dict[str, Any]] = {
    "sector_consolidated_eia": {"code": {"type": "integer"}},
    "plants_hydro_ferc1": {
        "plant_type": {
            "type": "string",
            "constraints": {
                # This ENUM is made up of the keys from
                # pudl.transform.params.ferc1.PLANT_TYPE_CATEGORIES_HYDRO, which it
                # would be better to use directly, but we have to work out some cross
                # subpackage import dependencies
                "enum": {
                    "hydro",
                    "na_category",
                    "run_of_river_with_storage",
                    "run_of_river",
                    "storage",
                }
            },
        }
    },
    "plants_steam_ferc1": {
        "plant_type": {
            "type": "string",
            "constraints": {
                # This ENUM is made up of the keys from
                # pudl.transform.params.ferc1.PLANT_TYPE_CATEGORIES, which it
                # would be better to use directly, but we have to work out some cross
                # subpackage import dependencies
                "enum": {
                    "combined_cycle",
                    "combustion_turbine",
                    "geothermal",
                    "internal_combustion",
                    "na_category",
                    "nuclear",
                    "photovoltaic",
                    "solar_thermal",
                    "steam",
                    "wind",
                }
            },
        }
    },
    "plant_parts_eia": {
        "energy_source_code_1": {
            "constraints": {"enum": set(CODE_METADATA["energy_sources_eia"]["df"].code)}
        },
        "prime_movers_eia": {
            "constraints": {"enum": set(CODE_METADATA["prime_movers_eia"]["df"].code)}
        },
        "technology_description": {"constraints": {"enum": set(TECH_DESCRIPTIONS)}},
    },
    "transmission_statistics_ferc1": {
        "capex_land": {
            "description": "Cost of Land and land rights for the transmission line."
        },
        "capex_other": {
            "description": "Construction and other costs for the transmission line."
        },
        "capex_total": {"description": "Total costs for the transmission line."},
        "opex_operations": {
            "description": "Operating expenses for the transmission line."
        },
        "opex_maintenance": {
            "description": "Maintenance expenses for the transmission line."
        },
        "opex_rents": {"description": "Rent expenses for the transmission line."},
        "opex_total": {"description": "Overall expenses for the transmission line."},
    },
}


def get_pudl_dtypes(
    group: str | None = None,
    field_meta: dict[str, Any] | None = FIELD_METADATA,
    field_meta_by_group: dict[str, Any] | None = FIELD_METADATA_BY_GROUP,
    dtype_map: dict[str, Any] | None = FIELD_DTYPES_PANDAS,
) -> dict[str, Any]:
    """Compile a dictionary of field dtypes, applying group overrides.

    Args:
        group: The data group (e.g. ferc1, eia) to use for overriding the default
            field types. If None, no overrides are applied and the default types
            are used.
        field_meta: Field metadata dictionary which at least describes a "type".
        field_meta_by_group: Field metadata type overrides to apply based on the data
            group that the field is part of, if any.
        dtype_map: Mapping from canonical PUDL data types to some other set of data
            types. Uses pandas data types by default.

    Returns:
        A mapping of PUDL field names to their associated data types.
    """
    field_meta = deepcopy(field_meta)
    dtypes = {}
    for f in field_meta:
        if f in field_meta_by_group.get(group, []):
            field_meta[f].update(field_meta_by_group[group][f])
        dtypes[f] = dtype_map[field_meta[f]["type"]]

    return dtypes


def apply_pudl_dtypes(
    df: pd.DataFrame,
    group: str | None = None,
    field_meta: dict[str, Any] | None = FIELD_METADATA,
    field_meta_by_group: dict[str, Any] | None = FIELD_METADATA_BY_GROUP,
) -> pd.DataFrame:
    """Apply dtypes to those columns in a dataframe that have PUDL types defined.

    Note at ad-hoc column dtypes can be defined and merged with default PUDL field
    metadata before it's passed in as `field_meta` if you have module specific column
    types you need to apply alongside the standard PUDL field types.

    Args:
        df: The dataframe to apply types to. Not all columns need to have types
            defined in the PUDL metadata.
        group: The data group to use for overrides, if any. E.g. "eia", "ferc1".
        field_meta: A dictionary of field metadata, where each key is a field name
            and the values are dictionaries which must have a "type" element. By
            default this is pudl.metadata.fields.FIELD_METADATA.
        field_meta_by_group: A dictionary of field metadata to use as overrides,
            based on the value of `group`, if any. By default it uses the overrides
            defined in pudl.metadata.fields.FIELD_METADATA_BY_GROUP.

    Returns:
        The input dataframe, but with standard PUDL types applied.
    """
    dtypes = get_pudl_dtypes(
        group=group,
        field_meta=field_meta,
        field_meta_by_group=field_meta_by_group,
        dtype_map=FIELD_DTYPES_PANDAS,
    )

    return df.astype({col: dtypes[col] for col in df.columns if col in dtypes})<|MERGE_RESOLUTION|>--- conflicted
+++ resolved
@@ -10,11 +10,8 @@
 from pudl.metadata.enums import (
     COUNTRY_CODES_ISO3166,
     CUSTOMER_CLASSES,
-<<<<<<< HEAD
+    DIVISION_CODES_US_CENSUS,
     EIA860_EMISSION_CONTROL_EQUIPMENT_TYPE_CODES,
-=======
-    DIVISION_CODES_US_CENSUS,
->>>>>>> 149860f9
     EPACEMS_MEASUREMENT_CODES,
     EPACEMS_STATES,
     FUEL_CLASSES,
