--- conflicted
+++ resolved
@@ -5556,21 +5556,6 @@
         # parent side of the calcs and the child side. There are only a rare few
         # children that need dimension-explicitification that are a result of adding the
         # total -> sub-total dimension records step within `add_parent_dimensions`
-<<<<<<< HEAD
-        .pipe(
-            make_calculation_dimensions_explicit,
-            table_dimensions_ferc1,
-            dimensions=other_dimensions(),
-            parent=True,
-        )
-        .pipe(
-            make_calculation_dimensions_explicit,
-            table_dimensions_ferc1,
-            dimensions=other_dimensions(),
-        )
-        # Otherwise duplicate indices cause problems later.
-        .reset_index(drop=True)
-=======
         # .pipe(
         #     make_calculation_dimensions_explicit,
         #     table_dimensions_ferc1,
@@ -5582,10 +5567,12 @@
         #     table_dimensions_ferc1,
         #     dimensions=other_dimensions(),
         # )
->>>>>>> d803a60b
+        # Otherwise duplicate indices cause problems later.
+        .reset_index(drop=True)
+        # Remove convert_dtypes() once we're writing to the DB using enforce_schema()
+        .convert_dtypes()
     )
-    # Remove convert_dtypes() once we're writing to the DB using enforce_schema()
-    return calc_components.convert_dtypes()
+    return calc_components
 
 
 def make_calculation_dimensions_explicit(
