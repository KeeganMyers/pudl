--- conflicted
+++ resolved
@@ -1222,15 +1222,7 @@
         clean_pudl.cleanstrings(gf_df.aer_fuel_type, pc.aer_fuel_type_strings)
 
     # Convert Year/Month columns into a single Date column...
-<<<<<<< HEAD
-    gf_df = clean_pudl.clean_report_date(gf_df, year_col='year')
-    # gf_df['report_date'] = pd.to_datetime({'year': gf_df.year,
-    #                                       'month': gf_df.month,
-    #                                       'day': 1})
-    # gf_df.drop(['year', 'month'], axis=1, inplace=True)
-=======
     gf_df = clean_pudl.convert_to_date(gf_df)
->>>>>>> c693cd96
 
     # Write the dataframe out to a csv file and load it directly
     csv_dump_load(gf_df, 'generation_fuel_eia923', pudl_engine,
@@ -1324,15 +1316,7 @@
     bf_df.replace(to_replace='^\.$', value=np.nan, regex=True, inplace=True)
 
     # Convert Year/Month columns into a single Date column...
-<<<<<<< HEAD
-    bf_df = clean_pudl.clean_report_date(bf_df, year_col='year')
-    # bf_df['report_date'] = pd.to_datetime({'year': bf_df.year,
-    #                                       'month': bf_df.month,
-    #                                       'day': 1})
-    # bf_df.drop(['year', 'month'], axis=1, inplace=True)
-=======
     bf_df = clean_pudl.convert_to_date(bf_df)
->>>>>>> c693cd96
     # Write the dataframe out to a csv file and load it directly
     csv_dump_load(bf_df, 'boiler_fuel_eia923', pudl_engine,
                   csvdir=csvdir, keep_csv=keep_csv)
@@ -1428,17 +1412,7 @@
                           regex=True, inplace=True)
 
     # Convert Year/Month columns into a single Date column...
-<<<<<<< HEAD
-    generation_df = clean_pudl.clean_report_date(
-        generation_df, year_col='year')
-    # generation_df['report_date'] = \
-    #    pd.to_datetime({'year': generation_df.year,
-    #                    'month': generation_df.month,
-    #                    'day': 1})
-    # generation_df.drop(['year', 'month'], axis=1, inplace=True)
-=======
     generation_df = clean_pudl.convert_to_date(generation_df)
->>>>>>> c693cd96
     # Write the dataframe out to a csv file and load it directly
     csv_dump_load(generation_df, 'generation_eia923', pudl_engine,
                   csvdir=csvdir, keep_csv=keep_csv)
@@ -1588,18 +1562,6 @@
     frc_df['contract_expiration_year'] = frc_df.contract_expiration_date. \
         apply(lambda x: '20' + x[-2:] if x != '' else x)
 
-<<<<<<< HEAD
-    frc_df['contract_expiration_date'] = \
-        pd.to_datetime({'year': exp_year,
-                        'month': exp_month,
-                        'day': 1})
-
-    frc_df = clean_pudl.clean_report_date(frc_df, year_col='year')
-    # frc_df['report_date'] = pd.to_datetime({'year': frc_df.year,
-    #                                        'month': frc_df.month,
-    #                                        'day': 1})
-    # frc_df.drop(['year', 'month'], axis=1, inplace=True)
-=======
     frc_df = frc_df.drop('contract_expiration_date', axis=1)
     frc_df = clean_pudl.convert_to_date(
         frc_df,
@@ -1609,7 +1571,6 @@
     )
 
     frc_df = clean_pudl.convert_to_date(frc_df)
->>>>>>> c693cd96
     frc_df['coalmine_id'] = clean_pudl.fix_int_na(frc_df['coalmine_id'],
                                                   float_na=np.nan,
                                                   int_na=-1,
@@ -1721,13 +1682,7 @@
     # Populating the 'utilities_eia860' table
     u_df = eia860_dfs['utility'].copy()
 
-<<<<<<< HEAD
-    # Chage the report year to a datetime objects
-    u_df = clean_pudl.clean_report_date(u_df)
-
-=======
     u_df = clean_pudl.convert_to_date(u_df)
->>>>>>> c693cd96
     # Write the dataframe out to a csv file and load it directly
     csv_dump_load(u_df, 'utilities_eia860', pudl_engine,
                   csvdir=csvdir, keep_csv=keep_csv)
@@ -1774,12 +1729,7 @@
 
     p_df['zip_code'] = p_df['zip_code'].astype(str)
 
-<<<<<<< HEAD
-    # Convert the report year into a datetime object
-    p_df = clean_pudl.clean_report_date(p_df)
-=======
     p_df = clean_pudl.convert_to_date(p_df)
->>>>>>> c693cd96
 
     # Write the dataframe out to a csv file and load it directly
     csv_dump_load(p_df, 'plants_eia860', pudl_engine,
@@ -1831,16 +1781,7 @@
                                   int_na=-1,
                                   str_na='')
 
-<<<<<<< HEAD
-    gens_df = clean_pudl.clean_report_date(gens_df)
-    # gens_df['report_year'] = \
-    #    pd.to_datetime({'year': gens_df.report_year,
-    #                    'month': 1,
-    #                    'day': 1})
-    # gens_df = gens_df.rename(columns={'report_year': 'report_date'})
-=======
     gens_df = clean_pudl.convert_to_date(gens_df)
->>>>>>> c693cd96
 
     csv_dump_load(gens_df, 'generators_eia860', pudl_engine,
                   csvdir=csvdir, keep_csv=keep_csv)
@@ -1873,12 +1814,7 @@
     o_df.replace(to_replace='^\s$', value=np.nan, regex=True, inplace=True)
     o_df.replace(to_replace='^$', value=np.nan, regex=True, inplace=True)
 
-<<<<<<< HEAD
-    o_df = clean_pudl.clean_report_date(o_df)
-
-=======
     o_df = clean_pudl.convert_to_date(o_df)
->>>>>>> c693cd96
     # Write the dataframe out to a csv file and load it directly
     csv_dump_load(o_df, 'ownership_eia860', pudl_engine,
                   csvdir=csvdir, keep_csv=keep_csv)
