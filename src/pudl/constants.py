"""
A warehouse for constant values required to initilize the PUDL Database.

This constants module stores and organizes a bunch of constant values which are
used throughout PUDL to populate static lists within the data packages or for
data cleaning purposes.
"""

import importlib.resources

import pandas as pd
import sqlalchemy as sa

######################################################################
# Constants used within the init.py module.
######################################################################
prime_movers = [
    'steam_turbine',
    'gas_turbine',
    'hydro',
    'internal_combustion',
    'solar_pv',
    'wind_turbine'
]
"""list: A list of the types of prime movers"""

rto_iso = {
    'CAISO': 'California ISO',
    'ERCOT': 'Electric Reliability Council of Texas',
    'MISO': 'Midcontinent ISO',
    'ISO-NE': 'ISO New England',
    'NYISO': 'New York ISO',
    'PJM': 'PJM Interconnection',
    'SPP': 'Southwest Power Pool'
}
"""dict: A dictionary containing ISO/RTO abbreviations (keys) and names (values)
"""

us_states = {
    'AK': 'Alaska',
    'AL': 'Alabama',
    'AR': 'Arkansas',
    'AS': 'American Samoa',
    'AZ': 'Arizona',
    'CA': 'California',
    'CO': 'Colorado',
    'CT': 'Connecticut',
    'DC': 'District of Columbia',
    'DE': 'Delaware',
    'FL': 'Florida',
    'GA': 'Georgia',
    'GU': 'Guam',
    'HI': 'Hawaii',
    'IA': 'Iowa',
    'ID': 'Idaho',
    'IL': 'Illinois',
    'IN': 'Indiana',
    'KS': 'Kansas',
    'KY': 'Kentucky',
    'LA': 'Louisiana',
    'MA': 'Massachusetts',
    'MD': 'Maryland',
    'ME': 'Maine',
    'MI': 'Michigan',
    'MN': 'Minnesota',
    'MO': 'Missouri',
    'MP': 'Northern Mariana Islands',
    'MS': 'Mississippi',
    'MT': 'Montana',
    'NA': 'National',
    'NC': 'North Carolina',
    'ND': 'North Dakota',
    'NE': 'Nebraska',
    'NH': 'New Hampshire',
    'NJ': 'New Jersey',
    'NM': 'New Mexico',
    'NV': 'Nevada',
    'NY': 'New York',
    'OH': 'Ohio',
    'OK': 'Oklahoma',
    'OR': 'Oregon',
    'PA': 'Pennsylvania',
    'PR': 'Puerto Rico',
    'RI': 'Rhode Island',
    'SC': 'South Carolina',
    'SD': 'South Dakota',
    'TN': 'Tennessee',
    'TX': 'Texas',
    'UT': 'Utah',
    'VA': 'Virginia',
    'VI': 'Virgin Islands',
    'VT': 'Vermont',
    'WA': 'Washington',
    'WI': 'Wisconsin',
    'WV': 'West Virginia',
    'WY': 'Wyoming'
}
"""dict: A dictionary containing US state abbreviations (keys) and names
    (values)
"""
canada_prov_terr = {
    'AB': 'Alberta',
    'BC': 'British Columbia',
    'CN': 'Canada',
    'MB': 'Manitoba',
    'NB': 'New Brunswick',
    'NS': 'Nova Scotia',
    'NL': 'Newfoundland and Labrador',
    'NT': 'Northwest Territories',
    'NU': 'Nunavut',
    'ON': 'Ontario',
    'PE': 'Prince Edwards Island',
    'QC': 'Quebec',
    'SK': 'Saskatchewan',
    'YT': 'Yukon Territory',
}
"""dict: A dictionary containing Canadian provinces' and territories'
    abbreviations (keys) and names (values)
"""

cems_states = {k: v for k, v in us_states.items() if v not in
               {'Alaska',
                'American Samoa',
                'Guam',
                'Hawaii',
                'Northern Mariana Islands',
                'National',
                'Puerto Rico',
                'Virgin Islands'}
               }
"""dict: A dictionary containing US state abbreviations (keys) and names
    (values) that are present in the CEMS dataset
"""

# This is imperfect for states that have split timezones. See:
# https://en.wikipedia.org/wiki/List_of_time_offsets_by_U.S._state_and_territory
# For states that are split, I went with where there seem to be more people
# List of timezones in pytz.common_timezones
# Canada: https://en.wikipedia.org/wiki/Time_in_Canada#IANA_time_zone_database
state_tz_approx = {
    "AK": "US/Alaska",            # Alaska; Not in CEMS
    "AL": "US/Central",           # Alabama
    "AR": "US/Central",           # Arkansas
    "AS": "Pacific/Pago_Pago",    # American Samoa; Not in CEMS
    "AZ": "US/Arizona",           # Arizona
    "CA": "US/Pacific",           # California
    "CO": "US/Mountain",          # Colorado
    "CT": "US/Eastern",           # Connecticut
    "DC": "US/Eastern",           # District of Columbia
    "DE": "US/Eastern",           # Delaware
    "FL": "US/Eastern",           # Florida (split state)
    "GA": "US/Eastern",           # Georgia
    "GU": "Pacific/Guam",         # Guam; Not in CEMS
    "HI": "US/Hawaii",            # Hawaii; Not in CEMS
    "IA": "US/Central",           # Iowa
    "ID": "US/Mountain",          # Idaho (split state)
    "IL": "US/Central",           # Illinois
    "IN": "US/Eastern",           # Indiana (split state)
    "KS": "US/Central",           # Kansas (split state)
    "KY": "US/Eastern",           # Kentucky (split state)
    "LA": "US/Central",           # Louisiana
    "MA": "US/Eastern",           # Massachusetts
    "MD": "US/Eastern",           # Maryland
    "ME": "US/Eastern",           # Maine
    "MI": "America/Detroit",      # Michigan (split state)
    "MN": "US/Central",           # Minnesota
    "MO": "US/Central",           # Missouri
    "MP": "Pacific/Saipan",       # Northern Mariana Islands; Not in CEMS
    "MS": "US/Central",           # Mississippi
    "MT": "US/Mountain",          # Montana
    "NC": "US/Eastern",           # North Carolina
    "ND": "US/Central",           # North Dakota (split state)
    "NE": "US/Central",           # Nebraska (split state)
    "NH": "US/Eastern",           # New Hampshire
    "NJ": "US/Eastern",           # New Jersey
    "NM": "US/Mountain",          # New Mexico
    "NV": "US/Pacific",           # Nevada
    "NY": "US/Eastern",           # New York
    "OH": "US/Eastern",           # Ohio
    "OK": "US/Central",           # Oklahoma
    "OR": "US/Pacific",           # Oregon (split state)
    "PA": "US/Eastern",           # Pennsylvania
    "PR": "America/Puerto_Rico",  # Puerto Rico; Not in CEMS
    "RI": "US/Eastern",           # Rhode Island
    "SC": "US/Eastern",           # South Carolina
    "SD": "US/Central",           # South Dakota (split state)
    "TN": "US/Central",           # Tennessee
    "TX": "US/Central",           # Texas
    "UT": "US/Mountain",          # Utah
    "VA": "US/Eastern",           # Virginia
    "VI": "America/Puerto_Rico",  # Virgin Islands; Not in CEMS
    "VT": "US/Eastern",           # Vermont
    "WA": "US/Pacific",           # Washington
    "WI": "US/Central",           # Wisconsin
    "WV": "US/Eastern",           # West Virginia
    "WY": "US/Mountain",          # Wyoming
    # Canada (none of these are in CEMS)
    "AB": "America/Edmonton",     # Alberta
    "BC": "America/Vancouver",    # British Columbia (split province)
    "MB": "America/Winnipeg",     # Manitoba
    "NB": "America/Moncton",      # New Brunswick
    "NS": "America/Halifax",      # Nova Scotia
    "NL": "America/St_Johns",     # Newfoundland and Labrador  (split province)
    "NT": "America/Yellowknife",  # Northwest Territories (split province)
    "NU": "America/Iqaluit",      # Nunavut (split province)
    "ON": "America/Toronto",      # Ontario (split province)
    "PE": "America/Halifax",      # Prince Edwards Island
    "QC": "America/Montreal",     # Quebec (split province)
    "SK": "America/Regina",       # Saskatchewan  (split province)
    "YT": "America/Whitehorse",   # Yukon Territory
}
"""dict: A dictionary containing US and Canadian state/territory abbreviations
    (keys) and timezones (values)
"""

ferc1_power_purchase_type = {
    'RQ': 'requirement',
    'LF': 'long_firm',
    'IF': 'intermediate_firm',
    'SF': 'short_firm',
    'LU': 'long_unit',
    'IU': 'intermediate_unit',
    'EX': 'electricity_exchange',
    'OS': 'other_service',
    'AD': 'adjustment'
}
"""dict: A dictionary of abbreviations (keys) and types (values) for power
    purchase agreements from FERC Form 1.
"""

# Dictionary mapping DBF files (w/o .DBF file extension) to DB table names
ferc1_dbf2tbl = {
    'F1_1': 'f1_respondent_id',
    'F1_2': 'f1_acb_epda',
    'F1_3': 'f1_accumdepr_prvsn',
    'F1_4': 'f1_accumdfrrdtaxcr',
    'F1_5': 'f1_adit_190_detail',
    'F1_6': 'f1_adit_190_notes',
    'F1_7': 'f1_adit_amrt_prop',
    'F1_8': 'f1_adit_other',
    'F1_9': 'f1_adit_other_prop',
    'F1_10': 'f1_allowances',
    'F1_11': 'f1_bal_sheet_cr',
    'F1_12': 'f1_capital_stock',
    'F1_13': 'f1_cash_flow',
    'F1_14': 'f1_cmmn_utlty_p_e',
    'F1_15': 'f1_comp_balance_db',
    'F1_16': 'f1_construction',
    'F1_17': 'f1_control_respdnt',
    'F1_18': 'f1_co_directors',
    'F1_19': 'f1_cptl_stk_expns',
    'F1_20': 'f1_csscslc_pcsircs',
    'F1_21': 'f1_dacs_epda',
    'F1_22': 'f1_dscnt_cptl_stk',
    'F1_23': 'f1_edcfu_epda',
    'F1_24': 'f1_elctrc_erg_acct',
    'F1_25': 'f1_elctrc_oper_rev',
    'F1_26': 'f1_elc_oper_rev_nb',
    'F1_27': 'f1_elc_op_mnt_expn',
    'F1_28': 'f1_electric',
    'F1_29': 'f1_envrnmntl_expns',
    'F1_30': 'f1_envrnmntl_fclty',
    'F1_31': 'f1_fuel',
    'F1_32': 'f1_general_info',
    'F1_33': 'f1_gnrt_plant',
    'F1_34': 'f1_important_chg',
    'F1_35': 'f1_incm_stmnt_2',
    'F1_36': 'f1_income_stmnt',
    'F1_37': 'f1_miscgen_expnelc',
    'F1_38': 'f1_misc_dfrrd_dr',
    'F1_39': 'f1_mthly_peak_otpt',
    'F1_40': 'f1_mtrl_spply',
    'F1_41': 'f1_nbr_elc_deptemp',
    'F1_42': 'f1_nonutility_prop',
    'F1_43': 'f1_note_fin_stmnt',  # 37% of DB
    'F1_44': 'f1_nuclear_fuel',
    'F1_45': 'f1_officers_co',
    'F1_46': 'f1_othr_dfrrd_cr',
    'F1_47': 'f1_othr_pd_in_cptl',
    'F1_48': 'f1_othr_reg_assets',
    'F1_49': 'f1_othr_reg_liab',
    'F1_50': 'f1_overhead',
    'F1_51': 'f1_pccidica',
    'F1_52': 'f1_plant_in_srvce',
    'F1_53': 'f1_pumped_storage',
    'F1_54': 'f1_purchased_pwr',
    'F1_55': 'f1_reconrpt_netinc',
    'F1_56': 'f1_reg_comm_expn',
    'F1_57': 'f1_respdnt_control',
    'F1_58': 'f1_retained_erng',
    'F1_59': 'f1_r_d_demo_actvty',
    'F1_60': 'f1_sales_by_sched',
    'F1_61': 'f1_sale_for_resale',
    'F1_62': 'f1_sbsdry_totals',
    'F1_63': 'f1_schedules_list',
    'F1_64': 'f1_security_holder',
    'F1_65': 'f1_slry_wg_dstrbtn',
    'F1_66': 'f1_substations',
    'F1_67': 'f1_taxacc_ppchrgyr',
    'F1_68': 'f1_unrcvrd_cost',
    'F1_69': 'f1_utltyplnt_smmry',
    'F1_70': 'f1_work',
    'F1_71': 'f1_xmssn_adds',
    'F1_72': 'f1_xmssn_elc_bothr',
    'F1_73': 'f1_xmssn_elc_fothr',
    'F1_74': 'f1_xmssn_line',
    'F1_75': 'f1_xtraordnry_loss',
    'F1_76': 'f1_codes_val',
    'F1_77': 'f1_sched_lit_tbl',
    'F1_78': 'f1_audit_log',
    'F1_79': 'f1_col_lit_tbl',
    'F1_80': 'f1_load_file_names',
    'F1_81': 'f1_privilege',
    'F1_82': 'f1_sys_error_log',
    'F1_83': 'f1_unique_num_val',
    'F1_84': 'f1_row_lit_tbl',
    'F1_85': 'f1_footnote_data',
    'F1_86': 'f1_hydro',
    'F1_87': 'f1_footnote_tbl',  # 52% of DB
    'F1_88': 'f1_ident_attsttn',
    'F1_89': 'f1_steam',
    'F1_90': 'f1_leased',
    'F1_91': 'f1_sbsdry_detail',
    'F1_92': 'f1_plant',
    'F1_93': 'f1_long_term_debt',
    'F1_106_2009': 'f1_106_2009',
    'F1_106A_2009': 'f1_106a_2009',
    'F1_106B_2009': 'f1_106b_2009',
    'F1_208_ELC_DEP': 'f1_208_elc_dep',
    'F1_231_TRN_STDYCST': 'f1_231_trn_stdycst',
    'F1_324_ELC_EXPNS': 'f1_324_elc_expns',
    'F1_325_ELC_CUST': 'f1_325_elc_cust',
    'F1_331_TRANSISO': 'f1_331_transiso',
    'F1_338_DEP_DEPL': 'f1_338_dep_depl',
    'F1_397_ISORTO_STL': 'f1_397_isorto_stl',
    'F1_398_ANCL_PS': 'f1_398_ancl_ps',
    'F1_399_MTH_PEAK': 'f1_399_mth_peak',
    'F1_400_SYS_PEAK': 'f1_400_sys_peak',
    'F1_400A_ISO_PEAK': 'f1_400a_iso_peak',
    'F1_429_TRANS_AFF': 'f1_429_trans_aff',
    'F1_ALLOWANCES_NOX': 'f1_allowances_nox',
    'F1_CMPINC_HEDGE_A': 'f1_cmpinc_hedge_a',
    'F1_CMPINC_HEDGE': 'f1_cmpinc_hedge',
    'F1_EMAIL': 'f1_email',
    'F1_RG_TRN_SRV_REV': 'f1_rg_trn_srv_rev',
    'F1_S0_CHECKS': 'f1_s0_checks',
    'F1_S0_FILING_LOG': 'f1_s0_filing_log',
    'F1_SECURITY': 'f1_security'
    # 'F1_PINS': 'f1_pins',  # private data, not publicized.
    # 'F1_FREEZE': 'f1_freeze', # private data, not publicized
}
"""dict: A dictionary mapping FERC Form 1 DBF files(w / o .DBF file extension)
   (keys) to database table names (values).
"""

ferc1_huge_tables = {
    'f1_footnote_tbl',
    'f1_footnote_data',
    'f1_note_fin_stmnt',
}
"""set: A set containing large FERC Form 1 tables.
"""

# Invert the map above so we can go either way as needed
ferc1_tbl2dbf = {v: k for k, v in ferc1_dbf2tbl.items()}

"""dict: A dictionary mapping database table names (keys) to FERC Form 1 DBF
    files(w / o .DBF file extension) (values).
"""

# This dictionary maps the strings which are used to denote field types in the
# DBF objects to the corresponding generic SQLAlchemy Column types:
# These definitions come from a combination of the dbfread example program
# dbf2sqlite and this DBF file format documentation page:
# http://www.dbase.com/KnowledgeBase/int/db7_file_fmt.htm
# Un-mapped types left as 'XXX' which should obviously make an error...
dbf_typemap = {
    'C': sa.String,
    'D': sa.Date,
    'F': sa.Float,
    'I': sa.Integer,
    'L': sa.Boolean,
    'M': sa.Text,  # 10 digit .DBT block number, stored as a string...
    'N': sa.Float,
    'T': sa.DateTime,
    '0': sa.Integer,  # based on dbf2sqlite mapping
    'B': 'XXX',  # .DBT block number, binary string
    '@': 'XXX',  # Timestamp... Date = Julian Day, Time is in milliseconds?
    '+': 'XXX',  # Autoincrement (e.g. for IDs)
    'O': 'XXX',  # Double, 8 bytes
    'G': 'XXX',  # OLE 10 digit/byte number of a .DBT block, stored as string
}
"""dict: A dictionary mapping field types in the DBF objects (keys) to the
    corresponding generic SQLAlchemy Column types.
"""

# This is the set of tables which have been successfully integrated into PUDL:
ferc1_pudl_tables = (
    'fuel_ferc1',  # Plant-level data, linked to plants_steam_ferc1
    'plants_steam_ferc1',  # Plant-level data
    'plants_small_ferc1',  # Plant-level data
    'plants_hydro_ferc1',  # Plant-level data
    'plants_pumped_storage_ferc1',  # Plant-level data
    'purchased_power_ferc1',  # Inter-utility electricity transactions
    'plant_in_service_ferc1',  # Row-mapped plant accounting data.
    # 'accumulated_depreciation_ferc1'  # Requires row-mapping to be useful.
)
"""tuple: A tuple containing the FERC Form 1 tables that can be successfully
    integrated into PUDL.
"""


table_map_ferc1_pudl = {
    'fuel_ferc1': 'f1_fuel',
    'plants_steam_ferc1': 'f1_steam',
    'plants_small_ferc1': 'f1_gnrt_plant',
    'plants_hydro_ferc1': 'f1_hydro',
    'plants_pumped_storage_ferc1': 'f1_pumped_storage',
    'plant_in_service_ferc1': 'f1_plant_in_srvce',
    'purchased_power_ferc1': 'f1_purchased_pwr',
    # 'accumulated_depreciation_ferc1': 'f1_accumdepr_prvsn'
}
"""dict: A dictionary mapping PUDL table names (keys) to the corresponding FERC
    Form 1 DBF table names.
"""

# This is the list of EIA923 tables that can be successfully pulled into PUDL
eia923_pudl_tables = ('generation_fuel_eia923',
                      'boiler_fuel_eia923',
                      'generation_eia923',
                      'coalmine_eia923',
                      'fuel_receipts_costs_eia923')
"""tuple: A tuple containing the EIA923 tables that can be successfully
    integrated into PUDL.
"""

epaipm_pudl_tables = (
    'transmission_single_epaipm',
    'transmission_joint_epaipm',
    'load_curves_epaipm',
    'plant_region_map_epaipm',
)
"""tuple: A tuple containing the EPA IPM tables that can be successfully
    integrated into PUDL.
"""

# List of entity tables
entity_tables = ['utilities_entity_eia',
                 'plants_entity_eia',
                 'generators_entity_eia',
                 'boilers_entity_eia',
                 'regions_entity_epaipm', ]
"""list: A list of PUDL entity tables.
"""

xlsx_maps_pkg = 'pudl.package_data.meta.xlsx_maps'
"""string: The location of the xlsx maps within the PUDL package data."""

##############################################################################
# EIA 923 Spreadsheet Metadata
##############################################################################
# patterns for matching columns to months:
month_dict_eia923 = {1: '_january$',
                     2: '_february$',
                     3: '_march$',
                     4: '_april$',
                     5: '_may$',
                     6: '_june$',
                     7: '_july$',
                     8: '_august$',
                     9: '_september$',
                     10: '_october$',
                     11: '_november$',
                     12: '_december$'}
"""dict: A dictionary mapping column numbers (keys) to months (values)."""

##############################################################################
# EIA 860 Spreadsheet Metadata
##############################################################################

# This is the list of EIA860 tables that can be successfully pulled into PUDL
eia860_pudl_tables = (
    'boiler_generator_assn_eia860',
    'utilities_eia860',
    'plants_eia860',
    'generators_eia860',
    'ownership_eia860'
)
"""tuple: A tuple enumerating EIA 860 tables for which PUDL's ETL works."""


# The set of FERC Form 1 tables that have the same composite primary keys: [
# respondent_id, report_year, report_prd, row_number, spplmnt_num ].
# TODO: THIS ONLY PERTAINS TO 2015 AND MAY NEED TO BE ADJUSTED BY YEAR...
ferc1_data_tables = (
    'f1_acb_epda', 'f1_accumdepr_prvsn', 'f1_accumdfrrdtaxcr',
    'f1_adit_190_detail', 'f1_adit_190_notes', 'f1_adit_amrt_prop',
    'f1_adit_other', 'f1_adit_other_prop', 'f1_allowances', 'f1_bal_sheet_cr',
    'f1_capital_stock', 'f1_cash_flow', 'f1_cmmn_utlty_p_e',
    'f1_comp_balance_db', 'f1_construction', 'f1_control_respdnt',
    'f1_co_directors', 'f1_cptl_stk_expns', 'f1_csscslc_pcsircs',
    'f1_dacs_epda', 'f1_dscnt_cptl_stk', 'f1_edcfu_epda', 'f1_elctrc_erg_acct',
    'f1_elctrc_oper_rev', 'f1_elc_oper_rev_nb', 'f1_elc_op_mnt_expn',
    'f1_electric', 'f1_envrnmntl_expns', 'f1_envrnmntl_fclty', 'f1_fuel',
    'f1_general_info', 'f1_gnrt_plant', 'f1_important_chg', 'f1_incm_stmnt_2',
    'f1_income_stmnt', 'f1_miscgen_expnelc', 'f1_misc_dfrrd_dr',
    'f1_mthly_peak_otpt', 'f1_mtrl_spply', 'f1_nbr_elc_deptemp',
    'f1_nonutility_prop', 'f1_note_fin_stmnt', 'f1_nuclear_fuel',
    'f1_officers_co', 'f1_othr_dfrrd_cr', 'f1_othr_pd_in_cptl',
    'f1_othr_reg_assets', 'f1_othr_reg_liab', 'f1_overhead', 'f1_pccidica',
    'f1_plant_in_srvce', 'f1_pumped_storage', 'f1_purchased_pwr',
    'f1_reconrpt_netinc', 'f1_reg_comm_expn', 'f1_respdnt_control',
    'f1_retained_erng', 'f1_r_d_demo_actvty', 'f1_sales_by_sched',
    'f1_sale_for_resale', 'f1_sbsdry_totals', 'f1_schedules_list',
    'f1_security_holder', 'f1_slry_wg_dstrbtn', 'f1_substations',
    'f1_taxacc_ppchrgyr', 'f1_unrcvrd_cost', 'f1_utltyplnt_smmry', 'f1_work',
    'f1_xmssn_adds', 'f1_xmssn_elc_bothr', 'f1_xmssn_elc_fothr',
    'f1_xmssn_line', 'f1_xtraordnry_loss',
    'f1_hydro', 'f1_steam', 'f1_leased', 'f1_sbsdry_detail',
    'f1_plant', 'f1_long_term_debt', 'f1_106_2009', 'f1_106a_2009',
    'f1_106b_2009', 'f1_208_elc_dep', 'f1_231_trn_stdycst', 'f1_324_elc_expns',
    'f1_325_elc_cust', 'f1_331_transiso', 'f1_338_dep_depl',
    'f1_397_isorto_stl', 'f1_398_ancl_ps', 'f1_399_mth_peak',
    'f1_400_sys_peak', 'f1_400a_iso_peak', 'f1_429_trans_aff',
    'f1_allowances_nox', 'f1_cmpinc_hedge_a', 'f1_cmpinc_hedge',
    'f1_rg_trn_srv_rev')
"""tuple: A tuple containing the FERC Form 1 tables that have the same composite
    primary keys: [respondent_id, report_year, report_prd, row_number,
    spplmnt_num].
"""
# Line numbers, and corresponding FERC account number
# from FERC Form 1 pages 204-207, Electric Plant in Service.
# Descriptions from: https://www.law.cornell.edu/cfr/text/18/part-101
ferc_electric_plant_accounts = pd.DataFrame.from_records([
    # 1. Intangible Plant
    (2, '301', 'Intangible: Organization'),
    (3, '302', 'Intangible: Franchises and consents'),
    (4, '303', 'Intangible: Miscellaneous intangible plant'),
    (5, 'subtotal_intangible', 'Subtotal: Intangible Plant'),
    # 2. Production Plant
    #  A. steam production
    (8, '310', 'Steam production: Land and land rights'),
    (9, '311', 'Steam production: Structures and improvements'),
    (10, '312', 'Steam production: Boiler plant equipment'),
    (11, '313', 'Steam production: Engines and engine-driven generators'),
    (12, '314', 'Steam production: Turbogenerator units'),
    (13, '315', 'Steam production: Accessory electric equipment'),
    (14, '316', 'Steam production: Miscellaneous power plant equipment'),
    (15, '317', 'Steam production: Asset retirement costs for steam production\
                                   plant'),
    (16, 'subtotal_steam_production', 'Subtotal: Steam Production Plant'),
    #  B. nuclear production
    (18, '320', 'Nuclear production: Land and land rights (Major only)'),
    (19, '321', 'Nuclear production: Structures and improvements (Major\
                                     only)'),
    (20, '322', 'Nuclear production: Reactor plant equipment (Major only)'),
    (21, '323', 'Nuclear production: Turbogenerator units (Major only)'),
    (22, '324', 'Nuclear production: Accessory electric equipment (Major\
                                     only)'),
    (23, '325', 'Nuclear production: Miscellaneous power plant equipment\
                                     (Major only)'),
    (24, '326', 'Nuclear production: Asset retirement costs for nuclear\
                                     production plant (Major only)'),
    (25, 'subtotal_nuclear_produciton', 'Subtotal: Nuclear Production Plant'),
    #  C. hydraulic production
    (27, '330', 'Hydraulic production: Land and land rights'),
    (28, '331', 'Hydraulic production: Structures and improvements'),
    (29, '332', 'Hydraulic production: Reservoirs, dams, and waterways'),
    (30, '333', 'Hydraulic production: Water wheels, turbines and generators'),
    (31, '334', 'Hydraulic production: Accessory electric equipment'),
    (32, '335', 'Hydraulic production: Miscellaneous power plant equipment'),
    (33, '336', 'Hydraulic production: Roads, railroads and bridges'),
    (34, '337', 'Hydraulic production: Asset retirement costs for hydraulic\
                                       production plant'),
    (35, 'subtotal_hydraulic_production', 'Subtotal: Hydraulic Production\
                                                     Plant'),
    #  D. other production
    (37, '340', 'Other production: Land and land rights'),
    (38, '341', 'Other production: Structures and improvements'),
    (39, '342', 'Other production: Fuel holders, producers, and accessories'),
    (40, '343', 'Other production: Prime movers'),
    (41, '344', 'Other production: Generators'),
    (42, '345', 'Other production: Accessory electric equipment'),
    (43, '346', 'Other production: Miscellaneous power plant equipment'),
    (44, '347', 'Other production: Asset retirement costs for other production\
                                   plant'),
    (None, '348', 'Other production: Energy Storage Equipment'),
    (45, 'subtotal_other_production', 'Subtotal: Other Production Plant'),
    (46, 'subtotal_production', 'Subtotal: Production Plant'),
    # 3. Transmission Plant,
    (48, '350', 'Transmission: Land and land rights'),
    (None, '351', 'Transmission: Energy Storage Equipment'),
    (49, '352', 'Transmission: Structures and improvements'),
    (50, '353', 'Transmission: Station equipment'),
    (51, '354', 'Transmission: Towers and fixtures'),
    (52, '355', 'Transmission: Poles and fixtures'),
    (53, '356', 'Transmission: Overhead conductors and devices'),
    (54, '357', 'Transmission: Underground conduit'),
    (55, '358', 'Transmission: Underground conductors and devices'),
    (56, '359', 'Transmission: Roads and trails'),
    (57, '359.1', 'Transmission: Asset retirement costs for transmission\
                                 plant'),
    (58, 'subtotal_transmission', 'Subtotal: Transmission Plant'),
    # 4. Distribution Plant
    (60, '360', 'Distribution: Land and land rights'),
    (61, '361', 'Distribution: Structures and improvements'),
    (62, '362', 'Distribution: Station equipment'),
    (63, '363', 'Distribution: Storage battery equipment'),
    (64, '364', 'Distribution: Poles, towers and fixtures'),
    (65, '365', 'Distribution: Overhead conductors and devices'),
    (66, '366', 'Distribution: Underground conduit'),
    (67, '367', 'Distribution: Underground conductors and devices'),
    (68, '368', 'Distribution: Line transformers'),
    (69, '369', 'Distribution: Services'),
    (70, '370', 'Distribution: Meters'),
    (71, '371', 'Distribution: Installations on customers\' premises'),
    (72, '372', 'Distribution: Leased property on customers\' premises'),
    (73, '373', 'Distribution: Street lighting and signal systems'),
    (74, '374', 'Distribution: Asset retirement costs for distribution plant'),
    (75, 'subtotal_distribution', 'Subtotal: Distribution Plant'),
    # 5. Regional Transmission and Market Operation Plant
    (77, '380', 'Regional transmission: Land and land rights'),
    (78, '381', 'Regional transmission: Structures and improvements'),
    (79, '382', 'Regional transmission: Computer hardware'),
    (80, '383', 'Regional transmission: Computer software'),
    (81, '384', 'Regional transmission: Communication Equipment'),
    (82, '385', 'Regional transmission: Miscellaneous Regional Transmission\
                                        and Market Operation Plant'),
    (83, '386', 'Regional transmission: Asset Retirement Costs for Regional\
                                        Transmission and Market Operation\
                                        Plant'),
    (84, 'subtotal_regional_transmission', 'Subtotal: Transmission and Market\
                                                      Operation Plant'),
    (None, '387', 'Regional transmission: [Reserved]'),
    # 6. General Plant
    (86, '389', 'General: Land and land rights'),
    (87, '390', 'General: Structures and improvements'),
    (88, '391', 'General: Office furniture and equipment'),
    (89, '392', 'General: Transportation equipment'),
    (90, '393', 'General: Stores equipment'),
    (91, '394', 'General: Tools, shop and garage equipment'),
    (92, '395', 'General: Laboratory equipment'),
    (93, '396', 'General: Power operated equipment'),
    (94, '397', 'General: Communication equipment'),
    (95, '398', 'General: Miscellaneous equipment'),
    (96, 'subtotal_general', 'Subtotal: General Plant'),
    (97, '399', 'General: Other tangible property'),
    (98, '399.1', 'General: Asset retirement costs for general plant'),
    (99, 'total_general', 'TOTAL General Plant'),
    (100, '101_and_106', 'Electric plant in service (Major only)'),
    (101, '102_purchased', 'Electric plant purchased'),
    (102, '102_sold', 'Electric plant sold'),
    (103, '103', 'Experimental plant unclassified'),
    (104, 'total_electric_plant', 'TOTAL Electric Plant in Service')],
    columns=['row_number', 'ferc_account_id', 'ferc_account_description'])
"""list: A list of tuples containing row numbers, FERC account IDs, and FERC
    account descriptions from FERC Form 1 pages 204 - 207, Electric Plant in
    Service.
"""

# Line numbers, and corresponding FERC account number
# from FERC Form 1 page 219, ACCUMULATED PROVISION FOR DEPRECIATION
# OF ELECTRIC UTILITY PLANT (Account 108).

ferc_accumulated_depreciation = pd.DataFrame.from_records([

    # Section A. Balances and Changes During Year
    (1, 'balance_beginning_of_year', 'Balance Beginning of Year'),
    (3, 'depreciation_expense', '(403) Depreciation Expense'),
    (4, 'depreciation_expense_asset_retirement', \
     '(403.1) Depreciation Expense for Asset Retirement Costs'),
    (5, 'expense_electric_plant_leased_to_others', \
     '(413) Exp. of Elec. Plt. Leas. to Others'),
    (6, 'transportation_expenses_clearing',\
     'Transportation Expenses-Clearing'),
    (7, 'other_clearing_accounts', 'Other Clearing Accounts'),
    (8, 'other_accounts_specified',\
     'Other Accounts (Specify, details in footnote):'),
    # blank: might also be other charges like line 17.
    (9, 'other_charges', 'Other Charges:'),
    (10, 'total_depreciation_provision_for_year',\
     'TOTAL Deprec. Prov for Year (Enter Total of lines 3 thru 9)'),
    (11, 'net_charges_for_plant_retired', 'Net Charges for Plant Retired:'),
    (12, 'book_cost_of_plant_retired', 'Book Cost of Plant Retired'),
    (13, 'cost_of_removal', 'Cost of Removal'),
    (14, 'salvage_credit', 'Salvage (Credit)'),
    (15, 'total_net_charges_for_plant_retired',\
     'TOTAL Net Chrgs. for Plant Ret. (Enter Total of lines 12 thru 14)'),
    (16, 'other_debit_or_credit_items',\
     'Other Debit or Cr. Items (Describe, details in footnote):'),
    # blank: can be "Other Charges", e.g. in 2012 for PSCo.
    (17, 'other_charges_2', 'Other Charges 2'),
    (18, 'book_cost_or_asset_retirement_costs_retired',\
     'Book Cost or Asset Retirement Costs Retired'),
    (19, 'balance_end_of_year', \
     'Balance End of Year (Enter Totals of lines 1, 10, 15, 16, and 18)'),
    # Section B. Balances at End of Year According to Functional Classification
    (20, 'steam_production_end_of_year', 'Steam Production'),
    (21, 'nuclear_production_end_of_year', 'Nuclear Production'),
    (22, 'hydraulic_production_end_of_year',\
     'Hydraulic Production-Conventional'),
    (23, 'pumped_storage_end_of_year', 'Hydraulic Production-Pumped Storage'),
    (24, 'other_production', 'Other Production'),
    (25, 'transmission', 'Transmission'),
    (26, 'distribution', 'Distribution'),
    (27, 'regional_transmission_and_market_operation',
     'Regional Transmission and Market Operation'),
    (28, 'general', 'General'),
    (29, 'total', 'TOTAL (Enter Total of lines 20 thru 28)')],

    columns=['row_number', 'line_id', 'ferc_account_description'])
"""list: A list of tuples containing row numbers, FERC account IDs, and FERC
    account descriptions from FERC Form 1 page 219, Accumulated Provision for
    Depreciation of electric utility plant(Account 108).
"""
######################################################################
# Constants from EIA From 923 used within init.py module
######################################################################

# From Page 7 of EIA Form 923, Census Region a US state is located in
census_region = {
    'NEW': 'New England',
    'MAT': 'Middle Atlantic',
    'SAT': 'South Atlantic',
    'ESC': 'East South Central',
    'WSC': 'West South Central',
    'ENC': 'East North Central',
    'WNC': 'West North Central',
    'MTN': 'Mountain',
    'PACC': 'Pacific Contiguous (OR, WA, CA)',
    'PACN': 'Pacific Non-Contiguous (AK, HI)',
}
"""dict: A dictionary mapping Census Region abbreviations (keys) to Census
    Region names (values).
"""

# From Page 7 of EIA Form923
# Static list of NERC (North American Electric Reliability Corporation)
# regions, used for where plant is located
nerc_region = {
    'NPCC': 'Northeast Power Coordinating Council',
    'ASCC': 'Alaska Systems Coordinating Council',
    'HICC': 'Hawaiian Islands Coordinating Council',
    'MRO': 'Midwest Reliability Organization',
    'SERC': 'SERC Reliability Corporation',
    'RFC': 'Reliability First Corporation',
    'SPP': 'Southwest Power Pool',
    'TRE': 'Texas Regional Entity',
    'FRCC': 'Florida Reliability Coordinating Council',
    'WECC': 'Western Electricity Coordinating Council'
}
"""dict: A dictionary mapping NERC Region abbreviations (keys) to NERC
    Region names (values).
"""

# From Page 7 of EIA Form 923 EIA’s internal consolidated NAICS sectors.
# For internal purposes, EIA consolidates NAICS categories into seven groups.
sector_eia = {
    # traditional regulated electric utilities
    '1': 'Electric Utility',

    # Independent power producers which are not cogenerators
    '2': 'NAICS-22 Non-Cogen',

    # Independent power producers which are cogenerators, but whose
    # primary business purpose is the sale of electricity to the public
    '3': 'NAICS-22 Cogen',

    # Commercial non-cogeneration facilities that produce electric power,
    # are connected to the gird, and can sell power to the public
    '4': 'Commercial NAICS Non-Cogen',

    # Commercial cogeneration facilities that produce electric power, are
    # connected to the grid, and can sell power to the public
    '5': 'Commercial NAICS Cogen',

    # Industrial non-cogeneration facilities that produce electric power, are
    # connected to the gird, and can sell power to the public
    '6': 'Industrial NAICS Non-Cogen',

    # Industrial cogeneration facilities that produce electric power, are
    # connected to the gird, and can sell power to the public
    '7': 'Industrial NAICS Cogen'
}
"""dict: A dictionary mapping EIA numeric codes (keys) to EIA’s internal
    consolidated NAICS sectors (values).
"""

# EIA 923: EIA Type of prime mover:
prime_movers_eia923 = {
    'BA': 'Energy Storage, Battery',
    'BT': 'Turbines Used in a Binary Cycle. Including those used for geothermal applications',
    'CA': 'Combined-Cycle -- Steam Part',
    'CE': 'Energy Storage, Compressed Air',
    'CP': 'Energy Storage, Concentrated Solar Power',
    'CS': 'Combined-Cycle Single-Shaft Combustion Turbine and Steam Turbine share of single',
    'CT': 'Combined-Cycle Combustion Turbine Part',
    'ES': 'Energy Storage, Other (Specify on Schedule 9, Comments)',
    'FC': 'Fuel Cell',
    'FW': 'Energy Storage, Flywheel',
    'GT': 'Combustion (Gas) Turbine. Including Jet Engine design',
    'HA': 'Hydrokinetic, Axial Flow Turbine',
    'HB': 'Hydrokinetic, Wave Buoy',
    'HK': 'Hydrokinetic, Other',
    'HY': 'Hydraulic Turbine. Including turbines associated with delivery of water by pipeline.',
    'IC': 'Internal Combustion (diesel, piston, reciprocating) Engine',
    'PS': 'Energy Storage, Reversible Hydraulic Turbine (Pumped Storage)',
    'OT': 'Other',
    'ST': 'Steam Turbine. Including Nuclear, Geothermal, and Solar Steam (does not include Combined Cycle).',
    'PV': 'Photovoltaic',
    'WT': 'Wind Turbine, Onshore',
    'WS': 'Wind Turbine, Offshore'
}
"""dict: A dictionary mapping EIA 923 prime mover codes (keys) and prime mover
    names / descriptions (values).
"""

# EIA 923: The fuel code reported to EIA.Two or three letter alphanumeric:
fuel_type_eia923 = {
    'AB': 'Agricultural By-Products',
    'ANT': 'Anthracite Coal',
    'BFG': 'Blast Furnace Gas',
    'BIT': 'Bituminous Coal',
    'BLQ': 'Black Liquor',
    'CBL': 'Coal, Blended',
    'DFO': 'Distillate Fuel Oil. Including diesel, No. 1, No. 2, and No. 4 fuel oils.',
    'GEO': 'Geothermal',
    'JF': 'Jet Fuel',
    'KER': 'Kerosene',
    'LFG': 'Landfill Gas',
    'LIG': 'Lignite Coal',
    'MSB': 'Biogenic Municipal Solid Waste',
    'MSN': 'Non-biogenic Municipal Solid Waste',
    'MSW': 'Municipal Solid Waste',
    'MWH': 'Electricity used for energy storage',
    'NG': 'Natural Gas',
    'NUC': 'Nuclear. Including Uranium, Plutonium, and Thorium.',
    'OBG': 'Other Biomass Gas. Including digester gas, methane, and other biomass gases.',
    'OBL': 'Other Biomass Liquids',
    'OBS': 'Other Biomass Solids',
    'OG': 'Other Gas',
    'OTH': 'Other Fuel',
    'PC': 'Petroleum Coke',
    'PG': 'Gaseous Propane',
    'PUR': 'Purchased Steam',
    'RC': 'Refined Coal',
    'RFO': 'Residual Fuel Oil. Including No. 5 & 6 fuel oils and bunker C fuel oil.',
    'SC': 'Coal-based Synfuel. Including briquettes, pellets, or extrusions, which are formed by binding materials or processes that recycle materials.',
    'SGC': 'Coal-Derived Synthesis Gas',
    'SGP': 'Synthesis Gas from Petroleum Coke',
    'SLW': 'Sludge Waste',
    'SUB': 'Subbituminous Coal',
    'SUN': 'Solar',
    'TDF': 'Tire-derived Fuels',
    'WAT': 'Water at a Conventional Hydroelectric Turbine and water used in Wave Buoy Hydrokinetic Technology, current Hydrokinetic Technology, Tidal Hydrokinetic Technology, and Pumping Energy for Reversible (Pumped Storage) Hydroelectric Turbines.',
    'WC': 'Waste/Other Coal. Including anthracite culm, bituminous gob, fine coal, lignite waste, waste coal.',
    'WDL': 'Wood Waste Liquids, excluding Black Liquor. Including red liquor, sludge wood, spent sulfite liquor, and other wood-based liquids.',
    'WDS': 'Wood/Wood Waste Solids. Including paper pellets, railroad ties, utility polies, wood chips, bark, and other wood waste solids.',
    'WH': 'Waste Heat not directly attributed to a fuel source',
    'WND': 'Wind',
    'WO': 'Waste/Other Oil. Including crude oil, liquid butane, liquid propane, naphtha, oil waste, re-refined moto oil, sludge oil, tar oil, or other petroleum-based liquid wastes.'
}
"""dict: A dictionary mapping EIA 923 fuel type codes (keys) and fuel type
    names / descriptions (values).
"""

# Fuel type strings for EIA 923 generator fuel table

fuel_type_eia923_gen_fuel_coal_strings = [
    'ant', 'bit', 'cbl', 'lig', 'pc', 'rc', 'sc', 'sub', 'wc', ]
"""list: The list of EIA 923 Generation Fuel strings associated with coal fuel.
"""

fuel_type_eia923_gen_fuel_oil_strings = [
    'dfo', 'rfo', 'wo', 'jf', 'ker', ]
"""list: The list of EIA 923 Generation Fuel strings associated with oil fuel.
"""

fuel_type_eia923_gen_fuel_gas_strings = [
    'bfg', 'lfg', 'ng', 'og', 'obg', 'pg', 'sgc', 'sgp', ]
"""list: The list of EIA 923 Generation Fuel strings associated with gas fuel.
"""

fuel_type_eia923_gen_fuel_solar_strings = ['sun', ]
"""list: The list of EIA 923 Generation Fuel strings associated with solar
    power.
"""

fuel_type_eia923_gen_fuel_wind_strings = ['wnd', ]
"""list: The list of EIA 923 Generation Fuel strings associated with wind
    power.
"""
fuel_type_eia923_gen_fuel_hydro_strings = ['wat', ]
"""list: The list of EIA 923 Generation Fuel strings associated with hydro
    power.
"""
fuel_type_eia923_gen_fuel_nuclear_strings = ['nuc', ]
"""list: The list of EIA 923 Generation Fuel strings associated with nuclear
    power.
"""
fuel_type_eia923_gen_fuel_waste_strings = [
    'ab', 'blq', 'msb', 'msn', 'msw', 'obl', 'obs', 'slw', 'tdf', 'wdl', 'wds']
"""list: The list of EIA 923 Generation Fuel strings associated with solid waste
    fuel.
"""
fuel_type_eia923_gen_fuel_other_strings = ['geo', 'mwh', 'oth', 'pur', 'wh', ]
"""list: The list of EIA 923 Generation Fuel strings associated with geothermal
    power.
"""


fuel_type_eia923_gen_fuel_simple_map = {
    'coal': fuel_type_eia923_gen_fuel_coal_strings,
    'oil': fuel_type_eia923_gen_fuel_oil_strings,
    'gas': fuel_type_eia923_gen_fuel_gas_strings,
    'solar': fuel_type_eia923_gen_fuel_solar_strings,
    'wind': fuel_type_eia923_gen_fuel_wind_strings,
    'hydro': fuel_type_eia923_gen_fuel_hydro_strings,
    'nuclear': fuel_type_eia923_gen_fuel_nuclear_strings,
    'waste': fuel_type_eia923_gen_fuel_waste_strings,
    'other': fuel_type_eia923_gen_fuel_other_strings,
}
"""dict: A dictionary mapping EIA 923 Generation Fuel fuel types (keys) to lists
    of strings associated with that fuel type (values).
"""

# Fuel type strings for EIA 923 boiler fuel table

fuel_type_eia923_boiler_fuel_coal_strings = [
    'ant', 'bit', 'lig', 'pc', 'rc', 'sc', 'sub', 'wc', ]
"""list: A list of strings from EIA 923 Boiler Fuel associated with fuel type
    coal.
"""

fuel_type_eia923_boiler_fuel_oil_strings = ['dfo', 'rfo', 'wo', 'jf', 'ker', ]
"""list: A list of strings from EIA 923 Boiler Fuel associated with fuel type
    oil.
"""
fuel_type_eia923_boiler_fuel_gas_strings = [
    'bfg', 'lfg', 'ng', 'og', 'obg', 'pg', 'sgc', 'sgp', ]
"""list: A list of strings from EIA 923 Boiler Fuel associated with fuel type
    gas.
"""
fuel_type_eia923_boiler_fuel_waste_strings = [
    'ab', 'blq', 'msb', 'msn', 'obl', 'obs', 'slw', 'tdf', 'wdl', 'wds', ]
"""list: A list of strings from EIA 923 Boiler Fuel associated with fuel type
    waste.
"""
fuel_type_eia923_boiler_fuel_other_strings = ['oth', 'pur', 'wh', ]
"""list: A list of strings from EIA 923 Boiler Fuel associated with fuel type
    other.
"""

fuel_type_eia923_boiler_fuel_simple_map = {
    'coal': fuel_type_eia923_boiler_fuel_coal_strings,
    'oil': fuel_type_eia923_boiler_fuel_oil_strings,
    'gas': fuel_type_eia923_boiler_fuel_gas_strings,
    'waste': fuel_type_eia923_boiler_fuel_waste_strings,
    'other': fuel_type_eia923_boiler_fuel_other_strings,
}
"""dict: A dictionary mapping EIA 923 Boiler Fuel fuel types (keys) to lists
    of strings associated with that fuel type (values).
"""

# PUDL consolidation of EIA923 AER fuel type strings into same categories as
# 'energy_source_eia923' plus additional renewable and nuclear categories.
# These classifications are not currently used, as the EIA fuel type and energy
# source designations provide more detailed information.

aer_coal_strings = ['col', 'woc', 'pc']
"""list: A list of EIA 923 AER fuel type strings associated with coal.
"""

aer_gas_strings = ['mlg', 'ng', 'oog']
"""list: A list of EIA 923 AER fuel type strings associated with gas.
"""

aer_oil_strings = ['dfo', 'rfo', 'woo']
"""list: A list of EIA 923 AER fuel type strings associated with oil.
"""

aer_solar_strings = ['sun']
"""list: A list of EIA 923 AER fuel type strings associated with solar power.
"""

aer_wind_strings = ['wnd']
"""list: A list of EIA 923 AER fuel type strings associated with wind power.
"""

aer_hydro_strings = ['hps', 'hyc']
"""list: A list of EIA 923 AER fuel type strings associated with hydro power.
"""

aer_nuclear_strings = ['nuc']
"""list:  A list of EIA 923 AER fuel type strings associated with nuclear power.
"""

aer_waste_strings = ['www']
"""list: A list of EIA 923 AER fuel type strings associated with waste.
"""

aer_other_strings = ['geo', 'orw', 'oth']
"""list: A list of EIA 923 AER fuel type strings associated with other fuel.
"""

aer_fuel_type_strings = {
    'coal': aer_coal_strings,
    'gas': aer_gas_strings,
    'oil': aer_oil_strings,
    'solar': aer_solar_strings,
    'wind': aer_wind_strings,
    'hydro': aer_hydro_strings,
    'nuclear': aer_nuclear_strings,
    'waste': aer_waste_strings,
    'other': aer_other_strings
}
"""dict: A dictionary mapping EIA 923 AER fuel types (keys) to lists
    of strings associated with that fuel type (values).
"""


# EIA 923: A partial aggregation of the reported fuel type codes into
# larger categories used by EIA in, for example,
# the Annual Energy Review (AER).Two or three letter alphanumeric.
# See the Fuel Code table (Table 5), below:
fuel_type_aer_eia923 = {
    'SUN': 'Solar PV and thermal',
    'COL': 'Coal',
    'DFO': 'Distillate Petroleum',
    'GEO': 'Geothermal',
    'HPS': 'Hydroelectric Pumped Storage',
    'HYC': 'Hydroelectric Conventional',
    'MLG': 'Biogenic Municipal Solid Waste and Landfill Gas',
    'NG': 'Natural Gas',
    'NUC': 'Nuclear',
    'OOG': 'Other Gases',
    'ORW': 'Other Renewables',
    'OTH': 'Other (including nonbiogenic MSW)',
    'PC': 'Petroleum Coke',
    'RFO': 'Residual Petroleum',
    'WND': 'Wind',
    'WOC': 'Waste Coal',
    'WOO': 'Waste Oil',
    'WWW': 'Wood and Wood Waste'
}
"""dict: A dictionary mapping EIA 923 AER fuel types (keys) to lists
    of strings associated with that fuel type (values).
"""

fuel_type_eia860_coal_strings = ['ant', 'bit', 'cbl', 'lig', 'pc', 'rc', 'sc',
                                 'sub', 'wc', 'coal', 'petroleum coke', 'col',
                                 'woc']
"""list: A list of strings from EIA 860 associated with fuel type coal.
"""

fuel_type_eia860_oil_strings = ['dfo', 'jf', 'ker', 'rfo', 'wo', 'woo',
                                'petroleum']
"""list: A list of strings from EIA 860 associated with fuel type oil.
"""

fuel_type_eia860_gas_strings = ['bfg', 'lfg', 'mlg', 'ng', 'obg', 'og', 'pg',
                                'sgc', 'sgp', 'natural gas', 'other gas',
                                'oog', 'sg']
"""list: A list of strings from EIA 860 associated with fuel type gas.
"""

fuel_type_eia860_solar_strings = ['sun', 'solar']
"""list: A list of strings from EIA 860 associated with solar power.
"""

fuel_type_eia860_wind_strings = ['wnd', 'wind', 'wt']
"""list: A list of strings from EIA 860 associated with wind power.
"""

fuel_type_eia860_hydro_strings = ['wat', 'hyc', 'hps', 'hydro']
"""list: A list of strings from EIA 860 associated with hydro power.
"""

fuel_type_eia860_nuclear_strings = ['nuc', 'nuclear']
"""list:  A list of strings from EIA 860 associated with nuclear power.
"""

fuel_type_eia860_waste_strings = ['ab', 'blq', 'bm', 'msb', 'msn', 'obl',
                                  'obs', 'slw', 'tdf', 'wdl', 'wds', 'biomass',
                                  'msw', 'www']
"""list: A list of strings from EIA 860 associated with fuel type waste.
"""

fuel_type_eia860_other_strings = ['mwh', 'oth', 'pur', 'wh', 'geo', 'none',
                                  'orw', 'other']
"""list:  A list of strings from EIA 860 associated with fuel type other.
"""

fuel_type_eia860_simple_map = {
    'coal': fuel_type_eia860_coal_strings,
    'oil': fuel_type_eia860_oil_strings,
    'gas': fuel_type_eia860_gas_strings,
    'solar': fuel_type_eia860_solar_strings,
    'wind': fuel_type_eia860_wind_strings,
    'hydro': fuel_type_eia860_hydro_strings,
    'nuclear': fuel_type_eia860_nuclear_strings,
    'waste': fuel_type_eia860_waste_strings,
    'other': fuel_type_eia860_other_strings,
}
"""dict: A dictionary mapping EIA 860 fuel types (keys) to lists
    of strings associated with that fuel type (values).
"""

# EIA 923/860: Lumping of energy source categories.
energy_source_eia_simple_map = {
    'coal': ['ANT', 'BIT', 'LIG', 'PC', 'SUB', 'WC', 'RC'],
    'oil': ['DFO', 'JF', 'KER', 'RFO', 'WO'],
    'gas': ['BFG', 'LFG', 'NG', 'OBG', 'OG', 'PG', 'SG', 'SGC', 'SGP'],
    'solar': ['SUN'],
    'wind': ['WND'],
    'hydro': ['WAT'],
    'nuclear': ['NUC'],
    'waste': ['AB', 'BLQ', 'MSW', 'OBL', 'OBS', 'SLW', 'TDF', 'WDL', 'WDS'],
    'other': ['GEO', 'MWH', 'OTH', 'PUR', 'WH']
}
"""dict: A dictionary mapping EIA fuel types (keys) to fuel codes (values).
"""

fuel_group_eia923_simple_map = {
    'coal': ['coal', 'petroleum coke'],
    'oil': ['petroleum'],
    'gas': ['natural gas', 'other gas']
}
"""dict: A dictionary mapping EIA 923 simple fuel types("oil", "coal", "gas")
    (keys) to fuel types (values).
"""

# EIA 923: The type of physical units fuel consumption is reported in.
# All consumption is reported in either short tons for solids,
# thousands of cubic feet for gases, and barrels for liquids.
fuel_units_eia923 = {
    'mcf': 'Thousands of cubic feet (for gases)',
    'short_tons': 'Short tons (for solids)',
    'barrels': 'Barrels (for liquids)'
}
"""dict: A dictionary mapping EIA 923 fuel units (keys) to fuel unit
    descriptions (values).
"""

# EIA 923: Designates the purchase type under which receipts occurred
# in the reporting month. One or two character alphanumeric:
contract_type_eia923 = {
    'C': 'Contract - Fuel received under a purchase order or contract with a term of one year or longer.  Contracts with a shorter term are considered spot purchases ',
    'NC': 'New Contract - Fuel received under a purchase order or contract with duration of one year or longer, under which deliveries were first made during the reporting month',
    'S': 'Spot Purchase',
    'T': 'Tolling Agreement – Fuel received under a tolling agreement (bartering arrangement of fuel for generation)'
}
"""dict: A dictionary mapping EIA 923 contract codes (keys) to contract
    descriptions (values) for each month in the Fuel Receipts and Costs table.
"""

# EIA 923: The fuel code associated with the fuel receipt.
# Defined on Page 7 of EIA Form 923
# Two or three character alphanumeric:
energy_source_eia923 = {
    'ANT': 'Anthracite Coal',
    'BFG': 'Blast Furnace Gas',
    'BM': 'Biomass',
    'BIT': 'Bituminous Coal',
    'DFO': 'Distillate Fuel Oil. Including diesel, No. 1, No. 2, and No. 4 fuel oils.',
    'JF': 'Jet Fuel',
    'KER': 'Kerosene',
    'LIG': 'Lignite Coal',
    'NG': 'Natural Gas',
    'PC': 'Petroleum Coke',
    'PG': 'Gaseous Propone',
    'OG': 'Other Gas',
    'RC': 'Refined Coal',
    'RFO': 'Residual Fuel Oil. Including No. 5 & 6 fuel oils and bunker C fuel oil.',
    'SG': 'Synthesis Gas from Petroleum Coke',
    'SGP': 'Petroleum Coke Derived Synthesis Gas',
    'SC': 'Coal-based Synfuel. Including briquettes, pellets, or extrusions, which are formed by binding materials or processes that recycle materials.',
    'SUB': 'Subbituminous Coal',
    'WC': 'Waste/Other Coal. Including anthracite culm, bituminous gob, fine coal, lignite waste, waste coal.',
    'WO': 'Waste/Other Oil. Including crude oil, liquid butane, liquid propane, naphtha, oil waste, re-refined moto oil, sludge oil, tar oil, or other petroleum-based liquid wastes.',
}
"""dict: A dictionary mapping fuel codes (keys) to fuel descriptions (values)
    for each fuel receipt from the EIA 923 Fuel Receipts and Costs table.
"""

# EIA 923 Fuel Group, from Page 7 EIA Form 923
# Groups fossil fuel energy sources into fuel groups that are located in the
# Electric Power Monthly:  Coal, Natural Gas, Petroleum, Petroleum Coke.
fuel_group_eia923 = (
    'coal',
    'natural_gas',
    'petroleum',
    'petroleum_coke',
    'other_gas'
)
"""tuple: A tuple containing EIA 923 fuel groups.
"""

# EIA 923: Type of Coal Mine as defined on Page 7 of EIA Form 923
coalmine_type_eia923 = {
    'P': 'Preparation Plant',
    'S': 'Surface',
    'U': 'Underground',
    'US': 'Both an underground and surface mine with most coal extracted from underground',
    'SU': 'Both an underground and surface mine with most coal extracted from surface',
}
"""dict: A dictionary mapping EIA 923 coal mine type codes (keys) to
    descriptions (values).
"""

# EIA 923: State abbreviation related to coal mine location.
# Country abbreviations are also used in this category, but they are
# non-standard because of collisions with US state names. Instead of using
# the provided non-standard names, we convert to ISO-3166-1 three letter
# country codes https://en.wikipedia.org/wiki/ISO_3166-1_alpha-3
coalmine_country_eia923 = {
    'AU': 'AUS',  # Australia
    'CL': 'COL',  # Colombia
    'CN': 'CAN',  # Canada
    'IS': 'IDN',  # Indonesia
    'PL': 'POL',  # Poland
    'RS': 'RUS',  # Russia
    'UK': 'GBR',  # United Kingdom of Great Britain
    'VZ': 'VEN',  # Venezuela
    'OC': 'other_country',
    'IM': 'unknown'
}
"""dict: A dictionary mapping coal mine country codes (keys) to ISO-3166-1 three
    letter country codes (values).
"""

# EIA 923: Mode for the longest / second longest distance.
transport_modes_eia923 = {
    'RR': 'Rail: Shipments of fuel moved to consumers by rail \
        (private or public/commercial). Included is coal hauled to or \
        away from a railroad siding by truck if the truck did not use public\
        roads.',
    'RV': 'River:  Shipments of fuel moved to consumers via river by barge.  \
        Not included are shipments to Great Lakes coal loading docks, \
        tidewater piers, or coastal ports.',
    'GL': 'Great Lakes:  Shipments of coal moved to consumers via \
        the Great Lakes. These shipments are moved via the Great Lakes \
        coal loading docks, which are identified by name and location as \
        follows: Conneaut Coal Storage & Transfer, Conneaut, Ohio;  \
        NS Coal Dock (Ashtabula Coal Dock), Ashtabula, Ohio;  \
        Sandusky Coal Pier, Sandusky, Ohio;  Toledo Docks, Toledo, Ohio; \
        KCBX Terminals Inc., Chicago, Illinois;  \
        Superior Midwest Energy Terminal, Superior, Wisconsin',
    'TP': 'Tidewater Piers and Coastal Ports:  Shipments of coal moved to \
        Tidewater Piers and Coastal Ports for further shipments to consumers \
        via coastal water or ocean.  The Tidewater Piers and Coastal Ports \
        are identified by name and location as follows:  Dominion Terminal \
        Associates, Newport News, Virginia; McDuffie Coal Terminal, Mobile, \
        Alabama; IC Railmarine Terminal, Convent, Louisiana;  \
        International Marine Terminals, Myrtle Grove, Louisiana;  \
        Cooper/T. Smith Stevedoring Co. Inc., Darrow, Louisiana;  \
        Seward Terminal Inc., Seward, Alaska;  Los Angeles Export Terminal, \
        Inc., Los Angeles, California;  Levin-Richmond Terminal Corp., \
        Richmond, California; Baltimore Terminal, Baltimore, Maryland;  \
        Norfolk Southern Lamberts Point P-6, Norfolk, Virginia;  \
        Chesapeake Bay Piers, Baltimore, Maryland;  Pier IX Terminal Company, \
        Newport News, Virginia;  Electro-Coal Transport Corp., Davant, \
        Louisiana',
    'WT': 'Water: Shipments of fuel moved to consumers by other waterways.',
    'TR': 'Truck: Shipments of fuel moved to consumers by truck.  \
        Not included is fuel hauled to or away from a railroad siding by \
        truck on non-public roads.',
    'tr': 'Truck: Shipments of fuel moved to consumers by truck.  \
        Not included is fuel hauled to or away from a railroad siding by \
        truck on non-public roads.',
    'TC': 'Tramway/Conveyor: Shipments of fuel moved to consumers \
        by tramway or conveyor.',
    'SP': 'Slurry Pipeline: Shipments of coal moved to consumers \
        by slurry pipeline.',
    'PL': 'Pipeline: Shipments of fuel moved to consumers by pipeline'
}
"""dict: A dictionary mapping primary and secondary transportation mode codes
    (keys) to descriptions (values).
"""

# we need to include all of the columns which we want to keep for either the
# entity or annual tables. The order here matters. We need to harvest the plant
# location before harvesting the location of the utilites for example.
entities = {
    'plants': [
        # base cols
        ['plant_id_eia'],
        # static cols
        ['balancing_authority_code_eia', 'balancing_authority_name_eia',
         'city', 'county', 'ferc_cogen_status',
         'ferc_exempt_wholesale_generator', 'ferc_small_power_producer',
         'grid_voltage_2_kv', 'grid_voltage_3_kv', 'grid_voltage_kv',
         'iso_rto_code', 'latitude', 'longitude',
         'nerc_region', 'plant_name_eia', 'primary_purpose_naics_id',
         'sector_id', 'sector_name', 'state', 'street_address', 'zip_code'],
        # annual cols
        ['ash_impoundment', 'ash_impoundment_lined', 'ash_impoundment_status',
         'energy_storage', 'ferc_cogen_docket_no', 'water_source',
         'ferc_exempt_wholesale_generator_docket_no',
         'ferc_small_power_producer_docket_no',
         'liquefied_natural_gas_storage',
         'natural_gas_local_distribution_company', 'natural_gas_storage',
         'natural_gas_pipeline_name_1', 'natural_gas_pipeline_name_2',
         'natural_gas_pipeline_name_3', 'net_metering', 'pipeline_notes',
         'regulatory_status_code', 'transmission_distribution_owner_id',
         'transmission_distribution_owner_name',
         'transmission_distribution_owner_state', 'utility_id_eia'],
        # need type fixing
        {},
    ],
    'generators': [
        # base cols
        ['plant_id_eia', 'generator_id'],
        # static cols
        ['prime_mover_code', 'duct_burners', 'operating_date',
         'topping_bottoming_code', 'solid_fuel_gasification',
         'pulverized_coal_tech', 'fluidized_bed_tech', 'subcritical_tech',
         'supercritical_tech', 'ultrasupercritical_tech', 'stoker_tech',
         'other_combustion_tech', 'bypass_heat_recovery',
         'rto_iso_lmp_node_id', 'rto_iso_location_wholesale_reporting_id',
         'associated_combined_heat_power', 'original_planned_operating_date',
         'operating_switch', 'previously_canceled'],
        # annual cols
        ['capacity_mw', 'fuel_type_code_pudl', 'multiple_fuels',
         'ownership_code', 'deliver_power_transgrid', 'summer_capacity_mw',
         'winter_capacity_mw', 'minimum_load_mw', 'technology_description',
         'energy_source_code_1', 'energy_source_code_2',
         'energy_source_code_3', 'energy_source_code_4',
         'energy_source_code_5', 'energy_source_code_6',
         'startup_source_code_1', 'startup_source_code_2',
         'startup_source_code_3', 'startup_source_code_4',
         'time_cold_shutdown_full_load_code', 'syncronized_transmission_grid',
         'turbines_num', 'operational_status_code', 'operational_status',
         'planned_modifications', 'planned_net_summer_capacity_uprate_mw',
         'planned_net_winter_capacity_uprate_mw', 'planned_new_capacity_mw',
         'planned_uprate_date', 'planned_net_summer_capacity_derate_mw',
         'planned_net_winter_capacity_derate_mw', 'planned_derate_date',
         'planned_new_prime_mover_code', 'planned_energy_source_code_1',
         'planned_repower_date', 'other_planned_modifications',
         'other_modifications_date', 'planned_retirement_date',
         'carbon_capture', 'cofire_fuels', 'switch_oil_gas',
         'turbines_inverters_hydrokinetics', 'nameplate_power_factor',
         'uprate_derate_during_year', 'uprate_derate_completed_date',
         'current_planned_operating_date', 'summer_estimated_capability_mw',
         'winter_estimated_capability_mw', 'retirement_date',
         'utility_id_eia'],
        # need type fixing
        {}
    ],
    # utilities must come after plants. plant location needs to be
    # removed before the utility locations are compiled
    'utilities': [
        # base cols
        ['utility_id_eia'],
        # static cols
        ['utility_name_eia'],
        # annual cols
        ['street_address', 'city', 'state', 'zip_code', 'entity_type',
         'plants_reported_owner', 'plants_reported_operator',
         'plants_reported_asset_manager', 'plants_reported_other_relationship',
         'attention_line', 'address_2', 'zip_code_4',
         'contact_firstname', 'contact_lastname', 'contact_title',
         'contact_firstname_2', 'contact_lastname_2', 'contact_title_2'],
        # need type fixing
        {'utility_id_eia': 'int64', }, ],
    'boilers': [
        # base cols
        ['plant_id_eia', 'boiler_id'],
        # static cols
        ['prime_mover_code'],
        # annual cols
        [],
        # need type fixing
        {},
    ]
}
"""dict: A dictionary containing table name strings (keys) and lists of columns
    to keep for those tables (values).
"""

# EPA CEMS constants #####

epacems_rename_dict = {
    "STATE": "state",
    # "FACILITY_NAME": "plant_name",  # Not reading from CSV
    "ORISPL_CODE": "plant_id_eia",
    "UNITID": "unitid",
    # These op_date, op_hour, and op_time variables get converted to
    # operating_date, operating_datetime and operating_time_interval in
    # transform/epacems.py
    "OP_DATE": "op_date",
    "OP_HOUR": "op_hour",
    "OP_TIME": "operating_time_hours",
    "GLOAD (MW)": "gross_load_mw",
    "GLOAD": "gross_load_mw",
    "SLOAD (1000 lbs)": "steam_load_1000_lbs",
    "SLOAD (1000lb/hr)": "steam_load_1000_lbs",
    "SLOAD": "steam_load_1000_lbs",
    "SO2_MASS (lbs)": "so2_mass_lbs",
    "SO2_MASS": "so2_mass_lbs",
    "SO2_MASS_MEASURE_FLG": "so2_mass_measurement_code",
    # "SO2_RATE (lbs/mmBtu)": "so2_rate_lbs_mmbtu",  # Not reading from CSV
    # "SO2_RATE": "so2_rate_lbs_mmbtu",  # Not reading from CSV
    # "SO2_RATE_MEASURE_FLG": "so2_rate_measure_flg",  # Not reading from CSV
    "NOX_RATE (lbs/mmBtu)": "nox_rate_lbs_mmbtu",
    "NOX_RATE": "nox_rate_lbs_mmbtu",
    "NOX_RATE_MEASURE_FLG": "nox_rate_measurement_code",
    "NOX_MASS (lbs)": "nox_mass_lbs",
    "NOX_MASS": "nox_mass_lbs",
    "NOX_MASS_MEASURE_FLG": "nox_mass_measurement_code",
    "CO2_MASS (tons)": "co2_mass_tons",
    "CO2_MASS": "co2_mass_tons",
    "CO2_MASS_MEASURE_FLG": "co2_mass_measurement_code",
    # "CO2_RATE (tons/mmBtu)": "co2_rate_tons_mmbtu",  # Not reading from CSV
    # "CO2_RATE": "co2_rate_tons_mmbtu",  # Not reading from CSV
    # "CO2_RATE_MEASURE_FLG": "co2_rate_measure_flg",  # Not reading from CSV
    "HEAT_INPUT (mmBtu)": "heat_content_mmbtu",
    "HEAT_INPUT": "heat_content_mmbtu",
    "FAC_ID": "facility_id",
    "UNIT_ID": "unit_id_epa",
}
"""dict: A dictionary containing EPA CEMS column names (keys) and replacement
    names to use when reading those columns into PUDL (values).
"""
# Any column that exactly matches one of these won't be read
epacems_columns_to_ignore = {
    "FACILITY_NAME",
    "SO2_RATE (lbs/mmBtu)",
    "SO2_RATE",
    "SO2_RATE_MEASURE_FLG",
    "CO2_RATE (tons/mmBtu)",
    "CO2_RATE",
    "CO2_RATE_MEASURE_FLG",
}
"""set: The set of EPA CEMS columns to ignore when reading data.
"""
# Specify dtypes to for reading the CEMS CSVs
epacems_csv_dtypes = {
    "STATE": pd.StringDtype(),
    # "FACILITY_NAME": str,  # Not reading from CSV
    "ORISPL_CODE": pd.Int64Dtype(),
    "UNITID": pd.StringDtype(),
    # These op_date, op_hour, and op_time variables get converted to
    # operating_date, operating_datetime and operating_time_interval in
    # transform/epacems.py
    "OP_DATE": pd.StringDtype(),
    "OP_HOUR": pd.Int64Dtype(),
    "OP_TIME": float,
    "GLOAD (MW)": float,
    "GLOAD": float,
    "SLOAD (1000 lbs)": float,
    "SLOAD (1000lb/hr)": float,
    "SLOAD": float,
    "SO2_MASS (lbs)": float,
    "SO2_MASS": float,
    "SO2_MASS_MEASURE_FLG": pd.StringDtype(),
    # "SO2_RATE (lbs/mmBtu)": float,  # Not reading from CSV
    # "SO2_RATE": float,  # Not reading from CSV
    # "SO2_RATE_MEASURE_FLG": str,  # Not reading from CSV
    "NOX_RATE (lbs/mmBtu)": float,
    "NOX_RATE": float,
    "NOX_RATE_MEASURE_FLG": pd.StringDtype(),
    "NOX_MASS (lbs)": float,
    "NOX_MASS": float,
    "NOX_MASS_MEASURE_FLG": pd.StringDtype(),
    "CO2_MASS (tons)": float,
    "CO2_MASS": float,
    "CO2_MASS_MEASURE_FLG": pd.StringDtype(),
    # "CO2_RATE (tons/mmBtu)": float,  # Not reading from CSV
    # "CO2_RATE": float,  # Not reading from CSV
    # "CO2_RATE_MEASURE_FLG": str,  # Not reading from CSV
    "HEAT_INPUT (mmBtu)": float,
    "HEAT_INPUT": float,
    "FAC_ID": pd.Int64Dtype(),
    "UNIT_ID": pd.Int64Dtype(),
}
"""dict: A dictionary containing column names (keys) and data types (values)
for EPA CEMS.
"""

epacems_tables = ("hourly_emissions_epacems")
"""tuple: A tuple containing tables of EPA CEMS data to pull into PUDL.
"""

epacems_additional_plant_info_file = importlib.resources.open_text(
    'pudl.package_data.epa.cems', 'plant_info_for_additional_cems_plants.csv')
"""typing.TextIO:

    Todo:
        Return to
"""

files_dict_epaipm = {
    'transmission_single_epaipm': '*table_3-21*',
    'transmission_joint_epaipm': '*transmission_joint_ipm*',
    'load_curves_epaipm': '*table_2-2_*',
    'plant_region_map_epaipm': '*needs_v6*',
}
"""dict: A dictionary of EPA IPM tables and strings that files of those tables
    contain.
"""

epaipm_url_ext = {
    'transmission_single_epaipm': 'table_3-21_annual_transmission_capabilities_of_u.s._model_regions_in_epa_platform_v6_-_2021.xlsx',
    'load_curves_epaipm': 'table_2-2_load_duration_curves_used_in_epa_platform_v6.xlsx',
    'plant_region_map_epaipm': 'needs_v6_november_2018_reference_case_0.xlsx',
}
"""dict: A dictionary of EPA IPM tables and associated URLs extensions for
    downloading that table's data.
"""

read_excel_epaipm_dict = {
    'transmission_single_epaipm': dict(
        skiprows=3,
        usecols='B:F',
        index_col=[0, 1],
    ),
    'transmission_joint_epaipm': {},
    'load_curves_epaipm': dict(
        skiprows=3,
        usecols='B:AB',
    ),
    'plant_region_map_epaipm_active': dict(
        sheet_name='NEEDS v6_Active',
        usecols='C,I',
    ),
    'plant_region_map_epaipm_retired': dict(
        sheet_name='NEEDS v6_Retired_Through2021',
        usecols='C,I',
    ),
}
"""
dict: A dictionary of dictionaries containing EPA IPM tables and associated
    information for reading those tables into PUDL (values).
"""

epaipm_region_names = [
    'ERC_PHDL', 'ERC_REST', 'ERC_FRNT', 'ERC_GWAY', 'ERC_WEST',
    'FRCC', 'NENG_CT', 'NENGREST', 'NENG_ME', 'MIS_AR', 'MIS_IL',
    'MIS_INKY', 'MIS_IA', 'MIS_MIDA', 'MIS_LA', 'MIS_LMI', 'MIS_MNWI',
    'MIS_D_MS', 'MIS_MO', 'MIS_MAPP', 'MIS_AMSO', 'MIS_WOTA',
    'MIS_WUMS', 'NY_Z_A', 'NY_Z_B', 'NY_Z_C&E', 'NY_Z_D', 'NY_Z_F',
    'NY_Z_G-I', 'NY_Z_J', 'NY_Z_K', 'PJM_West', 'PJM_AP', 'PJM_ATSI',
    'PJM_COMD', 'PJM_Dom', 'PJM_EMAC', 'PJM_PENE', 'PJM_SMAC',
    'PJM_WMAC', 'S_C_KY', 'S_C_TVA', 'S_D_AECI', 'S_SOU', 'S_VACA',
    'SPP_NEBR', 'SPP_N', 'SPP_SPS', 'SPP_WEST', 'SPP_KIAM', 'SPP_WAUE',
    'WECC_AZ', 'WEC_BANC', 'WECC_CO', 'WECC_ID', 'WECC_IID',
    'WEC_LADW', 'WECC_MT', 'WECC_NM', 'WEC_CALN', 'WECC_NNV',
    'WECC_PNW', 'WEC_SDGE', 'WECC_SCE', 'WECC_SNV', 'WECC_UT',
    'WECC_WY', 'CN_AB', 'CN_BC', 'CN_NL', 'CN_MB', 'CN_NB', 'CN_NF',
    'CN_NS', 'CN_ON', 'CN_PE', 'CN_PQ', 'CN_SK',
]
"""list: A list of EPA IPM region names."""

epaipm_region_aggregations = {
    'PJM': [
        'PJM_AP', 'PJM_ATSI', 'PJM_COMD', 'PJM_Dom',
        'PJM_EMAC', 'PJM_PENE', 'PJM_SMAC', 'PJM_WMAC'
    ],
    'NYISO': [
        'NY_Z_A', 'NY_Z_B', 'NY_Z_C&E', 'NY_Z_D',
        'NY_Z_F', 'NY_Z_G-I', 'NY_Z_J', 'NY_Z_K'
    ],
    'ISONE': ['NENG_CT', 'NENGREST', 'NENG_ME'],
    'MISO': [
        'MIS_AR', 'MIS_IL', 'MIS_INKY', 'MIS_IA',
        'MIS_MIDA', 'MIS_LA', 'MIS_LMI', 'MIS_MNWI', 'MIS_D_MS',
        'MIS_MO', 'MIS_MAPP', 'MIS_AMSO', 'MIS_WOTA', 'MIS_WUMS'
    ],
    'SPP': [
        'SPP_NEBR', 'SPP_N', 'SPP_SPS', 'SPP_WEST', 'SPP_KIAM', 'SPP_WAUE'
    ],
    'WECC_NW': [
        'WECC_CO', 'WECC_ID', 'WECC_MT', 'WECC_NNV',
        'WECC_PNW', 'WECC_UT', 'WECC_WY'
    ]

}
"""
dict: A dictionary containing EPA IPM regions (keys) and lists of their
    associated abbreviations (values).
"""

epaipm_rename_dict = {
    'transmission_single_epaipm': {
        'From': 'region_from',
        'To': 'region_to',
        'Capacity TTC (MW)': 'firm_ttc_mw',
        'Energy TTC (MW)': 'nonfirm_ttc_mw',
        'Transmission Tariff (2016 mills/kWh)': 'tariff_mills_kwh',
    },
    'load_curves_epaipm': {
        'day': 'day_of_year',
        'region': 'region_id_epaipm',
    },
    'plant_region_map_epaipm': {
        'ORIS Plant Code': 'plant_id_eia',
        'Region Name': 'region',
    },
}
glue_pudl_tables = ('plants_eia', 'plants_ferc', 'plants', 'utilities_eia',
                    'utilities_ferc', 'utilities', 'utility_plant_assn')
"""
dict: A dictionary of dictionaries containing EPA IPM tables (keys) and items
    for each table to be renamed along with the replacement name (values).
"""

data_sources = (
    'eia860',
    'eia861',
    'eia923',
    'epacems',
    'epaipm',
    'ferc1',
    'ferc714',
    # 'pudl'
)
"""tuple: A tuple containing the data sources we are able to pull into PUDL."""

# All the years for which we ought to be able to download these data sources
data_years = {
    'eia860': tuple(range(2001, 2020)),
    'eia861': tuple(range(1990, 2020)),
    'eia923': tuple(range(2001, 2020)),
    'epacems': tuple(range(1995, 2020)),
    'epaipm': (None, ),
    'ferc1': tuple(range(1994, 2020)),
    'ferc714': (None, ),
}
"""
dict: A dictionary of data sources (keys) and tuples containing the years
    that we expect to be able to download for each data source (values).
"""

# The full set of years we currently expect to be able to ingest, per source:
working_years = {
    'eia860': tuple(range(2008, 2020)),
    'eia861': tuple(range(2001, 2020)),
    'eia923': tuple(range(2009, 2020)),
    'epacems': tuple(range(1995, 2020)),
    'epaipm': (None, ),
    'ferc1': tuple(range(1994, 2020)),
    'ferc714': (None, ),
}
"""
dict: A dictionary of data sources (keys) and tuples containing the years for
    each data source that are able to be ingested into PUDL.
"""

pudl_tables = {
    'eia860': eia860_pudl_tables,
    'eia861': (
        "service_territory_eia861",
        "balancing_authority_eia861",
        "sales_eia861",
        "advanced_metering_infrastructure_eia861",
        "demand_response_eia861",
        "demand_side_management_eia861",
        "distributed_generation_eia861",
        "distribution_systems_eia861",
        "dynamic_pricing_eia861",
        "energy_efficiency_eia861",
        "green_pricing_eia861",
        "mergers_eia861",
        "net_metering_eia861",
        "non_net_metering_eia861",
        "operational_data_eia861",
        "reliability_eia861",
        "utility_data_eia861",
    ),
    'eia923': eia923_pudl_tables,
    'epacems': epacems_tables,
    'epaipm': epaipm_pudl_tables,
    'ferc1': ferc1_pudl_tables,
    'ferc714': (
        "respondent_id_ferc714",
        "id_certification_ferc714",
        "gen_plants_ba_ferc714",
        "demand_monthly_ba_ferc714",
        "net_energy_load_ba_ferc714",
        "adjacency_ba_ferc714",
        "interchange_ba_ferc714",
        "lambda_hourly_ba_ferc714",
        "lambda_description_ferc714",
        "description_pa_ferc714",
        "demand_forecast_pa_ferc714",
        "demand_hourly_pa_ferc714",
    ),
    'glue': glue_pudl_tables,
}
"""
dict: A dictionary containing data sources (keys) and the list of associated
    tables from that datasource that can be pulled into PUDL (values).
"""

base_data_urls = {
    'eia860': 'https://www.eia.gov/electricity/data/eia860',
    'eia861': 'https://www.eia.gov/electricity/data/eia861/zip',
    'eia923': 'https://www.eia.gov/electricity/data/eia923',
    'epacems': 'ftp://newftp.epa.gov/dmdnload/emissions/hourly/monthly',
    'ferc1': 'ftp://eforms1.ferc.gov/f1allyears',
    'ferc714': 'https://www.ferc.gov/docs-filing/forms/form-714/data',
    'ferceqr': 'ftp://eqrdownload.ferc.gov/DownloadRepositoryProd/BulkNew/CSV',
    'msha': 'https://arlweb.msha.gov/OpenGovernmentData/DataSets',
    'epaipm': 'https://www.epa.gov/sites/production/files/2019-03',
    'pudl': 'https://catalyst.coop/pudl/'
}
"""
dict: A dictionary containing data sources (keys) and their base data URLs
    (values).
"""

need_fix_inting = {
    'plants_steam_ferc1': ('construction_year', 'installation_year'),
    'plants_small_ferc1': ('construction_year', 'ferc_license_id'),
    'plants_hydro_ferc1': ('construction_year', 'installation_year',),
    'plants_pumped_storage_ferc1': ('construction_year', 'installation_year',),
    'hourly_emissions_epacems': ('facility_id', 'unit_id_epa',),
}
"""
dict: A dictionary containing tables (keys) and column names (values)
    containing integer - type columns whose null values need fixing.
"""

contributors = {
    "catalyst-cooperative": {
        "title": "Catalyst Cooperative",
        "path": "https://catalyst.coop/",
        "role": "publisher",
        "email": "pudl@catalyst.coop",
        "organization": "Catalyst Cooperative",
    },
    "zane-selvans": {
        "title": "Zane Selvans",
        "email": "zane.selvans@catalyst.coop",
        "path": "https://amateurearthling.org/",
        "role": "wrangler",
        "organization": "Catalyst Cooperative"
    },
    "christina-gosnell": {
        "title": "Christina Gosnell",
        "email": "christina.gosnell@catalyst.coop",
        "role": "contributor",
        "organization": "Catalyst Cooperative",
    },
    "steven-winter": {
        "title": "Steven Winter",
        "email": "steven.winter@catalyst.coop",
        "role": "contributor",
        "organization": "Catalyst Cooperative",
    },
    "alana-wilson": {
        "title": "Alana Wilson",
        "email": "alana.wilson@catalyst.coop",
        "role": "contributor",
        "organization": "Catalyst Cooperative",
    },
    "karl-dunkle-werner": {
        "title": "Karl Dunkle Werner",
        "email": "karldw@berkeley.edu",
        "path": "https://karldw.org/",
        "role": "contributor",
        "organization": "UC Berkeley",
    },
    'greg-schivley': {
        "title": "Greg Schivley",
        "role": "contributor",
    },
}
"""
dict: A dictionary of dictionaries containing organization names (keys) and
    their attributes (values).
"""

data_source_info = {
    "eia860": {
        "title": "EIA Form 860",
        "path": "https://www.eia.gov/electricity/data/eia860/",
    },
    "eia861": {
        "title": "EIA Form 861",
        "path": "https://www.eia.gov/electricity/data/eia861/",
    },
    "eia923": {
        "title": "EIA Form 923",
        "path": "https://www.eia.gov/electricity/data/eia923/",
    },
    "eiawater": {
        "title": "EIA Water Use for Power",
        "path": "https://www.eia.gov/electricity/data/water/",
    },
    "epacems": {
        "title": "EPA Air Markets Program Data",
        "path": "https://ampd.epa.gov/ampd/",
    },
    "epaipm": {
        "title": "EPA Integrated Planning Model",
        "path": "https://www.epa.gov/airmarkets/national-electric-energy-data-system-needs-v6",
    },
    "ferc1": {
        "title": "FERC Form 1",
        "path": "https://www.ferc.gov/docs-filing/forms/form-1/data.asp",
    },
    "ferc714": {
        "title": "FERC Form 714",
        "path": "https://www.ferc.gov/docs-filing/forms/form-714/data.asp",
    },
    "ferceqr": {
        "title": "FERC Electric Quarterly Report",
        "path": "https://www.ferc.gov/docs-filing/eqr.asp",
    },
    "msha": {
        "title": "Mining Safety and Health Administration",
        "path": "https://www.msha.gov/mine-data-retrieval-system",
    },
    "phmsa": {
        "title": "Pipelines and Hazardous Materials Safety Administration",
        "path": "https://www.phmsa.dot.gov/data-and-statistics/pipeline/data-and-statistics-overview",
    },
    "pudl": {
        "title": "The Public Utility Data Liberation Project (PUDL)",
        "path": "https://catalyst.coop/pudl/",
        "email": "pudl@catalyst.coop",
    },
}
"""
dict: A dictionary of dictionaries containing datasources (keys) and
    associated attributes (values)
"""

contributors_by_source = {
    "pudl": [
        "catalyst-cooperative",
        "zane-selvans",
        "christina-gosnell",
        "steven-winter",
        "alana-wilson",
        "karl-dunkle-werner",
    ],
    "eia923": [
        "catalyst-cooperative",
        "zane-selvans",
        "christina-gosnell",
        "steven-winter",
    ],
    "eia860": [
        "catalyst-cooperative",
        "zane-selvans",
        "christina-gosnell",
        "steven-winter",
        "alana-wilson",
    ],
    "ferc1": [
        "catalyst-cooperative",
        "zane-selvans",
        "christina-gosnell",
        "steven-winter",
        "alana-wilson",
    ],
    "epacems": [
        "catalyst-cooperative",
        "karl-dunkle-werner",
        "zane-selvans",
    ],
    "epaipm": [
        "greg-schivley",
    ],
}
"""
dict: A dictionary of data sources (keys) and lists of contributors (values).
"""

licenses = {
    "cc-by-4.0": {
        "name": "CC-BY-4.0",
        "title": "Creative Commons Attribution 4.0",
        "path": "https://creativecommons.org/licenses/by/4.0/"
    },
    "us-govt": {
        "name": "other-pd",
        "title": "U.S. Government Work",
        "path": "http://www.usa.gov/publicdomain/label/1.0/",
    }
}
"""
dict: A dictionary of dictionaries containing license types and their
    attributes.
"""

output_formats = [
    'sqlite',
    'parquet',
    'datapkg',
    'notebook',
]
"""list: A list of types of PUDL output formats."""


keywords_by_data_source = {
    'pudl': [
        'us', 'electricity',
    ],
    'eia860': [
        'electricity', 'electric', 'boiler', 'generator', 'plant', 'utility',
        'fuel', 'coal', 'natural gas', 'prime mover', 'eia860', 'retirement',
        'capacity', 'planned', 'proposed', 'energy', 'hydro', 'solar', 'wind',
        'nuclear', 'form 860', 'eia', 'annual', 'gas', 'ownership', 'steam',
        'turbine', 'combustion', 'combined cycle', 'eia',
        'energy information administration'
    ],
    'eia923': [
        'fuel', 'boiler', 'generator', 'plant', 'utility', 'cost', 'price',
        'natural gas', 'coal', 'eia923', 'energy', 'electricity', 'form 923',
        'receipts', 'generation', 'net generation', 'monthly', 'annual', 'gas',
        'fuel consumption', 'MWh', 'energy information administration', 'eia',
        'mercury', 'sulfur', 'ash', 'lignite', 'bituminous', 'subbituminous',
        'heat content'
    ],
    'epacems': [
        'epa', 'us', 'emissions', 'pollution', 'ghg', 'so2', 'co2', 'sox',
        'nox', 'load', 'utility', 'electricity', 'plant', 'generator', 'unit',
        'generation', 'capacity', 'output', 'power', 'heat content', 'mmbtu',
        'steam', 'cems', 'continuous emissions monitoring system', 'hourly'
        'environmental protection agency', 'ampd', 'air markets program data',
    ],
    'ferc1': [
        'electricity', 'electric', 'utility', 'plant', 'steam', 'generation',
        'cost', 'expense', 'price', 'heat content', 'ferc', 'form 1',
        'federal energy regulatory commission', 'capital', 'accounting',
        'depreciation', 'finance', 'plant in service', 'hydro', 'coal',
        'natural gas', 'gas', 'opex', 'capex', 'accounts', 'investment',
        'capacity'
    ],
    'ferc714': [
        'electricity', 'electric', 'utility', 'planning area', 'form 714',
        'balancing authority', 'demand', 'system lambda', 'ferc',
        'federal energy regulatory commission', "hourly", "generation",
        "interchange", "forecast", "load", "adjacency", "plants",
    ],
    'epaipm': [
        'epaipm', 'integrated planning',
    ]
}
"""dict: A dictionary of datasets (keys) and keywords (values). """

ENTITY_TYPE_DICT = {
    'M': 'Municipal',
    'C': 'Cooperative',
    'R': 'Retail Power Marketer',
    'I': 'Investor Owned',
    'P': 'Political Subdivision',
    'T': 'Transmission',
    'S': 'State',
    'W': 'Wholesale Power Marketer',
    'F': 'Federal',
    'A': 'Municipal Mktg Authority',
    'G': 'Community Choice Aggregator',
    'D': 'Nonutility DSM Administrator',
    'B': 'Behind the Meter',
    'Q': 'Independent Power Producer',
    'IND': 'Industrial',
    'COM': 'Commercial',
    'PR': 'Private',  # Added by AES for OD table (Arbitrary moniker)
    'PO': 'Power Marketer',  # Added by AES for OD table
    'U': 'Unknown',  # Added by AES for OD table
    'O': 'Other'  # Added by AES for OD table
}

# Confirm these designations -- educated guess based on the form instructions
MOMENTARY_INTERRUPTION_DEF = {  # Added by AES for R table
    'L': 'Less than 1 minute',
    'F': 'Less than or equal to 5 minutes',
    'O': 'Other',
}

# https://www.eia.gov/electricity/data/eia411/#tabs_NERC-3
RECOGNIZED_NERC_REGIONS = [
    'BASN',  # ASSESSMENT AREA Basin (WECC)
    'CALN',  # ASSESSMENT AREA California (WECC)
    'CALS',  # ASSESSMENT AREA California (WECC)
    'DSW',  # ASSESSMENT AREA Desert Southwest (WECC)
    'ASCC',  # Alaska
    'ISONE',  # ISO New England (NPCC)
    'ERCOT',  # lumped under TRE in 2017 Form instructions
    'NORW',  # ASSESSMENT AREA Northwest (WECC)
    'NYISO',  # ISO (NPCC)
    'PJM',  # RTO
    'ROCK',  # ASSESSMENT AREA Rockies (WECC)
    'ECAR',  # OLD RE Now part of RFC and SERC
    'FRCC',  # included in 2017 Form instructions, recently joined with SERC
    'HICC',  # Hawaii
    'MAAC',  # OLD RE Now part of RFC
    'MAIN',  # OLD RE Now part of SERC, RFC, MRO
    'MAPP',  # OLD/NEW RE Became part of MRO, resurfaced in 2010
    'MRO',  # RE included in 2017 Form instructions
    'NPCC',  # RE included in 2017 Form instructions
    'RFC',  # RE included in 2017 Form instructions
    'SERC',  # RE included in 2017 Form instructions
    'SPP',  # RE included in 2017 Form instructions
    'TRE',  # RE included in 2017 Form instructions (included ERCOT)
    'WECC',  # RE included in 2017 Form instructions
    'WSCC',  # OLD RE pre-2002 version of WECC
    'MISO',  # ISO unclear whether technically a regional entity, but lots of entries
    'ECAR_MAAC',
    'MAPP_WECC',
    'RFC_SERC',
    'SPP_WECC',
    'MRO_WECC',
    'ERCOT_SPP',
    'SPP_TRE',
    'ERCOT_TRE',
    'MISO_TRE',
    'VI',  # Virgin Islands
    'GU',  # Guam
    'PR',  # Puerto Rico
    'AS',  # American Samoa
    'UNK',
]

CUSTOMER_CLASSES = [
    "commercial",
    "industrial",
    "direct_connection",
    "other",
    "residential",
    "total",
    "transportation"
]

TECH_CLASSES = [
    'backup',  # WHERE Is this used? because removed from DG table b/c not a real component
    'chp_cogen',
    'combustion_turbine',
    'fuel_cell',
    'hydro',
    'internal_combustion',
    'other',
    'pv',
    'steam',
    'storage_pv',
    'all_storage',  # need 'all' as prefix so as not to confuse with other storage category
    'total',
    'virtual_pv',
    'wind',
]

REVENUE_CLASSES = [
    'retail_sales',
    'unbundled',
    'delivery_customers',
    'sales_for_resale',
    'credits_or_adjustments',
    'other',
    'transmission',
    'total',
]

RELIABILITY_STANDARDS = [
    'ieee_standard',
    'other_standard'
]

FUEL_CLASSES = [
    'gas',
    'oil',
    'other',
    'renewable',
    'water',
    'wind',
    'wood',
]

RTO_CLASSES = [
    'caiso',
    'ercot',
    'pjm',
    'nyiso',
    'spp',
    'miso',
    'isone',
    'other'
]

ESTIMATED_OR_ACTUAL = {'E': 'Estimated', 'A': 'Actual'}

"""dict: A dictionary of datasets (keys) and keywords (values). """

column_dtypes = {
    "ferc1": {  # Obviously this is not yet a complete list...
        "construction_year": pd.Int64Dtype(),
        "installation_year": pd.Int64Dtype(),
        "plant_id_ferc1": pd.Int64Dtype(),
        "plant_id_pudl": pd.Int64Dtype(),
        "report_date": "datetime64[ns]",
        "report_year": pd.Int64Dtype(),
        "utility_id_ferc1": pd.Int64Dtype(),
        "utility_id_pudl": pd.Int64Dtype(),
    },
    "ferc714": {  # INCOMPLETE
        "demand_mwh": float,
        "demand_annual_mwh": float,
        "eia_code": pd.Int64Dtype(),
        "peak_demand_summer_mw": float,
        "peak_demand_winter_mw": float,
        "report_date": "datetime64[ns]",
        "respondent_id_ferc714": pd.Int64Dtype(),
        "respondent_name_ferc714": pd.StringDtype(),
        "respondent_type": pd.CategoricalDtype(categories=[
            "utility", "balancing_authority",
        ]),
        "timezone": pd.CategoricalDtype(categories=[
            "America/New_York", "America/Chicago", "America/Denver",
            "America/Los_Angeles", "America/Anchorage", "Pacific/Honolulu"]),
        "utc_datetime": "datetime64[ns]",
    },
    "epacems": {
        'state': pd.StringDtype(),
        'plant_id_eia': pd.Int64Dtype(),  # Nullable Integer
        'unitid': pd.StringDtype(),
        'operating_datetime_utc': "datetime64[ns]",
        'operating_time_hours': float,
        'gross_load_mw': float,
        'steam_load_1000_lbs': float,
        'so2_mass_lbs': float,
        'so2_mass_measurement_code': pd.StringDtype(),
        'nox_rate_lbs_mmbtu': float,
        'nox_rate_measurement_code': pd.StringDtype(),
        'nox_mass_lbs': float,
        'nox_mass_measurement_code': pd.StringDtype(),
        'co2_mass_tons': float,
        'co2_mass_measurement_code': pd.StringDtype(),
        'heat_content_mmbtu': float,
        'facility_id': pd.Int64Dtype(),  # Nullable Integer
        'unit_id_epa': pd.Int64Dtype(),  # Nullable Integer
    },
    "eia": {
<<<<<<< HEAD
        'actual_peak_demand_savings_mw': float,  # Added by AES for DR table
        'address_2': pd.StringDtype(),  # Added by AES for 860 utilities table
        'advanced_metering_infrastructure': pd.Int64Dtype(),  # Added by AES for AMI table
        # Added by AES for UD misc table
=======
        'actual_peak_demand_savings_mw': float,
        'advanced_metering_infrastructure': pd.Int64Dtype(),
>>>>>>> 147cca30
        'alternative_fuel_vehicle_2_activity': pd.BooleanDtype(),
        'alternative_fuel_vehicle_activity': pd.BooleanDtype(),
        'annual_indirect_program_cost': float,
        'annual_total_cost': float,
        'ash_content_pct': float,
        'ash_impoundment': pd.BooleanDtype(),
        'ash_impoundment_lined': pd.BooleanDtype(),
        # TODO: convert this field to more descriptive words
        'ash_impoundment_status': pd.StringDtype(),
        'associated_combined_heat_power': pd.BooleanDtype(),
<<<<<<< HEAD
        'attention_line': pd.StringDtype(),
        'automated_meter_reading': pd.Int64Dtype(),  # Added by AES for AMI table
        'backup_capacity_mw': float,  # Added by AES for NNM & DG misc table
=======
        'automated_meter_reading': pd.Int64Dtype(),
        'backup_capacity_mw': float,
>>>>>>> 147cca30
        'balancing_authority_code_eia': pd.CategoricalDtype(),
        'balancing_authority_id_eia': pd.Int64Dtype(),
        'balancing_authority_name_eia': pd.StringDtype(),
        'bga_source': pd.StringDtype(),
        'boiler_id': pd.StringDtype(),
        'bunded_activity': pd.BooleanDtype(),
        'business_model': pd.CategoricalDtype(categories=[
            "retail", "energy_services"]),
        'buy_distribution_activity': pd.BooleanDtype(),
        'buying_transmission_activity': pd.BooleanDtype(),
        'bypass_heat_recovery': pd.BooleanDtype(),
        'caidi_w_major_event_days_minus_loss_of_service_minutes': float,
        'caidi_w_major_event_dats_minutes': float,
        'caidi_wo_major_event_days_minutes': float,
        'capacity_mw': float,
        'carbon_capture': pd.BooleanDtype(),
        'chlorine_content_ppm': float,
        'circuits_with_voltage_optimization': pd.Int64Dtype(),
        'city': pd.StringDtype(),
        'cofire_fuels': pd.BooleanDtype(),
        'consumed_by_facility_mwh': float,
        'consumed_by_respondent_without_charge_mwh': float,
        'contact_firstname': pd.StringDtype(),
        'contact_firstname_2': pd.StringDtype(),
        'contact_lastname': pd.StringDtype(),
        'contact_lastname_2': pd.StringDtype(),
        'contact_title': pd.StringDtype(),
        'contact_title_2': pd.StringDtype(),
        'contract_expiration_date': 'datetime64[ns]',
        'contract_type_code': pd.StringDtype(),
        'county': pd.StringDtype(),
        'county_id_fips': pd.StringDtype(),  # Must preserve leading zeroes
        'credits_or_adjustments': float,
        'critical_peak_pricing': pd.BooleanDtype(),
        'critical_peak_rebate': pd.BooleanDtype(),
        'current_planned_operating_date': 'datetime64[ns]',
        'customers': float,
        'customer_class': pd.CategoricalDtype(categories=CUSTOMER_CLASSES),
        'customer_incentives_cost': float,
        'customer_incentives_incremental_cost': float,
        'customer_incentives_incremental_life_cycle_cost': float,
        'customer_other_costs_incremental_life_cycle_cost': float,
        'daily_digital_access_customers': pd.Int64Dtype(),
        'data_observed': pd.BooleanDtype(),
        'deliver_power_transgrid': pd.BooleanDtype(),
        'delivery_customers': float,
        'direct_load_control_customers': pd.Int64Dtype(),
        'distributed_generation_owned_capacity_mw': float,
        'distribution_activity': pd.BooleanDtype(),
        'distribution_circuits': pd.Int64Dtype(),
        'duct_burners': pd.BooleanDtype(),
        'energy_displaced_mwh': float,
        'energy_efficiency_annual_cost': float,
        'energy_efficiency_annual_actual_peak_reduction_mw': float,
        'energy_efficiency_annual_effects_mwh': float,
        'energy_efficiency_annual_incentive_payment': float,
        'energy_efficiency_incremental_actual_peak_reduction_mw': float,
        'energy_efficiency_incremental_effects_mwh': float,
        'energy_savings_estimates_independently_verified': pd.BooleanDtype(),
        'energy_savings_independently_verified': pd.BooleanDtype(),
        'energy_savings_mwh': float,
        'energy_served_ami_mwh': float,
        'energy_source_code': pd.StringDtype(),
        'energy_source_code_1': pd.StringDtype(),
        'energy_source_code_2': pd.StringDtype(),
        'energy_source_code_3': pd.StringDtype(),
        'energy_source_code_4': pd.StringDtype(),
        'energy_source_code_5': pd.StringDtype(),
        'energy_source_code_6': pd.StringDtype(),
        'energy_storage': pd.BooleanDtype(),
        'entity_type': pd.CategoricalDtype(categories=ENTITY_TYPE_DICT.values()),
        'estimated_or_actual_capacity_data': pd.CategoricalDtype(categories=ESTIMATED_OR_ACTUAL.values()),
        'estimated_or_actual_fuel_data': pd.CategoricalDtype(categories=ESTIMATED_OR_ACTUAL.values()),
        'estimated_or_actual_tech_data': pd.CategoricalDtype(categories=ESTIMATED_OR_ACTUAL.values()),
        'exchange_energy_delivered_mwh': float,
        'exchange_energy_recieved_mwh': float,
        'ferc_cogen_docket_no': pd.StringDtype(),
        'ferc_cogen_status': pd.BooleanDtype(),
        'ferc_exempt_wholesale_generator': pd.BooleanDtype(),
        'ferc_exempt_wholesale_generator_docket_no': pd.StringDtype(),
        'ferc_small_power_producer': pd.BooleanDtype(),
        'ferc_small_power_producer_docket_no': pd.StringDtype(),
        'fluidized_bed_tech': pd.BooleanDtype(),
        'fraction_owned': float,
        'fuel_class': pd.StringDtype(),
        'fuel_consumed_for_electricity_mmbtu': float,
        'fuel_consumed_for_electricity_units': float,
        'fuel_consumed_mmbtu': float,
        'fuel_consumed_units': float,
        'fuel_cost_per_mmbtu': float,
        'fuel_group_code': pd.StringDtype(),
        'fuel_group_code_simple': pd.StringDtype(),
        'fuel_mmbtu_per_unit': float,
        'fuel_pct': float,
        'fuel_qty_units': float,
        # are fuel_type and fuel_type_code the same??
        # fuel_type includes 40 code-like things.. WAT, SUN, NUC, etc.
        'fuel_type': pd.StringDtype(),
        # from the boiler_fuel_eia923 table, there are 30 code-like things, like NG, BIT, LIG
        'fuel_type_code': pd.StringDtype(),
        'fuel_type_code_aer': pd.StringDtype(),
        'fuel_type_code_pudl': pd.StringDtype(),
        'furnished_without_charge_mwh': float,
        'generation_activity': pd.BooleanDtype(),
        # this is a mix of integer-like values (2 or 5) and strings like AUGSF
        'generator_id': pd.StringDtype(),
        'generators_number': float,
        'generators_num_less_1_mw': float,
        'green_pricing_revenue': float,
        'grid_voltage_2_kv': float,
        'grid_voltage_3_kv': float,
        'grid_voltage_kv': float,
        'heat_content_mmbtu_per_unit': float,
        'highest_distribution_voltage_kv': float,
        'home_area_network': pd.Int64Dtype(),
        'inactive_accounts_included': pd.BooleanDtype(),
        'incremental_energy_savings_mwh': float,
        'incremental_life_cycle_energy_savings_mwh': float,
        'incremental_life_cycle_peak_reduction_mwh': float,
        'incremental_peak_reduction_mw': float,
        'iso_rto_code': pd.StringDtype(),
        'latitude': float,
        'liquefied_natural_gas_storage': pd.BooleanDtype(),
        'load_management_annual_cost': float,
        'load_management_annual_actual_peak_reduction_mw': float,
        'load_management_annual_effects_mwh': float,
        'load_management_annual_incentive_payment': float,
        'load_management_annual_potential_peak_reduction_mw': float,
        'load_management_incremental_actual_peak_reduction_mw': float,
        'load_management_incremental_effects_mwh': float,
        'load_management_incremental_potential_peak_reduction_mw': float,
        'longitude': float,
        'major_program_changes': pd.BooleanDtype(),
        'mercury_content_ppm': float,
        'merge_address': pd.StringDtype(),
        'merge_city': pd.StringDtype(),
        'merge_company': pd.StringDtype(),
        'merge_date': 'datetime64[ns]',
        'merge_state': pd.StringDtype(),
        'mine_id_msha': pd.Int64Dtype(),
        'mine_id_pudl': pd.Int64Dtype(),
        'mine_name': pd.StringDtype(),
        'mine_type_code': pd.StringDtype(),
        'minimum_load_mw': float,
        'moisture_content_pct': float,
        'momentary_interruption_definition': pd.CategoricalDtype(categories=MOMENTARY_INTERRUPTION_DEF.values()),
        'multiple_fuels': pd.BooleanDtype(),
        'nameplate_power_factor': float,
        'natural_gas_delivery_contract_type_code': pd.StringDtype(),
        'natural_gas_local_distribution_company': pd.StringDtype(),
        'natural_gas_pipeline_name_1': pd.StringDtype(),
        'natural_gas_pipeline_name_2': pd.StringDtype(),
        'natural_gas_pipeline_name_3': pd.StringDtype(),
        'natural_gas_storage': pd.BooleanDtype(),
        'natural_gas_transport_code': pd.StringDtype(),
        'nerc_region': pd.CategoricalDtype(categories=RECOGNIZED_NERC_REGIONS),
        'nerc_regions_of_operation': pd.CategoricalDtype(categories=RECOGNIZED_NERC_REGIONS),
        'net_generation_mwh': float,
        'net_metering': pd.BooleanDtype(),
        'net_power_exchanged_mwh': float,
        'net_wheeled_power_mwh': float,
        'new_parent': pd.StringDtype(),
        'non_amr_ami': pd.Int64Dtype(),
        'nuclear_unit_id': pd.Int64Dtype(),
        'operates_generating_plant': pd.BooleanDtype(),
        'operating_date': 'datetime64[ns]',
        'operating_switch': pd.StringDtype(),
        # TODO: double check this for early 860 years
        'operational_status': pd.StringDtype(),
        'operational_status_code': pd.StringDtype(),
        'original_planned_operating_date': 'datetime64[ns]',
        'other': float,
        'other_combustion_tech': pd.BooleanDtype(),
        'other_costs': float,
        'other_costs_incremental_cost': float,
        'other_modifications_date': 'datetime64[ns]',
        'other_planned_modifications': pd.BooleanDtype(),
        'outages_recorded_automatically': pd.BooleanDtype(),
        'owner_city': pd.StringDtype(),
        'owner_name': pd.StringDtype(),
        'owner_state': pd.StringDtype(),
        'owner_street_address': pd.StringDtype(),
        'owner_utility_id_eia': pd.Int64Dtype(),
        'owner_zip_code': pd.StringDtype(),
        # we should transition these into readable codes, not a one letter thing
        'ownership_code': pd.StringDtype(),
        'pipeline_notes': pd.StringDtype(),
        'planned_derate_date': 'datetime64[ns]',
        'planned_energy_source_code_1': pd.StringDtype(),
        'planned_modifications': pd.BooleanDtype(),
        'planned_net_summer_capacity_derate_mw': float,
        'planned_net_summer_capacity_uprate_mw': float,
        'planned_net_winter_capacity_derate_mw': float,
        'planned_net_winter_capacity_uprate_mw': float,
        'planned_new_capacity_mw': float,
        'planned_new_prime_mover_code': pd.StringDtype(),
        'planned_repower_date': 'datetime64[ns]',
        'planned_retirement_date': 'datetime64[ns]',
        'planned_uprate_date': 'datetime64[ns]',
        'plant_id_eia': pd.Int64Dtype(),
        'plant_id_epa': pd.Int64Dtype(),
        'plant_id_pudl': pd.Int64Dtype(),
        'plant_name_eia': pd.StringDtype(),
        'plants_reported_asset_manager': pd.BooleanDtype(),
        'plants_reported_operator': pd.BooleanDtype(),
        'plants_reported_other_relationship': pd.BooleanDtype(),
        'plants_reported_owner': pd.BooleanDtype(),
        'point_source_unit_id_epa': pd.StringDtype(),
        'potential_peak_demand_savings_mw': float,
        'pulverized_coal_tech': pd.BooleanDtype(),
        'previously_canceled': pd.BooleanDtype(),
        'price_responsive_programes': pd.BooleanDtype(),
        'price_responsiveness_customers': pd.Int64Dtype(),
        'primary_transportation_mode_code': pd.StringDtype(),
        'primary_purpose_naics_id': pd.Int64Dtype(),
        'prime_mover_code': pd.StringDtype(),
        'pv_current_flow_type': pd.CategoricalDtype(categories=['AC', 'DC']),
        'real_time_pricing_program': pd.BooleanDtype(),
        'rec_revenue': float,
        'rec_sales_mwh': float,
        'regulatory_status_code': pd.StringDtype(),
        'report_date': 'datetime64[ns]',
        'reported_as_another_company': pd.StringDtype(),
        'retail_marketing_activity': pd.BooleanDtype(),
        'retail_sales': float,
        'retail_sales_mwh': float,
        'retirement_date': 'datetime64[ns]',
        'revenue_class': pd.CategoricalDtype(categories=REVENUE_CLASSES),
        'rto_iso_lmp_node_id': pd.StringDtype(),
        'rto_iso_location_wholesale_reporting_id': pd.StringDtype(),
        'rtos_of_operation': pd.StringDtype(),
        'saidi_w_major_event_dats_minus_loss_of_service_minutes': float,
        'saidi_w_major_event_days_minutes': float,
        'saidi_wo_major_event_days_minutes': float,
        'saifi_w_major_event_days_customers': float,
        'saifi_w_major_event_days_minus_loss_of_service_customers': float,
        'saifi_wo_major_event_days_customers': float,
        'sales_for_resale': float,
        'sales_for_resale_mwh': float,
        'sales_mwh': float,
        'sales_revenue': float,
        'sales_to_ultimate_consumers_mwh': float,
        'secondary_transportation_mode_code': pd.StringDtype(),
        'sector_id': pd.Int64Dtype(),
        'sector_name': pd.StringDtype(),
        'service_type': pd.CategoricalDtype(categories=[
            "bundled", "energy", "delivery",
        ]),
        'short_form': pd.BooleanDtype(),
        'sold_to_utility_mwh': float,
        'solid_fuel_gasification': pd.BooleanDtype(),
        'standard': pd.CategoricalDtype(categories=RELIABILITY_STANDARDS),
        'startup_source_code_1': pd.StringDtype(),
        'startup_source_code_2': pd.StringDtype(),
        'startup_source_code_3': pd.StringDtype(),
        'startup_source_code_4': pd.StringDtype(),
        'state': pd.StringDtype(),
        'state_id_fips': pd.StringDtype(),  # Must preserve leading zeroes
        'street_address': pd.StringDtype(),
        'stoker_tech': pd.BooleanDtype(),
        'storage_capacity_mw': float,
        'storage_customers': pd.Int64Dtype(),
        'subcritical_tech': pd.BooleanDtype(),
        'sulfur_content_pct': float,
        'summer_capacity_mw': float,
        # TODO: check if there is any data pre-2016
        'summer_estimated_capability_mw': float,
        'summer_peak_demand_mw': float,
        'supercritical_tech': pd.BooleanDtype(),
        'supplier_name': pd.StringDtype(),
        'switch_oil_gas': pd.BooleanDtype(),
        'syncronized_transmission_grid': pd.BooleanDtype(),
        # Added by AES for NM & DG tech table (might want to consider merging with another fuel label)
        'tech_class': pd.CategoricalDtype(categories=TECH_CLASSES),
        'technology_description': pd.StringDtype(),
        'time_cold_shutdown_full_load_code': pd.StringDtype(),
        'time_of_use_pricing_program': pd.BooleanDtype(),
        'time_responsive_programs': pd.BooleanDtype(),
        'time_responsiveness_customers': pd.Int64Dtype(),
        'timezone': pd.StringDtype(),
        'topping_bottoming_code': pd.StringDtype(),
        'total': float,
        'total_capacity_less_1_mw': float,
        'total_meters': pd.Int64Dtype(),
        'total_disposition_mwh': float,
        'total_energy_losses_mwh': float,
        'total_sources_mwh': float,
        'transmission': float,
        'transmission_activity': pd.BooleanDtype(),
        'transmission_by_other_losses_mwh': float,
        'transmission_distribution_owner_id': pd.Int64Dtype(),
        'transmission_distribution_owner_name': pd.StringDtype(),
        'transmission_distribution_owner_state': pd.StringDtype(),
        'turbines_inverters_hydrokinetics': float,
        'turbines_num': pd.Int64Dtype(),  # TODO: check if any turbines show up pre-2016
        'ultrasupercritical_tech': pd.BooleanDtype(),
        'unbundled_revenues': float,
        'unit_id_eia': pd.StringDtype(),
        'unit_id_pudl': pd.Int64Dtype(),
        'uprate_derate_completed_date': 'datetime64[ns]',
        'uprate_derate_during_year': pd.BooleanDtype(),
        'utility_id_eia': pd.Int64Dtype(),
        'utility_id_pudl': pd.Int64Dtype(),
        'utility_name_eia': pd.StringDtype(),
<<<<<<< HEAD
        'utility_owned_capacity_mw': float,  # Added by AES for NNM table
        # 'utility_address': pd.StringDtype(),
        # 'utility_zip_ext': pd.StringDtype(),
        'variable_peak_pricing_program': pd.BooleanDtype(),  # Added by AES for DP table
        'virtual_capacity_mw': float,  # Added by AES for NM table
        'virtual_customers': pd.Int64Dtype(),  # Added by AES for NM table
        'water_heater': pd.Int64Dtype(),  # Added by AES for DR table
=======
        'utility_owned_capacity_mw': float,
        'utility_pobox': pd.StringDtype(),
        'utility_zip_ext': pd.StringDtype(),
        'variable_peak_pricing_program': pd.BooleanDtype(),
        'virtual_capacity_mw': float,
        'virtual_customers': pd.Int64Dtype(),
        'water_heater': pd.Int64Dtype(),
>>>>>>> 147cca30
        'water_source': pd.StringDtype(),
        'weighted_average_life_years': float,
        'wheeled_power_delivered_mwh': float,
        'wheeled_power_recieved_mwh': float,
        'wholesale_marketing_activity': pd.BooleanDtype(),
        'wholesale_power_purchases_mwh': float,
        'winter_capacity_mw': float,
        'winter_estimated_capability_mw': float,
        'winter_peak_demand_mw': float,
        # 'with_med': float,
        # 'with_med_minus_los': float,
        # 'without_med': float,
        'zip_code': pd.StringDtype(),
        'zip_code_4': pd.StringDtype()
    },
    'depreciation': {
        'utility_id_ferc1': pd.Int64Dtype(),
        'utility_id_pudl': pd.Int64Dtype(),
        'plant_id_pudl': pd.Int64Dtype(),
        # 'plant_name': pd.StringDtype(),
        'note': pd.StringDtype(),
        'report_year': int,
        'report_date': 'datetime64[ns]',
        'common': pd.BooleanDtype(),
        'plant_balance': float,
        'book_reserve': float,
        'unaccrued_balance': float,
        'reserve_pct': float,
        # 'survivor_curve_type': pd.StringDtype(),
        'service_life_avg': float,
        'net_salvage_pct': float,
        'net_salvage_rate_type_pct': pd.BooleanDtype(),
        'net_removal': float,
        'net_removal_pct': float,
        'remaining_life_avg': float,
        # 'retirement_date': 'datetime64[ns]',
        'depreciation_annual_epxns': float,
        'depreciation_annual_pct': float,
        'depreciation_annual_rate_type_pct': pd.BooleanDtype(),
        # 'data_source': pd.StringDtype(),
    }
}<|MERGE_RESOLUTION|>--- conflicted
+++ resolved
@@ -2134,15 +2134,10 @@
         'unit_id_epa': pd.Int64Dtype(),  # Nullable Integer
     },
     "eia": {
-<<<<<<< HEAD
         'actual_peak_demand_savings_mw': float,  # Added by AES for DR table
         'address_2': pd.StringDtype(),  # Added by AES for 860 utilities table
         'advanced_metering_infrastructure': pd.Int64Dtype(),  # Added by AES for AMI table
         # Added by AES for UD misc table
-=======
-        'actual_peak_demand_savings_mw': float,
-        'advanced_metering_infrastructure': pd.Int64Dtype(),
->>>>>>> 147cca30
         'alternative_fuel_vehicle_2_activity': pd.BooleanDtype(),
         'alternative_fuel_vehicle_activity': pd.BooleanDtype(),
         'annual_indirect_program_cost': float,
@@ -2153,14 +2148,9 @@
         # TODO: convert this field to more descriptive words
         'ash_impoundment_status': pd.StringDtype(),
         'associated_combined_heat_power': pd.BooleanDtype(),
-<<<<<<< HEAD
         'attention_line': pd.StringDtype(),
         'automated_meter_reading': pd.Int64Dtype(),  # Added by AES for AMI table
         'backup_capacity_mw': float,  # Added by AES for NNM & DG misc table
-=======
-        'automated_meter_reading': pd.Int64Dtype(),
-        'backup_capacity_mw': float,
->>>>>>> 147cca30
         'balancing_authority_code_eia': pd.CategoricalDtype(),
         'balancing_authority_id_eia': pd.Int64Dtype(),
         'balancing_authority_name_eia': pd.StringDtype(),
@@ -2465,23 +2455,11 @@
         'utility_id_eia': pd.Int64Dtype(),
         'utility_id_pudl': pd.Int64Dtype(),
         'utility_name_eia': pd.StringDtype(),
-<<<<<<< HEAD
         'utility_owned_capacity_mw': float,  # Added by AES for NNM table
-        # 'utility_address': pd.StringDtype(),
-        # 'utility_zip_ext': pd.StringDtype(),
         'variable_peak_pricing_program': pd.BooleanDtype(),  # Added by AES for DP table
         'virtual_capacity_mw': float,  # Added by AES for NM table
         'virtual_customers': pd.Int64Dtype(),  # Added by AES for NM table
         'water_heater': pd.Int64Dtype(),  # Added by AES for DR table
-=======
-        'utility_owned_capacity_mw': float,
-        'utility_pobox': pd.StringDtype(),
-        'utility_zip_ext': pd.StringDtype(),
-        'variable_peak_pricing_program': pd.BooleanDtype(),
-        'virtual_capacity_mw': float,
-        'virtual_customers': pd.Int64Dtype(),
-        'water_heater': pd.Int64Dtype(),
->>>>>>> 147cca30
         'water_source': pd.StringDtype(),
         'weighted_average_life_years': float,
         'wheeled_power_delivered_mwh': float,
