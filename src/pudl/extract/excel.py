--- conflicted
+++ resolved
@@ -1,8 +1,4 @@
 """Load excel metadata CSV files form a python data package."""
-<<<<<<< HEAD
-
-=======
->>>>>>> 5ed678a5
 import csv
 import importlib.resources
 import logging
@@ -12,11 +8,7 @@
 import pandas as pd
 
 import pudl
-<<<<<<< HEAD
-import pudl.workspace.datastore as datastore
-=======
 from pudl.workspace import datastore as datastore
->>>>>>> 5ed678a5
 
 logger = logging.getLogger(__name__)
 
@@ -167,11 +159,7 @@
         """Provide custom dtypes for given page and year."""
         return {}
 
-<<<<<<< HEAD
-    def extract(self, years, testing):
-=======
     def extract(self, years, testing=False):
->>>>>>> 5ed678a5
         """Extracts dataframes.
 
         Returns dict where keys are page names and values are
@@ -236,44 +224,18 @@
             year: 4 digit year
             page: pudl name for the dataset contents, eg
                   "boiler_generator_assn" or "coal_stocks"
+
         Return:
             string name of the xlsx file
         """
         ds = datastore.Datastore(sandbox=testing)
         info = ds.get_resources(self._dataset_name, year=year)
 
-<<<<<<< HEAD
-    def load_excel_file(self, year, page, testing=False):
-        """
-        Produce the ExcelFile object for the given (year, page).
-
-        Args:
-            year: 4 digit year
-            page: pudl name for the dataset contents, eg
-                  "boiler_generator_assn" or "coal_stocks"
-
-        Return:
-            string name of the xlsx file
-        """
-        ds = datastore.Datastore(sandbox=testing)
-        info = ds.get_resources(self._dataset_name, year=year)
-
         if info is None:
             return
 
         item = next(info)
         p = Path(item["path"])
-=======
-        if info is None:
-            return
-
-        item = next(info)
-        p = Path(item["path"])
-
-        # This was caching the first page's file!
-        # if str(p) in self._file_cache:
-        #    return self._file_cache[str(p)]
->>>>>>> 5ed678a5
 
         zf = zipfile.ZipFile(p)
         xlsx_filename = self.excel_filename(year, page)
