"""
A warehouse for constant values required to initilize the PUDL Database.

This constants module stores and organizes a bunch of constant values which are
used throughout PUDL to populate static lists within the data packages or for
data cleaning purposes.
"""

import importlib.resources

import pandas as pd
import sqlalchemy as sa

######################################################################
# Constants used within the init.py module.
######################################################################
prime_movers = [
    'steam_turbine',
    'gas_turbine',
    'hydro',
    'internal_combustion',
    'solar_pv',
    'wind_turbine'
]
"""list: A list of the types of prime movers"""

rto_iso = {
    'CAISO': 'California ISO',
    'ERCOT': 'Electric Reliability Council of Texas',
    'MISO': 'Midcontinent ISO',
    'ISO-NE': 'ISO New England',
    'NYISO': 'New York ISO',
    'PJM': 'PJM Interconnection',
    'SPP': 'Southwest Power Pool'
}
"""dict: A dictionary containing ISO/RTO abbreviations (keys) and names (values)
"""

us_states = {
    'AK': 'Alaska',
    'AL': 'Alabama',
    'AR': 'Arkansas',
    'AS': 'American Samoa',
    'AZ': 'Arizona',
    'CA': 'California',
    'CO': 'Colorado',
    'CT': 'Connecticut',
    'DC': 'District of Columbia',
    'DE': 'Delaware',
    'FL': 'Florida',
    'GA': 'Georgia',
    'GU': 'Guam',
    'HI': 'Hawaii',
    'IA': 'Iowa',
    'ID': 'Idaho',
    'IL': 'Illinois',
    'IN': 'Indiana',
    'KS': 'Kansas',
    'KY': 'Kentucky',
    'LA': 'Louisiana',
    'MA': 'Massachusetts',
    'MD': 'Maryland',
    'ME': 'Maine',
    'MI': 'Michigan',
    'MN': 'Minnesota',
    'MO': 'Missouri',
    'MP': 'Northern Mariana Islands',
    'MS': 'Mississippi',
    'MT': 'Montana',
    'NA': 'National',
    'NC': 'North Carolina',
    'ND': 'North Dakota',
    'NE': 'Nebraska',
    'NH': 'New Hampshire',
    'NJ': 'New Jersey',
    'NM': 'New Mexico',
    'NV': 'Nevada',
    'NY': 'New York',
    'OH': 'Ohio',
    'OK': 'Oklahoma',
    'OR': 'Oregon',
    'PA': 'Pennsylvania',
    'PR': 'Puerto Rico',
    'RI': 'Rhode Island',
    'SC': 'South Carolina',
    'SD': 'South Dakota',
    'TN': 'Tennessee',
    'TX': 'Texas',
    'UT': 'Utah',
    'VA': 'Virginia',
    'VI': 'Virgin Islands',
    'VT': 'Vermont',
    'WA': 'Washington',
    'WI': 'Wisconsin',
    'WV': 'West Virginia',
    'WY': 'Wyoming'
}
"""dict: A dictionary containing US state abbreviations (keys) and names
    (values)
"""
canada_prov_terr = {
    'AB': 'Alberta',
    'BC': 'British Columbia',
    'CN': 'Canada',
    'MB': 'Manitoba',
    'NB': 'New Brunswick',
    'NS': 'Nova Scotia',
    'NL': 'Newfoundland and Labrador',
    'NT': 'Northwest Territories',
    'NU': 'Nunavut',
    'ON': 'Ontario',
    'PE': 'Prince Edwards Island',
    'QC': 'Quebec',
    'SK': 'Saskatchewan',
    'YT': 'Yukon Territory',
}
"""dict: A dictionary containing Canadian provinces' and territories'
    abbreviations (keys) and names (values)
"""

cems_states = {k: v for k, v in us_states.items() if v not in
               {'Alaska',
                'American Samoa',
                'Guam',
                'Hawaii',
                'Northern Mariana Islands',
                'National',
                'Puerto Rico',
                'Virgin Islands'}
               }
"""dict: A dictionary containing US state abbreviations (keys) and names
    (values) that are present in the CEMS dataset
"""

# This is imperfect for states that have split timezones. See:
# https://en.wikipedia.org/wiki/List_of_time_offsets_by_U.S._state_and_territory
# For states that are split, I went with where there seem to be more people
# List of timezones in pytz.common_timezones
# Canada: https://en.wikipedia.org/wiki/Time_in_Canada#IANA_time_zone_database
state_tz_approx = {
    "AK": "US/Alaska",            # Alaska; Not in CEMS
    "AL": "US/Central",           # Alabama
    "AR": "US/Central",           # Arkansas
    "AS": "Pacific/Pago_Pago",    # American Samoa; Not in CEMS
    "AZ": "US/Arizona",           # Arizona
    "CA": "US/Pacific",           # California
    "CO": "US/Mountain",          # Colorado
    "CT": "US/Eastern",           # Connecticut
    "DC": "US/Eastern",           # District of Columbia
    "DE": "US/Eastern",           # Delaware
    "FL": "US/Eastern",           # Florida (split state)
    "GA": "US/Eastern",           # Georgia
    "GU": "Pacific/Guam",         # Guam; Not in CEMS
    "HI": "US/Hawaii",            # Hawaii; Not in CEMS
    "IA": "US/Central",           # Iowa
    "ID": "US/Mountain",          # Idaho (split state)
    "IL": "US/Central",           # Illinois
    "IN": "US/Eastern",           # Indiana (split state)
    "KS": "US/Central",           # Kansas (split state)
    "KY": "US/Eastern",           # Kentucky (split state)
    "LA": "US/Central",           # Louisiana
    "MA": "US/Eastern",           # Massachusetts
    "MD": "US/Eastern",           # Maryland
    "ME": "US/Eastern",           # Maine
    "MI": "America/Detroit",      # Michigan (split state)
    "MN": "US/Central",           # Minnesota
    "MO": "US/Central",           # Missouri
    "MP": "Pacific/Saipan",       # Northern Mariana Islands; Not in CEMS
    "MS": "US/Central",           # Mississippi
    "MT": "US/Mountain",          # Montana
    "NC": "US/Eastern",           # North Carolina
    "ND": "US/Central",           # North Dakota (split state)
    "NE": "US/Central",           # Nebraska (split state)
    "NH": "US/Eastern",           # New Hampshire
    "NJ": "US/Eastern",           # New Jersey
    "NM": "US/Mountain",          # New Mexico
    "NV": "US/Pacific",           # Nevada
    "NY": "US/Eastern",           # New York
    "OH": "US/Eastern",           # Ohio
    "OK": "US/Central",           # Oklahoma
    "OR": "US/Pacific",           # Oregon (split state)
    "PA": "US/Eastern",           # Pennsylvania
    "PR": "America/Puerto_Rico",  # Puerto Rico; Not in CEMS
    "RI": "US/Eastern",           # Rhode Island
    "SC": "US/Eastern",           # South Carolina
    "SD": "US/Central",           # South Dakota (split state)
    "TN": "US/Central",           # Tennessee
    "TX": "US/Central",           # Texas
    "UT": "US/Mountain",          # Utah
    "VA": "US/Eastern",           # Virginia
    "VI": "America/Puerto_Rico",  # Virgin Islands; Not in CEMS
    "VT": "US/Eastern",           # Vermont
    "WA": "US/Pacific",           # Washington
    "WI": "US/Central",           # Wisconsin
    "WV": "US/Eastern",           # West Virginia
    "WY": "US/Mountain",          # Wyoming
    # Canada (none of these are in CEMS)
    "AB": "America/Edmonton",     # Alberta
    "BC": "America/Vancouver",    # British Columbia (split province)
    "MB": "America/Winnipeg",     # Manitoba
    "NB": "America/Moncton",      # New Brunswick
    "NS": "America/Halifax",      # Nova Scotia
    "NL": "America/St_Johns",     # Newfoundland and Labrador  (split province)
    "NT": "America/Yellowknife",  # Northwest Territories (split province)
    "NU": "America/Iqaluit",      # Nunavut (split province)
    "ON": "America/Toronto",      # Ontario (split province)
    "PE": "America/Halifax",      # Prince Edwards Island
    "QC": "America/Montreal",     # Quebec (split province)
    "SK": "America/Regina",       # Saskatchewan  (split province)
    "YT": "America/Whitehorse",   # Yukon Territory
}
"""dict: A dictionary containing US and Canadian state/territory abbreviations
    (keys) and timezones (values)
"""

# Construct a dictionary mapping a canonical fuel name to a list of strings
# which are used to represent that fuel in the FERC Form 1 Reporting. Case is
# ignored, as all fuel strings can be converted to a lower case in the data
# set.
# Previous categories of ferc1_biomass_strings and ferc1_stream_strings have
# been deleted and their contents redistributed to ferc1_waste_strings and
# ferc1_other_strings

ferc1_coal_strings = [
    'coal', 'coal-subbit', 'lignite', 'coal(sb)', 'coal (sb)', 'coal-lignite',
    'coke', 'coa', 'lignite/coal', 'coal - subbit', 'coal-subb', 'coal-sub',
    'coal-lig', 'coal-sub bit', 'coals', 'ciak', 'petcoke', 'coal.oil',
    'coal/gas', 'bit coal', 'coal-unit #3', 'coal-subbitum', 'coal tons',
    'coal mcf', 'coal unit #3', 'pet. coke', 'coal-u3', 'coal&coke', 'tons'
]
"""
list: A list of strings which are used to represent coal fuel in FERC Form 1
    reporting.
"""

ferc1_oil_strings = [
    'oil', '#6 oil', '#2 oil', 'fuel oil', 'jet', 'no. 2 oil', 'no.2 oil',
    'no.6& used', 'used oil', 'oil-2', 'oil (#2)', 'diesel oil',
    'residual oil', '# 2 oil', 'resid. oil', 'tall oil', 'oil/gas',
    'no.6 oil', 'oil-fuel', 'oil-diesel', 'oil / gas', 'oil bbls', 'oil bls',
    'no. 6 oil', '#1 kerosene', 'diesel', 'no. 2 oils', 'blend oil',
    '#2oil diesel', '#2 oil-diesel', '# 2  oil', 'light oil', 'heavy oil',
    'gas.oil', '#2', '2', '6', 'bbl', 'no 2 oil', 'no 6 oil', '#1 oil', '#6',
    'oil-kero', 'oil bbl', 'biofuel', 'no 2', 'kero', '#1 fuel oil',
    'no. 2  oil', 'blended oil', 'no 2. oil', '# 6 oil', 'nno. 2 oil',
    '#2 fuel', 'oill', 'oils', 'gas/oil', 'no.2 oil gas', '#2 fuel oil',
    'oli', 'oil (#6)', 'oil/diesel', '2 oil', '#6 hvy oil', 'jet fuel',
    'diesel/compos', 'oil-8', 'oil {6}', 'oil-unit #1', 'bbl.', 'oil.',
    'oil #6', 'oil (6)', 'oil(#2)', 'oil-unit1&2', 'oil-6', '#2 fue oil',
    'dielel oil', 'dielsel oil', '#6 & used', 'barrels', 'oil un 1 & 2',
    'jet oil', 'oil-u1&2', 'oiul', 'pil', 'oil - 2', '#6 & used', 'oial'
]
"""
list: A list of strings which are used to represent oil fuel in FERC Form 1
    reporting.
"""

ferc1_gas_strings = [
    'gas', 'gass', 'methane', 'natural gas', 'blast gas', 'gas mcf',
    'propane', 'prop', 'natural  gas', 'nat.gas', 'nat gas',
    'nat. gas', 'natl gas', 'ga', 'gas`', 'syngas', 'ng', 'mcf',
    'blast gaa', 'nat  gas', 'gac', 'syngass', 'prop.', 'natural', 'coal.gas',
    'n. gas', 'lp gas', 'natuaral gas', 'coke gas', 'gas #2016', 'propane**',
    '* propane', 'propane **', 'gas expander', 'gas ct', '# 6 gas', '#6 gas',
    'coke oven gas'
]
"""
list: A list of strings which are used to represent gas fuel in FERC Form 1
    reporting.
"""

ferc1_solar_strings = []

ferc1_wind_strings = []

ferc1_hydro_strings = []

ferc1_nuke_strings = [
    'nuclear', 'grams of uran', 'grams of', 'grams of  ura',
    'grams', 'nucleur', 'nulear', 'nucl', 'nucleart', 'nucelar',
    'gr.uranium', 'grams of urm', 'nuclear (9)', 'nulcear', 'nuc',
    'gr. uranium', 'nuclear mw da', 'grams of ura'
]
"""
list: A list of strings which are used to represent nuclear fuel in FERC Form
    1 reporting.
"""

ferc1_waste_strings = [
    'tires', 'tire', 'refuse', 'switchgrass', 'wood waste', 'woodchips',
    'biomass', 'wood', 'wood chips', 'rdf', 'tires/refuse', 'tire refuse',
    'waste oil', 'waste', 'woodships', 'tire chips'
]
"""
list: A list of strings which are used to represent waste fuel in FERC Form 1
    reporting.
"""

ferc1_other_strings = [
    'steam', 'purch steam', 'all', 'tdf', 'n/a', 'purch. steam', 'other',
    'composite', 'composit', 'mbtus', 'total', 'avg', 'avg.', 'blo',
    'all fuel', 'comb.', 'alt. fuels', 'na', 'comb', '/#=2\x80â\x91?',
    'kã\xadgv¸\x9d?', "mbtu's", 'gas, oil', 'rrm', '3\x9c', 'average',
    'furfural', '0', 'watson bng', 'toal', 'bng', '# 6 & used', 'combined',
    'blo bls', 'compsite', '*', 'compos.', 'gas / oil', 'mw days', 'g', 'c',
    'lime', 'all fuels', 'at right', '20', '1', 'comp oil/gas', 'all fuels to',
    'the right are', 'c omposite', 'all fuels are', 'total pr crk',
    'all fuels =', 'total pc', 'comp', 'alternative', 'alt. fuel', 'bio fuel',
    'total prairie', ''
]
"""list: A list of strings which are used to represent other fuels in FERC Form
    1 reporting.
"""

# There are also a bunch of other weird and hard to categorize strings
# that I don't know what to do with... hopefully they constitute only a
# small fraction of the overall generation.

ferc1_fuel_strings = {"coal": ferc1_coal_strings,
                      "oil": ferc1_oil_strings,
                      "gas": ferc1_gas_strings,
                      "solar": ferc1_solar_strings,
                      "wind": ferc1_wind_strings,
                      "hydro": ferc1_hydro_strings,
                      "nuclear": ferc1_nuke_strings,
                      "waste": ferc1_waste_strings,
                      "other": ferc1_other_strings
                      }
"""dict: A dictionary linking fuel types (keys) to lists of various strings
    representing that fuel (values)
"""
# Similarly, dictionary for cleaning up fuel unit strings
ferc1_ton_strings = ['toms', 'taons', 'tones', 'col-tons', 'toncoaleq', 'coal',
                     'tons coal eq', 'coal-tons', 'ton', 'tons', 'tons coal',
                     'coal-ton', 'tires-tons', 'coal tons -2 ',
                     'coal tons 200', 'ton-2000', 'coal tons -2', 'coal tons',
                     'coal-tone', 'tire-ton', 'tire-tons', 'ton coal eqv']
"""list: A list of fuel unit strings for tons."""

ferc1_mcf_strings = \
    ['mcf', "mcf's", 'mcfs', 'mcf.', 'gas mcf', '"gas" mcf', 'gas-mcf',
     'mfc', 'mct', ' mcf', 'msfs', 'mlf', 'mscf', 'mci', 'mcl', 'mcg',
     'm.cu.ft.', 'kcf', '(mcf)', 'mcf *(4)', 'mcf00', 'm.cu.ft..']
"""list: A list of fuel unit strings for thousand cubic feet."""

ferc1_bbl_strings = \
    ['barrel', 'bbls', 'bbl', 'barrels', 'bbrl', 'bbl.', 'bbls.',
     'oil 42 gal', 'oil-barrels', 'barrrels', 'bbl-42 gal',
     'oil-barrel', 'bb.', 'barrells', 'bar', 'bbld', 'oil- barrel',
     'barrels    .', 'bbl .', 'barels', 'barrell', 'berrels', 'bb',
     'bbl.s', 'oil-bbl', 'bls', 'bbl:', 'barrles', 'blb', 'propane-bbl',
     'barriel', 'berriel', 'barrile', '(bbl.)', 'barrel *(4)', '(4) barrel',
     'bbf', 'blb.', '(bbl)', 'bb1', 'bbsl', 'barrrel', 'barrels 100%',
     'bsrrels', "bbl's", '*barrels', 'oil - barrels', 'oil 42 gal ba', 'bll',
     'boiler barrel', 'gas barrel', '"boiler" barr', '"gas" barrel',
     '"boiler"barre', '"boiler barre', 'barrels .']
"""list: A list of fuel unit strings for barrels."""

ferc1_gal_strings = ['gallons', 'gal.', 'gals', 'gals.', 'gallon', 'gal',
                     'galllons']
"""list: A list of fuel unit strings for gallons."""

ferc1_1kgal_strings = ['oil(1000 gal)', 'oil(1000)', 'oil (1000)', 'oil(1000',
                       'oil(1000ga)']
"""list: A list of fuel unit strings for thousand gallons."""

ferc1_gramsU_strings = [  # noqa: N816 (U-ranium is capitalized...)
    'gram', 'grams', 'gm u', 'grams u235', 'grams u-235', 'grams of uran',
    'grams: u-235', 'grams:u-235', 'grams:u235', 'grams u308', 'grams: u235',
    'grams of', 'grams - n/a', 'gms uran', 's e uo2 grams', 'gms uranium',
    'grams of urm', 'gms. of uran', 'grams (100%)', 'grams v-235',
    'se uo2 grams'
]
"""list: A list of fuel unit strings for grams."""

ferc1_kgU_strings = [  # noqa: N816 (U-ranium is capitalized...)
    'kg of uranium', 'kg uranium', 'kilg. u-235', 'kg u-235', 'kilograms-u23',
    'kg', 'kilograms u-2', 'kilograms', 'kg of', 'kg-u-235', 'kilgrams',
    'kilogr. u235', 'uranium kg', 'kg uranium25', 'kilogr. u-235',
    'kg uranium 25', 'kilgr. u-235', 'kguranium 25', 'kg-u235'
]
"""list: A list of fuel unit strings for thousand grams."""

ferc1_mmbtu_strings = ['mmbtu', 'mmbtus', 'mbtus', '(mmbtu)',
                       "mmbtu's", 'nuclear-mmbtu', 'nuclear-mmbt']
"""list: A list of fuel unit strings for million British Thermal Units."""

ferc1_mwdth_strings = \
    ['mwd therman', 'mw days-therm', 'mwd thrml', 'mwd thermal',
     'mwd/mtu', 'mw days', 'mwdth', 'mwd', 'mw day', 'dth', 'mwdaysthermal',
     'mw day therml', 'mw days thrml', 'nuclear mwd', 'mmwd', 'mw day/therml'
     'mw days/therm', 'mw days (th', 'ermal)']
"""list: A list of fuel unit strings for megawatt days thermal."""

ferc1_mwhth_strings = ['mwh them', 'mwh threm', 'nwh therm', 'mwhth',
                       'mwh therm', 'mwh', 'mwh therms.', 'mwh term.uts',
                       'mwh thermal', 'mwh thermals', 'mw hr therm',
                       'mwh therma', 'mwh therm.uts']
"""list: A list of fuel unit strings for megawatt hours thermal."""

ferc1_fuel_unit_strings = {'ton': ferc1_ton_strings,
                           'mcf': ferc1_mcf_strings,
                           'bbl': ferc1_bbl_strings,
                           'gal': ferc1_gal_strings,
                           '1kgal': ferc1_1kgal_strings,
                           'gramsU': ferc1_gramsU_strings,
                           'kgU': ferc1_kgU_strings,
                           'mmbtu': ferc1_mmbtu_strings,
                           'mwdth': ferc1_mwdth_strings,
                           'mwhth': ferc1_mwhth_strings
                           }
"""
dict: A dictionary linking fuel units (keys) to lists of various strings
    representing those fuel units (values)
"""

# Categorizing the strings from the FERC Form 1 Plant Kind (plant_kind) field
# into lists. There are many strings that weren't categorized,
# Solar and Solar Project were not classified as these do not indicate if they
# are solar thermal or photovoltaic. Variants on Steam (e.g. "steam 72" and
# "steam and gas") were classified based on additional research of the plants
# on the Internet.

ferc1_plant_kind_steam_turbine = [
    'coal', 'steam', 'steam units 1 2 3', 'steam units 4 5',
    'steam fossil', 'steam turbine', 'steam a', 'steam 100',
    'steam units 1 2 3', 'steams', 'steam 1', 'steam retired 2013', 'stream',
    'steam units 1,2,3', 'steam units 4&5', 'steam units 4&6',
    'steam conventional', 'unit total-steam', 'unit total steam',
    '*resp. share steam', 'resp. share steam', 'steam (see note 1,',
    'steam (see note 3)', 'mpc 50%share steam', '40% share steam'
    'steam (2)', 'steam (3)', 'steam (4)', 'steam (5)', 'steam (6)',
    'steam (7)', 'steam (8)', 'steam units 1 and 2', 'steam units 3 and 4',
    'steam (note 1)', 'steam (retired)', 'steam (leased)', 'coal-fired steam',
    'oil-fired steam', 'steam/fossil', 'steam (a,b)', 'steam (a)', 'stean',
    'steam-internal comb', 'steam (see notes)', 'steam units 4 & 6',
    'resp share stm note3' 'mpc50% share steam', 'mpc40%share steam',
    'steam - 64%', 'steam - 100%', 'steam (1) & (2)', 'resp share st note3',
    'mpc 50% shares steam', 'steam-64%', 'steam-100%', 'steam (see note 1)',
    'mpc 50% share steam', 'steam units 1, 2, 3', 'steam units 4, 5',
    'steam (2)', 'steam (1)', 'steam 4, 5', 'steam - 72%', 'steam (incl i.c.)',
    'steam- 72%', 'steam;retired - 2013', "respondent's sh.-st.",
    "respondent's sh-st", '40% share steam', 'resp share stm note3',
    'mpc50% share steam', 'resp share st note 3', '\x02steam (1)',
]
"""
list: A list of strings from FERC Form 1 for the steam turbine plant kind.
"""

ferc1_plant_kind_combustion_turbine = [
    'combustion turbine', 'gt', 'gas turbine',
    'gas turbine # 1', 'gas turbine', 'gas turbine (note 1)',
    'gas turbines', 'simple cycle', 'combustion turbine',
    'comb.turb.peak.units', 'gas turbine', 'combustion turbine',
    'com turbine peaking', 'gas turbine peaking', 'comb turb peaking',
    'combustine turbine', 'comb. turine', 'conbustion turbine',
    'combustine turbine', 'gas turbine (leased)', 'combustion tubine',
    'gas turb', 'gas turbine peaker', 'gtg/gas', 'simple cycle turbine',
    'gas-turbine', 'gas turbine-simple', 'gas turbine - note 1',
    'gas turbine #1', 'simple cycle', 'gasturbine', 'combustionturbine',
    'gas turbine (2)', 'comb turb peak units', 'jet engine',
    'jet powered turbine', '*gas turbine', 'gas turb.(see note5)',
    'gas turb. (see note', 'combutsion turbine', 'combustion turbin',
    'gas turbine-unit 2', 'gas - turbine', 'comb turbine peaking',
    'gas expander turbine', 'jet turbine', 'gas turbin (lease',
    'gas turbine (leased', 'gas turbine/int. cm', 'comb.turb-gas oper.',
    'comb.turb.gas/oil op', 'comb.turb.oil oper.', 'jet', 'comb. turbine (a)',
    'gas turb.(see notes)', 'gas turb(see notes)', 'comb. turb-gas oper',
    'comb.turb.oil oper', 'gas turbin (leasd)', 'gas turbne/int comb',
    'gas turbine (note1)', 'combution turbin', '* gas turbine',
    'add to gas turbine', 'gas turbine (a)', 'gas turbinint comb',
    'gas turbine (note 3)', 'resp share gas note3', 'gas trubine',
    '*gas turbine(note3)', 'gas turbine note 3,6', 'gas turbine note 4,6',
    'gas turbine peakload', 'combusition turbine', 'gas turbine (lease)',
    'comb. turb-gas oper.', 'combution turbine', 'combusion turbine',
    'comb. turb. oil oper', 'combustion burbine', 'combustion and gas',
    'comb. turb.', 'gas turbine (lease', 'gas turbine (leasd)',
    'gas turbine/int comb', '*gas turbine(note 3)', 'gas turbine (see nos',
    'i.c.e./gas turbine', 'gas turbine/intcomb', 'cumbustion turbine',
    'gas turb, int. comb.', 'gas turb, diesel', 'gas turb, int. comb',
    'i.c.e/gas turbine', 'diesel turbine', 'comubstion turbine',
    'i.c.e. /gas turbine', 'i.c.e/ gas turbine', 'i.c.e./gas tubine',
]
"""list: A list of strings from FERC Form 1 for the combustion turbine plant
    kind.
"""

ferc1_plant_kind_combined_cycle = [
    'Combined cycle', 'combined cycle', 'combined', 'gas & steam turbine',
    'gas turb. & heat rec', 'combined cycle', 'com. cyc', 'com. cycle',
    'gas turb-combined cy', 'combined cycle ctg', 'combined cycle - 40%',
    'com cycle gas turb', 'combined cycle oper', 'gas turb/comb. cyc',
    'combine cycle', 'cc', 'comb. cycle', 'gas turb-combined cy',
    'steam and cc', 'steam cc', 'gas steam', 'ctg steam gas',
    'steam comb cycle', 'gas/steam comb. cycl', 'steam (comb. cycle)'
    'gas turbine/steam', 'steam & gas turbine', 'gas trb & heat rec',
    'steam & combined ce', 'st/gas turb comb cyc', 'gas tur & comb cycl',
    'combined cycle (a,b)', 'gas turbine/ steam', 'steam/gas turb.',
    'steam & comb cycle', 'gas/steam comb cycle', 'comb cycle (a,b)', 'igcc',
    'steam/gas turbine', 'gas turbine / steam', 'gas tur & comb cyc',
    'comb cyc (a) (b)', 'comb cycle', 'comb cyc', 'combined turbine',
    'combine cycle oper', 'comb cycle/steam tur', 'cc / gas turb',
    'steam (comb. cycle)', 'steam & cc', 'gas turbine/steam',
    'gas turb/cumbus cycl', 'gas turb/comb cycle', 'gasturb/comb cycle',
    'gas turb/cumb. cyc', 'igcc/gas turbine', 'gas / steam', 'ctg/steam-gas',
    'ctg/steam -gas'
]
"""
list: A list of strings from FERC Form 1 for the combined cycle plant kind.
"""

ferc1_plant_kind_nuke = [
    'nuclear', 'nuclear (3)', 'steam(nuclear)', 'nuclear(see note4)'
    'nuclear steam', 'nuclear turbine', 'nuclear - steam',
    'nuclear (a)(b)(c)', 'nuclear (b)(c)', '* nuclear', 'nuclear (b) (c)',
    'nuclear (see notes)', 'steam (nuclear)', '* nuclear (note 2)',
    'nuclear (note 2)', 'nuclear (see note 2)', 'nuclear(see note4)',
    'nuclear steam', 'nuclear(see notes)', 'nuclear-steam',
    'nuclear (see note 3)'
]
"""list: A list of strings from FERC Form 1 for the nuclear plant kind."""

ferc1_plant_kind_geothermal = [
    'steam - geothermal', 'steam_geothermal', 'geothermal'
]
"""list: A list of strings from FERC Form 1 for the geothermal plant kind."""

ferc_1_plant_kind_internal_combustion = [
    'ic', 'internal combustion', 'internal comb.', 'internl combustion'
    'diesel turbine', 'int combust (note 1)', 'int. combust (note1)',
    'int.combustine', 'comb. cyc', 'internal comb', 'diesel', 'diesel engine',
    'internal combustion', 'int combust - note 1', 'int. combust - note1',
    'internal comb recip', 'reciprocating engine', 'comb. turbine',
    'internal combust.', 'int. combustion (1)', '*int combustion (1)',
    "*internal combust'n", 'internal', 'internal comb.', 'steam internal comb',
    'combustion', 'int. combustion', 'int combust (note1)', 'int. combustine',
    'internl combustion', '*int. combustion (1)'
]
"""
list: A list of strings from FERC Form 1 for the internal combustion plant
    kind.
"""

ferc1_plant_kind_wind = [
    'wind', 'wind energy', 'wind turbine', 'wind - turbine', 'wind generation'
]
"""list: A list of strings from FERC Form 1 for the wind plant kind."""

ferc1_plant_kind_photovoltaic = [
    'solar photovoltaic', 'photovoltaic', 'solar', 'solar project'
]
"""list: A list of strings from FERC Form 1 for the photovoltaic plant kind."""

ferc1_plant_kind_solar_thermal = ['solar thermal']
"""
list: A list of strings from FERC Form 1 for the solar thermal plant kind.
"""

# Making a dictionary of lists from the lists of plant_fuel strings to create
# a dictionary of plant fuel lists.

ferc1_plant_kind_strings = {
    'steam': ferc1_plant_kind_steam_turbine,
    'combustion_turbine': ferc1_plant_kind_combustion_turbine,
    'combined_cycle': ferc1_plant_kind_combined_cycle,
    'nuclear': ferc1_plant_kind_nuke,
    'geothermal': ferc1_plant_kind_geothermal,
    'internal_combustion': ferc_1_plant_kind_internal_combustion,
    'wind': ferc1_plant_kind_wind,
    'photovoltaic': ferc1_plant_kind_photovoltaic,
    'solar_thermal': ferc1_plant_kind_solar_thermal
}
"""
dict: A dictionary of plant kinds (keys) and associated lists of plant_fuel
    strings (values).
"""

# This is an alternative set of strings for simplifying the plant kind field
# from Uday & Laura at CPI. For the moment we have reverted to using our own
# categorizations which are more detailed, but these are preserved here for
# comparison and testing, if need be.
cpi_diesel_strings = ['DIESEL', 'Diesel Engine', 'Diesel Turbine', ]
"""
list: A list of strings for fuel type diesel compiled by Climate Policy
    Initiative.
"""
cpi_geothermal_strings = ['Steam - Geothermal', ]
"""
list: A list of strings for fuel type geothermal compiled by Climate Policy
    Initiative.
"""
cpi_natural_gas_strings = [
    'Combined Cycle', 'Combustion Turbine', 'GT',
    'GAS TURBINE', 'Comb. Turbine', 'Gas Turbine #1', 'Combine Cycle Oper',
    'Combustion', 'Combined', 'Gas Turbine/Steam', 'Gas Turbine Peaker',
    'Gas Turbine - Note 1', 'Resp Share Gas Note3', 'Gas Turbines',
    'Simple Cycle', 'Gas / Steam', 'GasTurbine', 'Combine Cycle',
    'CTG/Steam-Gas', 'GTG/Gas', 'CTG/Steam -Gas', 'Steam/Gas Turbine',
    'CombustionTurbine', 'Gas Turbine-Simple', 'STEAM & GAS TURBINE',
    'Gas & Steam Turbine', 'Gas', 'Gas Turbine (2)', 'COMBUSTION AND GAS',
    'Com Turbine Peaking', 'Gas Turbine Peaking', 'Comb Turb Peaking',
    'JET ENGINE', 'Comb. Cyc', 'Com. Cyc', 'Com. Cycle',
    'GAS TURB-COMBINED CY', 'Gas Turb', 'Combined Cycle - 40%',
    'IGCC/Gas Turbine', 'CC', 'Combined Cycle Oper', 'Simple Cycle Turbine',
    'Steam and CC', 'Com Cycle Gas Turb', 'I.C.E/  Gas Turbine',
    'Combined Cycle CTG', 'GAS-TURBINE', 'Gas Expander Turbine',
    'Gas Turbine (Leased)', 'Gas Turbine # 1', 'Gas Turbine (Note 1)',
    'COMBUSTINE TURBINE', 'Gas Turb, Int. Comb.', 'Combined Turbine',
    'Comb Turb Peak Units', 'Combustion Tubine', 'Comb. Cycle',
    'COMB.TURB.PEAK.UNITS', 'Steam  and  CC', 'I.C.E. /Gas Turbine',
    'Conbustion Turbine', 'Gas Turbine/Int Comb', 'Steam & CC',
    'GAS TURB. & HEAT REC', 'Gas Turb/Comb. Cyc', 'Comb. Turine',
]
"""list: A list of strings for fuel type gas compiled by Climate Policy
    Initiative.
"""
cpi_nuclear_strings = ['Nuclear', 'Nuclear (3)', ]
"""list: A list of strings for fuel type nuclear compiled by Climate Policy
    Initiative.
"""
cpi_other_strings = [
    'IC', 'Internal Combustion', 'Int Combust - Note 1',
    'Resp. Share - Note 2', 'Int. Combust - Note1', 'Resp. Share - Note 4',
    'Resp Share - Note 5', 'Resp. Share - Note 7', 'Internal Comb Recip',
    'Reciprocating Engine', 'Internal Comb', 'Resp. Share - Note 8',
    'Resp. Share - Note 9', 'Resp Share - Note 11', 'Resp. Share - Note 6',
    'INT.COMBUSTINE', 'Steam (Incl I.C.)', 'Other', 'Int Combust (Note 1)',
    'Resp. Share (Note 2)', 'Int. Combust (Note1)', 'Resp. Share (Note 8)',
    'Resp. Share (Note 9)', 'Resp Share (Note 11)', 'Resp. Share (Note 4)',
    'Resp. Share (Note 6)', 'Plant retired- 2013', 'Retired - 2013',
]
"""list: A list of strings for fuel type other compiled by Climate Policy
    Initiative.
"""
cpi_steam_strings = [
    'Steam', 'Steam Units 1, 2, 3', 'Resp Share St Note 3',
    'Steam Turbine', 'Steam-Internal Comb', 'IGCC', 'Steam- 72%', 'Steam (1)',
    'Steam (1)', 'Steam Units 1,2,3', 'Steam/Fossil', 'Steams', 'Steam - 72%',
    'Steam - 100%', 'Stream', 'Steam Units 4, 5', 'Steam - 64%', 'Common',
    'Steam (A)', 'Coal', 'Steam;Retired - 2013', 'Steam Units 4 & 6',
]
"""list: A list of strings for fuel type steam compiled by Climate Policy
    Initiative.
"""
cpi_wind_strings = ['Wind', 'Wind Turbine', 'Wind - Turbine', 'Wind Energy', ]
"""list: A list of strings for fuel type wind compiled by Climate Policy
    Initiative.
"""
cpi_solar_strings = [
    'Solar Photovoltaic', 'Solar Thermal', 'SOLAR PROJECT', 'Solar',
    'Photovoltaic',
]
"""list: A list of strings for fuel type photovoltaic compiled by Climate
Policy Initiative.
"""
cpi_plant_kind_strings = {
    'natural_gas': cpi_natural_gas_strings,
    'diesel': cpi_diesel_strings,
    'geothermal': cpi_geothermal_strings,
    'nuclear': cpi_nuclear_strings,
    'steam': cpi_steam_strings,
    'wind': cpi_wind_strings,
    'solar': cpi_solar_strings,
    'other': cpi_other_strings,
}
"""dict: A dictionary linking fuel types (keys) to lists of strings associated
    by Climate Policy Institute with those fuel types (values).
"""
# Categorizing the strings from the FERC Form 1 Type of Plant Construction
# (construction_type) field into lists.
# There are many strings that weren't categorized, including crosses between
# conventional and outdoor, PV, wind, combined cycle, and internal combustion.
# The lists are broken out into the two types specified in Form 1:
# conventional and outdoor. These lists are inclusive so that variants of
# conventional (e.g. "conventional full") and outdoor (e.g. "outdoor full"
# and "outdoor hrsg") are included.

ferc1_const_type_outdoor = [
    'outdoor', 'outdoor boiler', 'full outdoor', 'outdoor boiler',
    'outdoor boilers', 'outboilers', 'fuel outdoor', 'full outdoor',
    'outdoors', 'outdoor', 'boiler outdoor& full', 'boiler outdoor&full',
    'outdoor boiler& full', 'full -outdoor', 'outdoor steam',
    'outdoor boiler', 'ob', 'outdoor automatic', 'outdoor repower',
    'full outdoor boiler', 'fo', 'outdoor boiler & ful', 'full-outdoor',
    'fuel outdoor', 'outoor', 'outdoor', 'outdoor  boiler&full',
    'boiler outdoor &full', 'outdoor boiler &full', 'boiler outdoor & ful',
    'outdoor-boiler', 'outdoor - boiler', 'outdoor const.',
    '4 outdoor boilers', '3 outdoor boilers', 'full outdoor', 'full outdoors',
    'full oudoors', 'outdoor (auto oper)', 'outside boiler',
    'outdoor boiler&full', 'outdoor hrsg', 'outdoor hrsg',
    'outdoor-steel encl.', 'boiler-outdr & full',
    'con.& full outdoor', 'partial outdoor', 'outdoor (auto. oper)',
    'outdoor (auto.oper)', 'outdoor construction', '1 outdoor boiler',
    '2 outdoor boilers', 'outdoor enclosure', '2 outoor boilers',
    'boiler outdr.& full', 'boiler outdr. & full', 'ful outdoor',
    'outdoor-steel enclos', 'outdoor (auto oper.)', 'con. & full outdoor',
    'outdore', 'boiler & full outdor', 'full & outdr boilers',
    'outodoor (auto oper)', 'outdoor steel encl.', 'full outoor',
    'boiler & outdoor ful', 'otdr. blr. & f. otdr', 'f.otdr & otdr.blr.',
    'oudoor (auto oper)', 'outdoor constructin', 'f. otdr. & otdr. blr',

]
"""list: A list of strings from FERC Form 1 associated with the outdoor
    construction type.
"""

ferc1_const_type_semioutdoor = [
    'more than 50% outdoo', 'more than 50% outdos', 'over 50% outdoor',
    'over 50% outdoors', 'semi-outdoor', 'semi - outdoor', 'semi outdoor',
    'semi-enclosed', 'semi-outdoor boiler', 'semi outdoor boiler',
    'semi- outdoor', 'semi - outdoors', 'semi -outdoor'
    'conven & semi-outdr', 'conv & semi-outdoor', 'conv & semi- outdoor',
    'convent. semi-outdr', 'conv. semi outdoor', 'conv(u1)/semiod(u2)',
    'conv u1/semi-od u2', 'conv-one blr-semi-od', 'convent semioutdoor',
    'conv. u1/semi-od u2', 'conv - 1 blr semi od', 'conv. ui/semi-od u2',
    'conv-1 blr semi-od', 'conven. semi-outdoor', 'conv semi-outdoor',
    'u1-conv./u2-semi-od', 'u1-conv./u2-semi -od', 'convent. semi-outdoo',
    'u1-conv. / u2-semi', 'conven & semi-outdr', 'semi -outdoor',
    'outdr & conventnl', 'conven. full outdoor', 'conv. & outdoor blr',
    'conv. & outdoor blr.', 'conv. & outdoor boil', 'conv. & outdr boiler',
    'conv. & out. boiler', 'convntl,outdoor blr', 'outdoor & conv.',
    '2 conv., 1 out. boil', 'outdoor/conventional', 'conv. boiler outdoor',
    'conv-one boiler-outd', 'conventional outdoor', 'conventional outdor',
    'conv. outdoor boiler', 'conv.outdoor boiler', 'conventional outdr.',
    'conven,outdoorboiler', 'conven full outdoor', 'conven,full outdoor',
    '1 out boil, 2 conv', 'conv. & full outdoor', 'conv. & outdr. boilr',
    'conv outdoor boiler', 'convention. outdoor', 'conv. sem. outdoor',
    'convntl, outdoor blr', 'conv & outdoor boil', 'conv & outdoor boil.',
    'outdoor & conv', 'conv. broiler outdor', '1 out boilr, 2 conv',
    'conv.& outdoor boil.', 'conven,outdr.boiler', 'conven,outdr boiler',
    'outdoor & conventil', '1 out boilr 2 conv', 'conv & outdr. boilr',
    'conven, full outdoor', 'conven full outdr.', 'conven, full outdr.',
    'conv/outdoor boiler', "convnt'l outdr boilr", '1 out boil 2 conv',
    'conv full outdoor', 'conven, outdr boiler', 'conventional/outdoor',
    'conv&outdoor boiler', 'outdoor & convention', 'conv & outdoor boilr',
    'conv & full outdoor', 'convntl. outdoor blr', 'conv - ob',
    "1conv'l/2odboilers", "2conv'l/1odboiler", 'conv-ob', 'conv.-ob',
    '1 conv/ 2odboilers', '2 conv /1 odboilers', 'conv- ob', 'conv -ob',
    'con sem outdoor', 'cnvntl, outdr, boilr', 'less than 50% outdoo',
    'under 50% outdoor', 'under 50% outdoors', '1cnvntnl/2odboilers',
    '2cnvntnl1/1odboiler', 'con & ob', 'combination (b)', 'indoor & outdoor',
    'conven. blr. & full', 'conv. & otdr. blr.', 'combination',
    'indoor and outdoor', 'conven boiler & full', "2conv'l/10dboiler",
    '4 indor/outdr boiler', '4 indr/outdr boilerr', '4 indr/outdr boiler',
    'indoor & outdoof',
]
"""list: A list of strings from FERC Form 1 associated with the semi - outdoor
    construction type, or a mix of conventional and outdoor construction.
"""

ferc1_const_type_conventional = [
    'conventional', 'conventional', 'conventional boiler', 'conv-b',
    'conventionall', 'convention', 'conventional', 'coventional',
    'conven full boiler', 'c0nventional', 'conventtional', 'convential'
    'underground', 'conventional bulb', 'conventrional',
    '*conventional', 'convential', 'convetional', 'conventioanl',
    'conventioinal', 'conventaional', 'indoor construction', 'convenional',
    'conventional steam', 'conventinal', 'convntional', 'conventionl',
    'conventionsl', 'conventiional', 'convntl steam plants', 'indoor const.',
    'full indoor', 'indoor', 'indoor automatic', 'indoor boiler',
    '(peak load) indoor', 'conventionl,indoor', 'conventionl, indoor',
    'conventional, indoor', 'comb. cycle indoor', '3 indoor boiler',
    '2 indoor boilers', '1 indoor boiler', '2 indoor boiler',
    '3 indoor boilers', 'fully contained', 'conv - b', 'conventional/boiler',
    'cnventional', 'comb. cycle indooor', 'sonventional',
]
"""list: A list of strings from FERC Form 1 associated with the conventional
    construction type.
"""

# Making a dictionary of lists from the lists of construction_type strings to
# create a dictionary of construction type lists.

ferc1_const_type_strings = {
    'outdoor': ferc1_const_type_outdoor,
    'semioutdoor': ferc1_const_type_semioutdoor,
    'conventional': ferc1_const_type_conventional,
}
"""dict: A dictionary of construction types (keys) and lists of construction
    type strings associated with each type (values) from FERC Form 1.
"""

ferc1_power_purchase_type = {
    'RQ': 'requirement',
    'LF': 'long_firm',
    'IF': 'intermediate_firm',
    'SF': 'short_firm',
    'LU': 'long_unit',
    'IU': 'intermediate_unit',
    'EX': 'electricity_exchange',
    'OS': 'other_service',
    'AD': 'adjustment'
}
"""dict: A dictionary of abbreviations (keys) and types (values) for power
    purchase agreements from FERC Form 1.
"""

# Dictionary mapping DBF files (w/o .DBF file extension) to DB table names
ferc1_dbf2tbl = {
    'F1_1': 'f1_respondent_id',
    'F1_2': 'f1_acb_epda',
    'F1_3': 'f1_accumdepr_prvsn',
    'F1_4': 'f1_accumdfrrdtaxcr',
    'F1_5': 'f1_adit_190_detail',
    'F1_6': 'f1_adit_190_notes',
    'F1_7': 'f1_adit_amrt_prop',
    'F1_8': 'f1_adit_other',
    'F1_9': 'f1_adit_other_prop',
    'F1_10': 'f1_allowances',
    'F1_11': 'f1_bal_sheet_cr',
    'F1_12': 'f1_capital_stock',
    'F1_13': 'f1_cash_flow',
    'F1_14': 'f1_cmmn_utlty_p_e',
    'F1_15': 'f1_comp_balance_db',
    'F1_16': 'f1_construction',
    'F1_17': 'f1_control_respdnt',
    'F1_18': 'f1_co_directors',
    'F1_19': 'f1_cptl_stk_expns',
    'F1_20': 'f1_csscslc_pcsircs',
    'F1_21': 'f1_dacs_epda',
    'F1_22': 'f1_dscnt_cptl_stk',
    'F1_23': 'f1_edcfu_epda',
    'F1_24': 'f1_elctrc_erg_acct',
    'F1_25': 'f1_elctrc_oper_rev',
    'F1_26': 'f1_elc_oper_rev_nb',
    'F1_27': 'f1_elc_op_mnt_expn',
    'F1_28': 'f1_electric',
    'F1_29': 'f1_envrnmntl_expns',
    'F1_30': 'f1_envrnmntl_fclty',
    'F1_31': 'f1_fuel',
    'F1_32': 'f1_general_info',
    'F1_33': 'f1_gnrt_plant',
    'F1_34': 'f1_important_chg',
    'F1_35': 'f1_incm_stmnt_2',
    'F1_36': 'f1_income_stmnt',
    'F1_37': 'f1_miscgen_expnelc',
    'F1_38': 'f1_misc_dfrrd_dr',
    'F1_39': 'f1_mthly_peak_otpt',
    'F1_40': 'f1_mtrl_spply',
    'F1_41': 'f1_nbr_elc_deptemp',
    'F1_42': 'f1_nonutility_prop',
    'F1_43': 'f1_note_fin_stmnt',  # 37% of DB
    'F1_44': 'f1_nuclear_fuel',
    'F1_45': 'f1_officers_co',
    'F1_46': 'f1_othr_dfrrd_cr',
    'F1_47': 'f1_othr_pd_in_cptl',
    'F1_48': 'f1_othr_reg_assets',
    'F1_49': 'f1_othr_reg_liab',
    'F1_50': 'f1_overhead',
    'F1_51': 'f1_pccidica',
    'F1_52': 'f1_plant_in_srvce',
    'F1_53': 'f1_pumped_storage',
    'F1_54': 'f1_purchased_pwr',
    'F1_55': 'f1_reconrpt_netinc',
    'F1_56': 'f1_reg_comm_expn',
    'F1_57': 'f1_respdnt_control',
    'F1_58': 'f1_retained_erng',
    'F1_59': 'f1_r_d_demo_actvty',
    'F1_60': 'f1_sales_by_sched',
    'F1_61': 'f1_sale_for_resale',
    'F1_62': 'f1_sbsdry_totals',
    'F1_63': 'f1_schedules_list',
    'F1_64': 'f1_security_holder',
    'F1_65': 'f1_slry_wg_dstrbtn',
    'F1_66': 'f1_substations',
    'F1_67': 'f1_taxacc_ppchrgyr',
    'F1_68': 'f1_unrcvrd_cost',
    'F1_69': 'f1_utltyplnt_smmry',
    'F1_70': 'f1_work',
    'F1_71': 'f1_xmssn_adds',
    'F1_72': 'f1_xmssn_elc_bothr',
    'F1_73': 'f1_xmssn_elc_fothr',
    'F1_74': 'f1_xmssn_line',
    'F1_75': 'f1_xtraordnry_loss',
    'F1_76': 'f1_codes_val',
    'F1_77': 'f1_sched_lit_tbl',
    'F1_78': 'f1_audit_log',
    'F1_79': 'f1_col_lit_tbl',
    'F1_80': 'f1_load_file_names',
    'F1_81': 'f1_privilege',
    'F1_82': 'f1_sys_error_log',
    'F1_83': 'f1_unique_num_val',
    'F1_84': 'f1_row_lit_tbl',
    'F1_85': 'f1_footnote_data',
    'F1_86': 'f1_hydro',
    'F1_87': 'f1_footnote_tbl',  # 52% of DB
    'F1_88': 'f1_ident_attsttn',
    'F1_89': 'f1_steam',
    'F1_90': 'f1_leased',
    'F1_91': 'f1_sbsdry_detail',
    'F1_92': 'f1_plant',
    'F1_93': 'f1_long_term_debt',
    'F1_106_2009': 'f1_106_2009',
    'F1_106A_2009': 'f1_106a_2009',
    'F1_106B_2009': 'f1_106b_2009',
    'F1_208_ELC_DEP': 'f1_208_elc_dep',
    'F1_231_TRN_STDYCST': 'f1_231_trn_stdycst',
    'F1_324_ELC_EXPNS': 'f1_324_elc_expns',
    'F1_325_ELC_CUST': 'f1_325_elc_cust',
    'F1_331_TRANSISO': 'f1_331_transiso',
    'F1_338_DEP_DEPL': 'f1_338_dep_depl',
    'F1_397_ISORTO_STL': 'f1_397_isorto_stl',
    'F1_398_ANCL_PS': 'f1_398_ancl_ps',
    'F1_399_MTH_PEAK': 'f1_399_mth_peak',
    'F1_400_SYS_PEAK': 'f1_400_sys_peak',
    'F1_400A_ISO_PEAK': 'f1_400a_iso_peak',
    'F1_429_TRANS_AFF': 'f1_429_trans_aff',
    'F1_ALLOWANCES_NOX': 'f1_allowances_nox',
    'F1_CMPINC_HEDGE_A': 'f1_cmpinc_hedge_a',
    'F1_CMPINC_HEDGE': 'f1_cmpinc_hedge',
    'F1_EMAIL': 'f1_email',
    'F1_RG_TRN_SRV_REV': 'f1_rg_trn_srv_rev',
    'F1_S0_CHECKS': 'f1_s0_checks',
    'F1_S0_FILING_LOG': 'f1_s0_filing_log',
    'F1_SECURITY': 'f1_security'
    # 'F1_PINS': 'f1_pins',  # private data, not publicized.
    # 'F1_FREEZE': 'f1_freeze', # private data, not publicized
}
"""dict: A dictionary mapping FERC Form 1 DBF files(w / o .DBF file extension)
   (keys) to database table names (values).
"""

ferc1_huge_tables = {
    'f1_footnote_tbl',
    'f1_footnote_data',
    'f1_note_fin_stmnt',
}
"""set: A set containing large FERC Form 1 tables.
"""

# Invert the map above so we can go either way as needed
ferc1_tbl2dbf = {v: k for k, v in ferc1_dbf2tbl.items()}

"""dict: A dictionary mapping database table names (keys) to FERC Form 1 DBF
    files(w / o .DBF file extension) (values).
"""

# This dictionary maps the strings which are used to denote field types in the
# DBF objects to the corresponding generic SQLAlchemy Column types:
# These definitions come from a combination of the dbfread example program
# dbf2sqlite and this DBF file format documentation page:
# http://www.dbase.com/KnowledgeBase/int/db7_file_fmt.htm
# Un-mapped types left as 'XXX' which should obviously make an error...
dbf_typemap = {
    'C': sa.String,
    'D': sa.Date,
    'F': sa.Float,
    'I': sa.Integer,
    'L': sa.Boolean,
    'M': sa.Text,  # 10 digit .DBT block number, stored as a string...
    'N': sa.Float,
    'T': sa.DateTime,
    '0': sa.Integer,  # based on dbf2sqlite mapping
    'B': 'XXX',  # .DBT block number, binary string
    '@': 'XXX',  # Timestamp... Date = Julian Day, Time is in milliseconds?
    '+': 'XXX',  # Autoincrement (e.g. for IDs)
    'O': 'XXX',  # Double, 8 bytes
    'G': 'XXX',  # OLE 10 digit/byte number of a .DBT block, stored as string
}
"""dict: A dictionary mapping field types in the DBF objects (keys) to the
    corresponding generic SQLAlchemy Column types.
"""

# This is the set of tables which have been successfully integrated into PUDL:
ferc1_pudl_tables = (
    'fuel_ferc1',  # Plant-level data, linked to plants_steam_ferc1
    'plants_steam_ferc1',  # Plant-level data
    'plants_small_ferc1',  # Plant-level data
    'plants_hydro_ferc1',  # Plant-level data
    'plants_pumped_storage_ferc1',  # Plant-level data
    'purchased_power_ferc1',  # Inter-utility electricity transactions
    'plant_in_service_ferc1',  # Row-mapped plant accounting data.
    # 'accumulated_depreciation_ferc1'  # Requires row-mapping to be useful.
)
"""tuple: A tuple containing the FERC Form 1 tables that can be successfully
    integrated into PUDL.
"""


table_map_ferc1_pudl = {
    'fuel_ferc1': 'f1_fuel',
    'plants_steam_ferc1': 'f1_steam',
    'plants_small_ferc1': 'f1_gnrt_plant',
    'plants_hydro_ferc1': 'f1_hydro',
    'plants_pumped_storage_ferc1': 'f1_pumped_storage',
    'plant_in_service_ferc1': 'f1_plant_in_srvce',
    'purchased_power_ferc1': 'f1_purchased_pwr',
    # 'accumulated_depreciation_ferc1': 'f1_accumdepr_prvsn'
}
"""dict: A dictionary mapping PUDL table names (keys) to the corresponding FERC
    Form 1 DBF table names.
"""

# This is the list of EIA923 tables that can be successfully pulled into PUDL
eia923_pudl_tables = ('generation_fuel_eia923',
                      'boiler_fuel_eia923',
                      'generation_eia923',
                      'coalmine_eia923',
                      'fuel_receipts_costs_eia923')
"""tuple: A tuple containing the EIA923 tables that can be successfully
    integrated into PUDL.
"""

epaipm_pudl_tables = (
    'transmission_single_epaipm',
    'transmission_joint_epaipm',
    'load_curves_epaipm',
    'plant_region_map_epaipm',
)
"""tuple: A tuple containing the EPA IPM tables that can be successfully
    integrated into PUDL.
"""

# List of entity tables
entity_tables = ['utilities_entity_eia',
                 'plants_entity_eia',
                 'generators_entity_eia',
                 'boilers_entity_eia',
                 'regions_entity_epaipm', ]
"""list: A list of PUDL entity tables.
"""

xlsx_maps_pkg = 'pudl.package_data.meta.xlsx_maps'
"""string: The location of the xlsx maps within the PUDL package data."""

##############################################################################
# EIA 923 Spreadsheet Metadata
##############################################################################
# patterns for matching columns to months:
month_dict_eia923 = {1: '_january$',
                     2: '_february$',
                     3: '_march$',
                     4: '_april$',
                     5: '_may$',
                     6: '_june$',
                     7: '_july$',
                     8: '_august$',
                     9: '_september$',
                     10: '_october$',
                     11: '_november$',
                     12: '_december$'}
"""dict: A dictionary mapping column numbers (keys) to months (values)."""

##############################################################################
# EIA 860 Spreadsheet Metadata
##############################################################################

# This is the list of EIA860 tables that can be successfully pulled into PUDL
eia860_pudl_tables = (
    'boiler_generator_assn_eia860',
    'utilities_eia860',
    'plants_eia860',
    'generators_eia860',
    'ownership_eia860'
)
"""tuple: A tuple enumerating EIA 860 tables for which PUDL's ETL works."""


# The set of FERC Form 1 tables that have the same composite primary keys: [
# respondent_id, report_year, report_prd, row_number, spplmnt_num ].
# TODO: THIS ONLY PERTAINS TO 2015 AND MAY NEED TO BE ADJUSTED BY YEAR...
ferc1_data_tables = (
    'f1_acb_epda', 'f1_accumdepr_prvsn', 'f1_accumdfrrdtaxcr',
    'f1_adit_190_detail', 'f1_adit_190_notes', 'f1_adit_amrt_prop',
    'f1_adit_other', 'f1_adit_other_prop', 'f1_allowances', 'f1_bal_sheet_cr',
    'f1_capital_stock', 'f1_cash_flow', 'f1_cmmn_utlty_p_e',
    'f1_comp_balance_db', 'f1_construction', 'f1_control_respdnt',
    'f1_co_directors', 'f1_cptl_stk_expns', 'f1_csscslc_pcsircs',
    'f1_dacs_epda', 'f1_dscnt_cptl_stk', 'f1_edcfu_epda', 'f1_elctrc_erg_acct',
    'f1_elctrc_oper_rev', 'f1_elc_oper_rev_nb', 'f1_elc_op_mnt_expn',
    'f1_electric', 'f1_envrnmntl_expns', 'f1_envrnmntl_fclty', 'f1_fuel',
    'f1_general_info', 'f1_gnrt_plant', 'f1_important_chg', 'f1_incm_stmnt_2',
    'f1_income_stmnt', 'f1_miscgen_expnelc', 'f1_misc_dfrrd_dr',
    'f1_mthly_peak_otpt', 'f1_mtrl_spply', 'f1_nbr_elc_deptemp',
    'f1_nonutility_prop', 'f1_note_fin_stmnt', 'f1_nuclear_fuel',
    'f1_officers_co', 'f1_othr_dfrrd_cr', 'f1_othr_pd_in_cptl',
    'f1_othr_reg_assets', 'f1_othr_reg_liab', 'f1_overhead', 'f1_pccidica',
    'f1_plant_in_srvce', 'f1_pumped_storage', 'f1_purchased_pwr',
    'f1_reconrpt_netinc', 'f1_reg_comm_expn', 'f1_respdnt_control',
    'f1_retained_erng', 'f1_r_d_demo_actvty', 'f1_sales_by_sched',
    'f1_sale_for_resale', 'f1_sbsdry_totals', 'f1_schedules_list',
    'f1_security_holder', 'f1_slry_wg_dstrbtn', 'f1_substations',
    'f1_taxacc_ppchrgyr', 'f1_unrcvrd_cost', 'f1_utltyplnt_smmry', 'f1_work',
    'f1_xmssn_adds', 'f1_xmssn_elc_bothr', 'f1_xmssn_elc_fothr',
    'f1_xmssn_line', 'f1_xtraordnry_loss',
    'f1_hydro', 'f1_steam', 'f1_leased', 'f1_sbsdry_detail',
    'f1_plant', 'f1_long_term_debt', 'f1_106_2009', 'f1_106a_2009',
    'f1_106b_2009', 'f1_208_elc_dep', 'f1_231_trn_stdycst', 'f1_324_elc_expns',
    'f1_325_elc_cust', 'f1_331_transiso', 'f1_338_dep_depl',
    'f1_397_isorto_stl', 'f1_398_ancl_ps', 'f1_399_mth_peak',
    'f1_400_sys_peak', 'f1_400a_iso_peak', 'f1_429_trans_aff',
    'f1_allowances_nox', 'f1_cmpinc_hedge_a', 'f1_cmpinc_hedge',
    'f1_rg_trn_srv_rev')
"""tuple: A tuple containing the FERC Form 1 tables that have the same composite
    primary keys: [respondent_id, report_year, report_prd, row_number,
    spplmnt_num].
"""
# Line numbers, and corresponding FERC account number
# from FERC Form 1 pages 204-207, Electric Plant in Service.
# Descriptions from: https://www.law.cornell.edu/cfr/text/18/part-101
ferc_electric_plant_accounts = pd.DataFrame.from_records([
    # 1. Intangible Plant
    (2, '301', 'Intangible: Organization'),
    (3, '302', 'Intangible: Franchises and consents'),
    (4, '303', 'Intangible: Miscellaneous intangible plant'),
    (5, 'subtotal_intangible', 'Subtotal: Intangible Plant'),
    # 2. Production Plant
    #  A. steam production
    (8, '310', 'Steam production: Land and land rights'),
    (9, '311', 'Steam production: Structures and improvements'),
    (10, '312', 'Steam production: Boiler plant equipment'),
    (11, '313', 'Steam production: Engines and engine-driven generators'),
    (12, '314', 'Steam production: Turbogenerator units'),
    (13, '315', 'Steam production: Accessory electric equipment'),
    (14, '316', 'Steam production: Miscellaneous power plant equipment'),
    (15, '317', 'Steam production: Asset retirement costs for steam production\
                                   plant'),
    (16, 'subtotal_steam_production', 'Subtotal: Steam Production Plant'),
    #  B. nuclear production
    (18, '320', 'Nuclear production: Land and land rights (Major only)'),
    (19, '321', 'Nuclear production: Structures and improvements (Major\
                                     only)'),
    (20, '322', 'Nuclear production: Reactor plant equipment (Major only)'),
    (21, '323', 'Nuclear production: Turbogenerator units (Major only)'),
    (22, '324', 'Nuclear production: Accessory electric equipment (Major\
                                     only)'),
    (23, '325', 'Nuclear production: Miscellaneous power plant equipment\
                                     (Major only)'),
    (24, '326', 'Nuclear production: Asset retirement costs for nuclear\
                                     production plant (Major only)'),
    (25, 'subtotal_nuclear_produciton', 'Subtotal: Nuclear Production Plant'),
    #  C. hydraulic production
    (27, '330', 'Hydraulic production: Land and land rights'),
    (28, '331', 'Hydraulic production: Structures and improvements'),
    (29, '332', 'Hydraulic production: Reservoirs, dams, and waterways'),
    (30, '333', 'Hydraulic production: Water wheels, turbines and generators'),
    (31, '334', 'Hydraulic production: Accessory electric equipment'),
    (32, '335', 'Hydraulic production: Miscellaneous power plant equipment'),
    (33, '336', 'Hydraulic production: Roads, railroads and bridges'),
    (34, '337', 'Hydraulic production: Asset retirement costs for hydraulic\
                                       production plant'),
    (35, 'subtotal_hydraulic_production', 'Subtotal: Hydraulic Production\
                                                     Plant'),
    #  D. other production
    (37, '340', 'Other production: Land and land rights'),
    (38, '341', 'Other production: Structures and improvements'),
    (39, '342', 'Other production: Fuel holders, producers, and accessories'),
    (40, '343', 'Other production: Prime movers'),
    (41, '344', 'Other production: Generators'),
    (42, '345', 'Other production: Accessory electric equipment'),
    (43, '346', 'Other production: Miscellaneous power plant equipment'),
    (44, '347', 'Other production: Asset retirement costs for other production\
                                   plant'),
    (None, '348', 'Other production: Energy Storage Equipment'),
    (45, 'subtotal_other_production', 'Subtotal: Other Production Plant'),
    (46, 'subtotal_production', 'Subtotal: Production Plant'),
    # 3. Transmission Plant,
    (48, '350', 'Transmission: Land and land rights'),
    (None, '351', 'Transmission: Energy Storage Equipment'),
    (49, '352', 'Transmission: Structures and improvements'),
    (50, '353', 'Transmission: Station equipment'),
    (51, '354', 'Transmission: Towers and fixtures'),
    (52, '355', 'Transmission: Poles and fixtures'),
    (53, '356', 'Transmission: Overhead conductors and devices'),
    (54, '357', 'Transmission: Underground conduit'),
    (55, '358', 'Transmission: Underground conductors and devices'),
    (56, '359', 'Transmission: Roads and trails'),
    (57, '359.1', 'Transmission: Asset retirement costs for transmission\
                                 plant'),
    (58, 'subtotal_transmission', 'Subtotal: Transmission Plant'),
    # 4. Distribution Plant
    (60, '360', 'Distribution: Land and land rights'),
    (61, '361', 'Distribution: Structures and improvements'),
    (62, '362', 'Distribution: Station equipment'),
    (63, '363', 'Distribution: Storage battery equipment'),
    (64, '364', 'Distribution: Poles, towers and fixtures'),
    (65, '365', 'Distribution: Overhead conductors and devices'),
    (66, '366', 'Distribution: Underground conduit'),
    (67, '367', 'Distribution: Underground conductors and devices'),
    (68, '368', 'Distribution: Line transformers'),
    (69, '369', 'Distribution: Services'),
    (70, '370', 'Distribution: Meters'),
    (71, '371', 'Distribution: Installations on customers\' premises'),
    (72, '372', 'Distribution: Leased property on customers\' premises'),
    (73, '373', 'Distribution: Street lighting and signal systems'),
    (74, '374', 'Distribution: Asset retirement costs for distribution plant'),
    (75, 'subtotal_distribution', 'Subtotal: Distribution Plant'),
    # 5. Regional Transmission and Market Operation Plant
    (77, '380', 'Regional transmission: Land and land rights'),
    (78, '381', 'Regional transmission: Structures and improvements'),
    (79, '382', 'Regional transmission: Computer hardware'),
    (80, '383', 'Regional transmission: Computer software'),
    (81, '384', 'Regional transmission: Communication Equipment'),
    (82, '385', 'Regional transmission: Miscellaneous Regional Transmission\
                                        and Market Operation Plant'),
    (83, '386', 'Regional transmission: Asset Retirement Costs for Regional\
                                        Transmission and Market Operation\
                                        Plant'),
    (84, 'subtotal_regional_transmission', 'Subtotal: Transmission and Market\
                                                      Operation Plant'),
    (None, '387', 'Regional transmission: [Reserved]'),
    # 6. General Plant
    (86, '389', 'General: Land and land rights'),
    (87, '390', 'General: Structures and improvements'),
    (88, '391', 'General: Office furniture and equipment'),
    (89, '392', 'General: Transportation equipment'),
    (90, '393', 'General: Stores equipment'),
    (91, '394', 'General: Tools, shop and garage equipment'),
    (92, '395', 'General: Laboratory equipment'),
    (93, '396', 'General: Power operated equipment'),
    (94, '397', 'General: Communication equipment'),
    (95, '398', 'General: Miscellaneous equipment'),
    (96, 'subtotal_general', 'Subtotal: General Plant'),
    (97, '399', 'General: Other tangible property'),
    (98, '399.1', 'General: Asset retirement costs for general plant'),
    (99, 'total_general', 'TOTAL General Plant'),
    (100, '101_and_106', 'Electric plant in service (Major only)'),
    (101, '102_purchased', 'Electric plant purchased'),
    (102, '102_sold', 'Electric plant sold'),
    (103, '103', 'Experimental plant unclassified'),
    (104, 'total_electric_plant', 'TOTAL Electric Plant in Service')],
    columns=['row_number', 'ferc_account_id', 'ferc_account_description'])
"""list: A list of tuples containing row numbers, FERC account IDs, and FERC
    account descriptions from FERC Form 1 pages 204 - 207, Electric Plant in
    Service.
"""

# Line numbers, and corresponding FERC account number
# from FERC Form 1 page 219, ACCUMULATED PROVISION FOR DEPRECIATION
# OF ELECTRIC UTILITY PLANT (Account 108).

ferc_accumulated_depreciation = pd.DataFrame.from_records([

    # Section A. Balances and Changes During Year
    (1, 'balance_beginning_of_year', 'Balance Beginning of Year'),
    (3, 'depreciation_expense', '(403) Depreciation Expense'),
    (4, 'depreciation_expense_asset_retirement', \
     '(403.1) Depreciation Expense for Asset Retirement Costs'),
    (5, 'expense_electric_plant_leased_to_others', \
     '(413) Exp. of Elec. Plt. Leas. to Others'),
    (6, 'transportation_expenses_clearing',\
     'Transportation Expenses-Clearing'),
    (7, 'other_clearing_accounts', 'Other Clearing Accounts'),
    (8, 'other_accounts_specified',\
     'Other Accounts (Specify, details in footnote):'),
    # blank: might also be other charges like line 17.
    (9, 'other_charges', 'Other Charges:'),
    (10, 'total_depreciation_provision_for_year',\
     'TOTAL Deprec. Prov for Year (Enter Total of lines 3 thru 9)'),
    (11, 'net_charges_for_plant_retired', 'Net Charges for Plant Retired:'),
    (12, 'book_cost_of_plant_retired', 'Book Cost of Plant Retired'),
    (13, 'cost_of_removal', 'Cost of Removal'),
    (14, 'salvage_credit', 'Salvage (Credit)'),
    (15, 'total_net_charges_for_plant_retired',\
     'TOTAL Net Chrgs. for Plant Ret. (Enter Total of lines 12 thru 14)'),
    (16, 'other_debit_or_credit_items',\
     'Other Debit or Cr. Items (Describe, details in footnote):'),
    # blank: can be "Other Charges", e.g. in 2012 for PSCo.
    (17, 'other_charges_2', 'Other Charges 2'),
    (18, 'book_cost_or_asset_retirement_costs_retired',\
     'Book Cost or Asset Retirement Costs Retired'),
    (19, 'balance_end_of_year', \
     'Balance End of Year (Enter Totals of lines 1, 10, 15, 16, and 18)'),
    # Section B. Balances at End of Year According to Functional Classification
    (20, 'steam_production_end_of_year', 'Steam Production'),
    (21, 'nuclear_production_end_of_year', 'Nuclear Production'),
    (22, 'hydraulic_production_end_of_year',\
     'Hydraulic Production-Conventional'),
    (23, 'pumped_storage_end_of_year', 'Hydraulic Production-Pumped Storage'),
    (24, 'other_production', 'Other Production'),
    (25, 'transmission', 'Transmission'),
    (26, 'distribution', 'Distribution'),
    (27, 'regional_transmission_and_market_operation',
     'Regional Transmission and Market Operation'),
    (28, 'general', 'General'),
    (29, 'total', 'TOTAL (Enter Total of lines 20 thru 28)')],

    columns=['row_number', 'line_id', 'ferc_account_description'])
"""list: A list of tuples containing row numbers, FERC account IDs, and FERC
    account descriptions from FERC Form 1 page 219, Accumulated Provision for
    Depreciation of electric utility plant(Account 108).
"""
######################################################################
# Constants from EIA From 923 used within init.py module
######################################################################

# From Page 7 of EIA Form 923, Census Region a US state is located in
census_region = {
    'NEW': 'New England',
    'MAT': 'Middle Atlantic',
    'SAT': 'South Atlantic',
    'ESC': 'East South Central',
    'WSC': 'West South Central',
    'ENC': 'East North Central',
    'WNC': 'West North Central',
    'MTN': 'Mountain',
    'PACC': 'Pacific Contiguous (OR, WA, CA)',
    'PACN': 'Pacific Non-Contiguous (AK, HI)',
}
"""dict: A dictionary mapping Census Region abbreviations (keys) to Census
    Region names (values).
"""

# From Page 7 of EIA Form923
# Static list of NERC (North American Electric Reliability Corporation)
# regions, used for where plant is located
nerc_region = {
    'NPCC': 'Northeast Power Coordinating Council',
    'ASCC': 'Alaska Systems Coordinating Council',
    'HICC': 'Hawaiian Islands Coordinating Council',
    'MRO': 'Midwest Reliability Organization',
    'SERC': 'SERC Reliability Corporation',
    'RFC': 'Reliability First Corporation',
    'SPP': 'Southwest Power Pool',
    'TRE': 'Texas Regional Entity',
    'FRCC': 'Florida Reliability Coordinating Council',
    'WECC': 'Western Electricity Coordinating Council'
}
"""dict: A dictionary mapping NERC Region abbreviations (keys) to NERC
    Region names (values).
"""

# From Page 7 of EIA Form 923 EIA’s internal consolidated NAICS sectors.
# For internal purposes, EIA consolidates NAICS categories into seven groups.
sector_eia = {
    # traditional regulated electric utilities
    '1': 'Electric Utility',

    # Independent power producers which are not cogenerators
    '2': 'NAICS-22 Non-Cogen',

    # Independent power producers which are cogenerators, but whose
    # primary business purpose is the sale of electricity to the public
    '3': 'NAICS-22 Cogen',

    # Commercial non-cogeneration facilities that produce electric power,
    # are connected to the gird, and can sell power to the public
    '4': 'Commercial NAICS Non-Cogen',

    # Commercial cogeneration facilities that produce electric power, are
    # connected to the grid, and can sell power to the public
    '5': 'Commercial NAICS Cogen',

    # Industrial non-cogeneration facilities that produce electric power, are
    # connected to the gird, and can sell power to the public
    '6': 'Industrial NAICS Non-Cogen',

    # Industrial cogeneration facilities that produce electric power, are
    # connected to the gird, and can sell power to the public
    '7': 'Industrial NAICS Cogen'
}
"""dict: A dictionary mapping EIA numeric codes (keys) to EIA’s internal
    consolidated NAICS sectors (values).
"""

# EIA 923: EIA Type of prime mover:
prime_movers_eia923 = {
    'BA': 'Energy Storage, Battery',
    'BT': 'Turbines Used in a Binary Cycle. Including those used for geothermal applications',
    'CA': 'Combined-Cycle -- Steam Part',
    'CE': 'Energy Storage, Compressed Air',
    'CP': 'Energy Storage, Concentrated Solar Power',
    'CS': 'Combined-Cycle Single-Shaft Combustion Turbine and Steam Turbine share of single',
    'CT': 'Combined-Cycle Combustion Turbine Part',
    'ES': 'Energy Storage, Other (Specify on Schedule 9, Comments)',
    'FC': 'Fuel Cell',
    'FW': 'Energy Storage, Flywheel',
    'GT': 'Combustion (Gas) Turbine. Including Jet Engine design',
    'HA': 'Hydrokinetic, Axial Flow Turbine',
    'HB': 'Hydrokinetic, Wave Buoy',
    'HK': 'Hydrokinetic, Other',
    'HY': 'Hydraulic Turbine. Including turbines associated with delivery of water by pipeline.',
    'IC': 'Internal Combustion (diesel, piston, reciprocating) Engine',
    'PS': 'Energy Storage, Reversible Hydraulic Turbine (Pumped Storage)',
    'OT': 'Other',
    'ST': 'Steam Turbine. Including Nuclear, Geothermal, and Solar Steam (does not include Combined Cycle).',
    'PV': 'Photovoltaic',
    'WT': 'Wind Turbine, Onshore',
    'WS': 'Wind Turbine, Offshore'
}
"""dict: A dictionary mapping EIA 923 prime mover codes (keys) and prime mover
    names / descriptions (values).
"""

# EIA 923: The fuel code reported to EIA.Two or three letter alphanumeric:
fuel_type_eia923 = {
    'AB': 'Agricultural By-Products',
    'ANT': 'Anthracite Coal',
    'BFG': 'Blast Furnace Gas',
    'BIT': 'Bituminous Coal',
    'BLQ': 'Black Liquor',
    'CBL': 'Coal, Blended',
    'DFO': 'Distillate Fuel Oil. Including diesel, No. 1, No. 2, and No. 4 fuel oils.',
    'GEO': 'Geothermal',
    'JF': 'Jet Fuel',
    'KER': 'Kerosene',
    'LFG': 'Landfill Gas',
    'LIG': 'Lignite Coal',
    'MSB': 'Biogenic Municipal Solid Waste',
    'MSN': 'Non-biogenic Municipal Solid Waste',
    'MSW': 'Municipal Solid Waste',
    'MWH': 'Electricity used for energy storage',
    'NG': 'Natural Gas',
    'NUC': 'Nuclear. Including Uranium, Plutonium, and Thorium.',
    'OBG': 'Other Biomass Gas. Including digester gas, methane, and other biomass gases.',
    'OBL': 'Other Biomass Liquids',
    'OBS': 'Other Biomass Solids',
    'OG': 'Other Gas',
    'OTH': 'Other Fuel',
    'PC': 'Petroleum Coke',
    'PG': 'Gaseous Propane',
    'PUR': 'Purchased Steam',
    'RC': 'Refined Coal',
    'RFO': 'Residual Fuel Oil. Including No. 5 & 6 fuel oils and bunker C fuel oil.',
    'SC': 'Coal-based Synfuel. Including briquettes, pellets, or extrusions, which are formed by binding materials or processes that recycle materials.',
    'SGC': 'Coal-Derived Synthesis Gas',
    'SGP': 'Synthesis Gas from Petroleum Coke',
    'SLW': 'Sludge Waste',
    'SUB': 'Subbituminous Coal',
    'SUN': 'Solar',
    'TDF': 'Tire-derived Fuels',
    'WAT': 'Water at a Conventional Hydroelectric Turbine and water used in Wave Buoy Hydrokinetic Technology, current Hydrokinetic Technology, Tidal Hydrokinetic Technology, and Pumping Energy for Reversible (Pumped Storage) Hydroelectric Turbines.',
    'WC': 'Waste/Other Coal. Including anthracite culm, bituminous gob, fine coal, lignite waste, waste coal.',
    'WDL': 'Wood Waste Liquids, excluding Black Liquor. Including red liquor, sludge wood, spent sulfite liquor, and other wood-based liquids.',
    'WDS': 'Wood/Wood Waste Solids. Including paper pellets, railroad ties, utility polies, wood chips, bark, and other wood waste solids.',
    'WH': 'Waste Heat not directly attributed to a fuel source',
    'WND': 'Wind',
    'WO': 'Waste/Other Oil. Including crude oil, liquid butane, liquid propane, naphtha, oil waste, re-refined moto oil, sludge oil, tar oil, or other petroleum-based liquid wastes.'
}
"""dict: A dictionary mapping EIA 923 fuel type codes (keys) and fuel type
    names / descriptions (values).
"""

# Fuel type strings for EIA 923 generator fuel table

fuel_type_eia923_gen_fuel_coal_strings = [
    'ant', 'bit', 'cbl', 'lig', 'pc', 'rc', 'sc', 'sub', 'wc', ]
"""list: The list of EIA 923 Generation Fuel strings associated with coal fuel.
"""

fuel_type_eia923_gen_fuel_oil_strings = [
    'dfo', 'rfo', 'wo', 'jf', 'ker', ]
"""list: The list of EIA 923 Generation Fuel strings associated with oil fuel.
"""

fuel_type_eia923_gen_fuel_gas_strings = [
    'bfg', 'lfg', 'ng', 'og', 'obg', 'pg', 'sgc', 'sgp', ]
"""list: The list of EIA 923 Generation Fuel strings associated with gas fuel.
"""

fuel_type_eia923_gen_fuel_solar_strings = ['sun', ]
"""list: The list of EIA 923 Generation Fuel strings associated with solar
    power.
"""

fuel_type_eia923_gen_fuel_wind_strings = ['wnd', ]
"""list: The list of EIA 923 Generation Fuel strings associated with wind
    power.
"""
fuel_type_eia923_gen_fuel_hydro_strings = ['wat', ]
"""list: The list of EIA 923 Generation Fuel strings associated with hydro
    power.
"""
fuel_type_eia923_gen_fuel_nuclear_strings = ['nuc', ]
"""list: The list of EIA 923 Generation Fuel strings associated with nuclear
    power.
"""
fuel_type_eia923_gen_fuel_waste_strings = [
    'ab', 'blq', 'msb', 'msn', 'msw', 'obl', 'obs', 'slw', 'tdf', 'wdl', 'wds']
"""list: The list of EIA 923 Generation Fuel strings associated with solid waste
    fuel.
"""
fuel_type_eia923_gen_fuel_other_strings = ['geo', 'mwh', 'oth', 'pur', 'wh', ]
"""list: The list of EIA 923 Generation Fuel strings associated with geothermal
    power.
"""


fuel_type_eia923_gen_fuel_simple_map = {
    'coal': fuel_type_eia923_gen_fuel_coal_strings,
    'oil': fuel_type_eia923_gen_fuel_oil_strings,
    'gas': fuel_type_eia923_gen_fuel_gas_strings,
    'solar': fuel_type_eia923_gen_fuel_solar_strings,
    'wind': fuel_type_eia923_gen_fuel_wind_strings,
    'hydro': fuel_type_eia923_gen_fuel_hydro_strings,
    'nuclear': fuel_type_eia923_gen_fuel_nuclear_strings,
    'waste': fuel_type_eia923_gen_fuel_waste_strings,
    'other': fuel_type_eia923_gen_fuel_other_strings,
}
"""dict: A dictionary mapping EIA 923 Generation Fuel fuel types (keys) to lists
    of strings associated with that fuel type (values).
"""

# Fuel type strings for EIA 923 boiler fuel table

fuel_type_eia923_boiler_fuel_coal_strings = [
    'ant', 'bit', 'lig', 'pc', 'rc', 'sc', 'sub', 'wc', ]
"""list: A list of strings from EIA 923 Boiler Fuel associated with fuel type
    coal.
"""

fuel_type_eia923_boiler_fuel_oil_strings = ['dfo', 'rfo', 'wo', 'jf', 'ker', ]
"""list: A list of strings from EIA 923 Boiler Fuel associated with fuel type
    oil.
"""
fuel_type_eia923_boiler_fuel_gas_strings = [
    'bfg', 'lfg', 'ng', 'og', 'obg', 'pg', 'sgc', 'sgp', ]
"""list: A list of strings from EIA 923 Boiler Fuel associated with fuel type
    gas.
"""
fuel_type_eia923_boiler_fuel_waste_strings = [
    'ab', 'blq', 'msb', 'msn', 'obl', 'obs', 'slw', 'tdf', 'wdl', 'wds', ]
"""list: A list of strings from EIA 923 Boiler Fuel associated with fuel type
    waste.
"""
fuel_type_eia923_boiler_fuel_other_strings = ['oth', 'pur', 'wh', ]
"""list: A list of strings from EIA 923 Boiler Fuel associated with fuel type
    other.
"""

fuel_type_eia923_boiler_fuel_simple_map = {
    'coal': fuel_type_eia923_boiler_fuel_coal_strings,
    'oil': fuel_type_eia923_boiler_fuel_oil_strings,
    'gas': fuel_type_eia923_boiler_fuel_gas_strings,
    'waste': fuel_type_eia923_boiler_fuel_waste_strings,
    'other': fuel_type_eia923_boiler_fuel_other_strings,
}
"""dict: A dictionary mapping EIA 923 Boiler Fuel fuel types (keys) to lists
    of strings associated with that fuel type (values).
"""

# PUDL consolidation of EIA923 AER fuel type strings into same categories as
# 'energy_source_eia923' plus additional renewable and nuclear categories.
# These classifications are not currently used, as the EIA fuel type and energy
# source designations provide more detailed information.

aer_coal_strings = ['col', 'woc', 'pc']
"""list: A list of EIA 923 AER fuel type strings associated with coal.
"""

aer_gas_strings = ['mlg', 'ng', 'oog']
"""list: A list of EIA 923 AER fuel type strings associated with gas.
"""

aer_oil_strings = ['dfo', 'rfo', 'woo']
"""list: A list of EIA 923 AER fuel type strings associated with oil.
"""

aer_solar_strings = ['sun']
"""list: A list of EIA 923 AER fuel type strings associated with solar power.
"""

aer_wind_strings = ['wnd']
"""list: A list of EIA 923 AER fuel type strings associated with wind power.
"""

aer_hydro_strings = ['hps', 'hyc']
"""list: A list of EIA 923 AER fuel type strings associated with hydro power.
"""

aer_nuclear_strings = ['nuc']
"""list:  A list of EIA 923 AER fuel type strings associated with nuclear power.
"""

aer_waste_strings = ['www']
"""list: A list of EIA 923 AER fuel type strings associated with waste.
"""

aer_other_strings = ['geo', 'orw', 'oth']
"""list: A list of EIA 923 AER fuel type strings associated with other fuel.
"""

aer_fuel_type_strings = {
    'coal': aer_coal_strings,
    'gas': aer_gas_strings,
    'oil': aer_oil_strings,
    'solar': aer_solar_strings,
    'wind': aer_wind_strings,
    'hydro': aer_hydro_strings,
    'nuclear': aer_nuclear_strings,
    'waste': aer_waste_strings,
    'other': aer_other_strings
}
"""dict: A dictionary mapping EIA 923 AER fuel types (keys) to lists
    of strings associated with that fuel type (values).
"""


# EIA 923: A partial aggregation of the reported fuel type codes into
# larger categories used by EIA in, for example,
# the Annual Energy Review (AER).Two or three letter alphanumeric.
# See the Fuel Code table (Table 5), below:
fuel_type_aer_eia923 = {
    'SUN': 'Solar PV and thermal',
    'COL': 'Coal',
    'DFO': 'Distillate Petroleum',
    'GEO': 'Geothermal',
    'HPS': 'Hydroelectric Pumped Storage',
    'HYC': 'Hydroelectric Conventional',
    'MLG': 'Biogenic Municipal Solid Waste and Landfill Gas',
    'NG': 'Natural Gas',
    'NUC': 'Nuclear',
    'OOG': 'Other Gases',
    'ORW': 'Other Renewables',
    'OTH': 'Other (including nonbiogenic MSW)',
    'PC': 'Petroleum Coke',
    'RFO': 'Residual Petroleum',
    'WND': 'Wind',
    'WOC': 'Waste Coal',
    'WOO': 'Waste Oil',
    'WWW': 'Wood and Wood Waste'
}
"""dict: A dictionary mapping EIA 923 AER fuel types (keys) to lists
    of strings associated with that fuel type (values).
"""

fuel_type_eia860_coal_strings = ['ant', 'bit', 'cbl', 'lig', 'pc', 'rc', 'sc',
                                 'sub', 'wc', 'coal', 'petroleum coke', 'col',
                                 'woc']
"""list: A list of strings from EIA 860 associated with fuel type coal.
"""

fuel_type_eia860_oil_strings = ['dfo', 'jf', 'ker', 'rfo', 'wo', 'woo',
                                'petroleum']
"""list: A list of strings from EIA 860 associated with fuel type oil.
"""

fuel_type_eia860_gas_strings = ['bfg', 'lfg', 'mlg', 'ng', 'obg', 'og', 'pg',
                                'sgc', 'sgp', 'natural gas', 'other gas',
                                'oog', 'sg']
"""list: A list of strings from EIA 860 associated with fuel type gas.
"""

fuel_type_eia860_solar_strings = ['sun', 'solar']
"""list: A list of strings from EIA 860 associated with solar power.
"""

fuel_type_eia860_wind_strings = ['wnd', 'wind', 'wt']
"""list: A list of strings from EIA 860 associated with wind power.
"""

fuel_type_eia860_hydro_strings = ['wat', 'hyc', 'hps', 'hydro']
"""list: A list of strings from EIA 860 associated with hydro power.
"""

fuel_type_eia860_nuclear_strings = ['nuc', 'nuclear']
"""list:  A list of strings from EIA 860 associated with nuclear power.
"""

fuel_type_eia860_waste_strings = ['ab', 'blq', 'bm', 'msb', 'msn', 'obl',
                                  'obs', 'slw', 'tdf', 'wdl', 'wds', 'biomass',
                                  'msw', 'www']
"""list: A list of strings from EIA 860 associated with fuel type waste.
"""

fuel_type_eia860_other_strings = ['mwh', 'oth', 'pur', 'wh', 'geo', 'none',
                                  'orw', 'other']
"""list:  A list of strings from EIA 860 associated with fuel type other.
"""

fuel_type_eia860_simple_map = {
    'coal': fuel_type_eia860_coal_strings,
    'oil': fuel_type_eia860_oil_strings,
    'gas': fuel_type_eia860_gas_strings,
    'solar': fuel_type_eia860_solar_strings,
    'wind': fuel_type_eia860_wind_strings,
    'hydro': fuel_type_eia860_hydro_strings,
    'nuclear': fuel_type_eia860_nuclear_strings,
    'waste': fuel_type_eia860_waste_strings,
    'other': fuel_type_eia860_other_strings,
}
"""dict: A dictionary mapping EIA 860 fuel types (keys) to lists
    of strings associated with that fuel type (values).
"""

# EIA 923/860: Lumping of energy source categories.
energy_source_eia_simple_map = {
    'coal': ['ANT', 'BIT', 'LIG', 'PC', 'SUB', 'WC', 'RC'],
    'oil': ['DFO', 'JF', 'KER', 'RFO', 'WO'],
    'gas': ['BFG', 'LFG', 'NG', 'OBG', 'OG', 'PG', 'SG', 'SGC', 'SGP'],
    'solar': ['SUN'],
    'wind': ['WND'],
    'hydro': ['WAT'],
    'nuclear': ['NUC'],
    'waste': ['AB', 'BLQ', 'MSW', 'OBL', 'OBS', 'SLW', 'TDF', 'WDL', 'WDS'],
    'other': ['GEO', 'MWH', 'OTH', 'PUR', 'WH']
}
"""dict: A dictionary mapping EIA fuel types (keys) to fuel codes (values).
"""

fuel_group_eia923_simple_map = {
    'coal': ['coal', 'petroleum coke'],
    'oil': ['petroleum'],
    'gas': ['natural gas', 'other gas']
}
"""dict: A dictionary mapping EIA 923 simple fuel types("oil", "coal", "gas")
    (keys) to fuel types (values).
"""

# EIA 923: The type of physical units fuel consumption is reported in.
# All consumption is reported in either short tons for solids,
# thousands of cubic feet for gases, and barrels for liquids.
fuel_units_eia923 = {
    'mcf': 'Thousands of cubic feet (for gases)',
    'short_tons': 'Short tons (for solids)',
    'barrels': 'Barrels (for liquids)'
}
"""dict: A dictionary mapping EIA 923 fuel units (keys) to fuel unit
    descriptions (values).
"""

# EIA 923: Designates the purchase type under which receipts occurred
# in the reporting month. One or two character alphanumeric:
contract_type_eia923 = {
    'C': 'Contract - Fuel received under a purchase order or contract with a term of one year or longer.  Contracts with a shorter term are considered spot purchases ',
    'NC': 'New Contract - Fuel received under a purchase order or contract with duration of one year or longer, under which deliveries were first made during the reporting month',
    'S': 'Spot Purchase',
    'T': 'Tolling Agreement – Fuel received under a tolling agreement (bartering arrangement of fuel for generation)'
}
"""dict: A dictionary mapping EIA 923 contract codes (keys) to contract
    descriptions (values) for each month in the Fuel Receipts and Costs table.
"""

# EIA 923: The fuel code associated with the fuel receipt.
# Defined on Page 7 of EIA Form 923
# Two or three character alphanumeric:
energy_source_eia923 = {
    'ANT': 'Anthracite Coal',
    'BFG': 'Blast Furnace Gas',
    'BM': 'Biomass',
    'BIT': 'Bituminous Coal',
    'DFO': 'Distillate Fuel Oil. Including diesel, No. 1, No. 2, and No. 4 fuel oils.',
    'JF': 'Jet Fuel',
    'KER': 'Kerosene',
    'LIG': 'Lignite Coal',
    'NG': 'Natural Gas',
    'PC': 'Petroleum Coke',
    'PG': 'Gaseous Propone',
    'OG': 'Other Gas',
    'RC': 'Refined Coal',
    'RFO': 'Residual Fuel Oil. Including No. 5 & 6 fuel oils and bunker C fuel oil.',
    'SG': 'Synthesis Gas from Petroleum Coke',
    'SGP': 'Petroleum Coke Derived Synthesis Gas',
    'SC': 'Coal-based Synfuel. Including briquettes, pellets, or extrusions, which are formed by binding materials or processes that recycle materials.',
    'SUB': 'Subbituminous Coal',
    'WC': 'Waste/Other Coal. Including anthracite culm, bituminous gob, fine coal, lignite waste, waste coal.',
    'WO': 'Waste/Other Oil. Including crude oil, liquid butane, liquid propane, naphtha, oil waste, re-refined moto oil, sludge oil, tar oil, or other petroleum-based liquid wastes.',
}
"""dict: A dictionary mapping fuel codes (keys) to fuel descriptions (values)
    for each fuel receipt from the EIA 923 Fuel Receipts and Costs table.
"""

# EIA 923 Fuel Group, from Page 7 EIA Form 923
# Groups fossil fuel energy sources into fuel groups that are located in the
# Electric Power Monthly:  Coal, Natural Gas, Petroleum, Petroleum Coke.
fuel_group_eia923 = (
    'coal',
    'natural_gas',
    'petroleum',
    'petroleum_coke',
    'other_gas'
)
"""tuple: A tuple containing EIA 923 fuel groups.
"""

# EIA 923: Type of Coal Mine as defined on Page 7 of EIA Form 923
coalmine_type_eia923 = {
    'P': 'Preparation Plant',
    'S': 'Surface',
    'U': 'Underground',
    'US': 'Both an underground and surface mine with most coal extracted from underground',
    'SU': 'Both an underground and surface mine with most coal extracted from surface',
}
"""dict: A dictionary mapping EIA 923 coal mine type codes (keys) to
    descriptions (values).
"""

# EIA 923: State abbreviation related to coal mine location.
# Country abbreviations are also used in this category, but they are
# non-standard because of collisions with US state names. Instead of using
# the provided non-standard names, we convert to ISO-3166-1 three letter
# country codes https://en.wikipedia.org/wiki/ISO_3166-1_alpha-3
coalmine_country_eia923 = {
    'AU': 'AUS',  # Australia
    'CL': 'COL',  # Colombia
    'CN': 'CAN',  # Canada
    'IS': 'IDN',  # Indonesia
    'PL': 'POL',  # Poland
    'RS': 'RUS',  # Russia
    'UK': 'GBR',  # United Kingdom of Great Britain
    'VZ': 'VEN',  # Venezuela
    'OC': 'other_country',
    'IM': 'unknown'
}
"""dict: A dictionary mapping coal mine country codes (keys) to ISO-3166-1 three
    letter country codes (values).
"""

# EIA 923: Mode for the longest / second longest distance.
transport_modes_eia923 = {
    'RR': 'Rail: Shipments of fuel moved to consumers by rail \
        (private or public/commercial). Included is coal hauled to or \
        away from a railroad siding by truck if the truck did not use public\
        roads.',
    'RV': 'River:  Shipments of fuel moved to consumers via river by barge.  \
        Not included are shipments to Great Lakes coal loading docks, \
        tidewater piers, or coastal ports.',
    'GL': 'Great Lakes:  Shipments of coal moved to consumers via \
        the Great Lakes. These shipments are moved via the Great Lakes \
        coal loading docks, which are identified by name and location as \
        follows: Conneaut Coal Storage & Transfer, Conneaut, Ohio;  \
        NS Coal Dock (Ashtabula Coal Dock), Ashtabula, Ohio;  \
        Sandusky Coal Pier, Sandusky, Ohio;  Toledo Docks, Toledo, Ohio; \
        KCBX Terminals Inc., Chicago, Illinois;  \
        Superior Midwest Energy Terminal, Superior, Wisconsin',
    'TP': 'Tidewater Piers and Coastal Ports:  Shipments of coal moved to \
        Tidewater Piers and Coastal Ports for further shipments to consumers \
        via coastal water or ocean.  The Tidewater Piers and Coastal Ports \
        are identified by name and location as follows:  Dominion Terminal \
        Associates, Newport News, Virginia; McDuffie Coal Terminal, Mobile, \
        Alabama; IC Railmarine Terminal, Convent, Louisiana;  \
        International Marine Terminals, Myrtle Grove, Louisiana;  \
        Cooper/T. Smith Stevedoring Co. Inc., Darrow, Louisiana;  \
        Seward Terminal Inc., Seward, Alaska;  Los Angeles Export Terminal, \
        Inc., Los Angeles, California;  Levin-Richmond Terminal Corp., \
        Richmond, California; Baltimore Terminal, Baltimore, Maryland;  \
        Norfolk Southern Lamberts Point P-6, Norfolk, Virginia;  \
        Chesapeake Bay Piers, Baltimore, Maryland;  Pier IX Terminal Company, \
        Newport News, Virginia;  Electro-Coal Transport Corp., Davant, \
        Louisiana',
    'WT': 'Water: Shipments of fuel moved to consumers by other waterways.',
    'TR': 'Truck: Shipments of fuel moved to consumers by truck.  \
        Not included is fuel hauled to or away from a railroad siding by \
        truck on non-public roads.',
    'tr': 'Truck: Shipments of fuel moved to consumers by truck.  \
        Not included is fuel hauled to or away from a railroad siding by \
        truck on non-public roads.',
    'TC': 'Tramway/Conveyor: Shipments of fuel moved to consumers \
        by tramway or conveyor.',
    'SP': 'Slurry Pipeline: Shipments of coal moved to consumers \
        by slurry pipeline.',
    'PL': 'Pipeline: Shipments of fuel moved to consumers by pipeline'
}
"""dict: A dictionary mapping primary and secondary transportation mode codes
    (keys) to descriptions (values).
"""

# we need to include all of the columns which we want to keep for either the
# entity or annual tables. The order here matters. We need to harvest the plant
# location before harvesting the location of the utilites for example.
entities = {
    'plants': [
        # base cols
        ['plant_id_eia'],
        # static cols
        ['balancing_authority_code_eia', 'balancing_authority_name_eia',
         'city', 'county', 'ferc_cogen_status',
         'ferc_exempt_wholesale_generator', 'ferc_small_power_producer',
         'grid_voltage_2_kv', 'grid_voltage_3_kv', 'grid_voltage_kv',
         'iso_rto_code', 'latitude', 'longitude',
         'nerc_region', 'plant_name_eia', 'primary_purpose_naics_id',
         'sector_id', 'sector_name', 'state', 'street_address', 'zip_code'],
        # annual cols
        ['ash_impoundment', 'ash_impoundment_lined', 'ash_impoundment_status',
         'energy_storage', 'ferc_cogen_docket_no', 'water_source',
         'ferc_exempt_wholesale_generator_docket_no',
         'ferc_small_power_producer_docket_no',
         'liquefied_natural_gas_storage',
         'natural_gas_local_distribution_company', 'natural_gas_storage',
         'natural_gas_pipeline_name_1', 'natural_gas_pipeline_name_2',
         'natural_gas_pipeline_name_3', 'net_metering', 'pipeline_notes',
         'regulatory_status_code', 'transmission_distribution_owner_id',
         'transmission_distribution_owner_name',
         'transmission_distribution_owner_state', 'utility_id_eia'],
        # need type fixing
        {},
    ],
    'generators': [
        # base cols
        ['plant_id_eia', 'generator_id'],
        # static cols
        ['prime_mover_code', 'duct_burners', 'operating_date',
         'topping_bottoming_code', 'solid_fuel_gasification',
         'pulverized_coal_tech', 'fluidized_bed_tech', 'subcritical_tech',
         'supercritical_tech', 'ultrasupercritical_tech', 'stoker_tech',
         'other_combustion_tech', 'bypass_heat_recovery',
         'rto_iso_lmp_node_id', 'rto_iso_location_wholesale_reporting_id',
         'associated_combined_heat_power', 'original_planned_operating_date',
         'operating_switch', 'previously_canceled'],
        # annual cols
        ['capacity_mw', 'fuel_type_code_pudl', 'multiple_fuels',
         'ownership_code', 'deliver_power_transgrid', 'summer_capacity_mw',
         'winter_capacity_mw', 'minimum_load_mw', 'technology_description',
         'energy_source_code_1', 'energy_source_code_2',
         'energy_source_code_3', 'energy_source_code_4',
         'energy_source_code_5', 'energy_source_code_6',
         'startup_source_code_1', 'startup_source_code_2',
         'startup_source_code_3', 'startup_source_code_4',
         'time_cold_shutdown_full_load_code', 'syncronized_transmission_grid',
         'turbines_num', 'operational_status_code', 'operational_status',
         'planned_modifications', 'planned_net_summer_capacity_uprate_mw',
         'planned_net_winter_capacity_uprate_mw', 'planned_new_capacity_mw',
         'planned_uprate_date', 'planned_net_summer_capacity_derate_mw',
         'planned_net_winter_capacity_derate_mw', 'planned_derate_date',
         'planned_new_prime_mover_code', 'planned_energy_source_code_1',
         'planned_repower_date', 'other_planned_modifications',
         'other_modifications_date', 'planned_retirement_date',
         'carbon_capture', 'cofire_fuels', 'switch_oil_gas',
         'turbines_inverters_hydrokinetics', 'nameplate_power_factor',
         'uprate_derate_during_year', 'uprate_derate_completed_date',
         'current_planned_operating_date', 'summer_estimated_capability_mw',
         'winter_estimated_capability_mw', 'retirement_date', 'utility_id_eia'],
        # need type fixing
        {}
    ],
    # utilities must come after plants. plant location needs to be
    # removed before the utility locations are compiled
    'utilities': [
        # base cols
        ['utility_id_eia'],
        # static cols
        ['utility_name_eia',
         'entity_type'],
        # annual cols
        ['street_address', 'city', 'state', 'zip_code',
         'plants_reported_owner', 'plants_reported_operator',
         'plants_reported_asset_manager', 'plants_reported_other_relationship',
         ],
        # need type fixing
        {'utility_id_eia': 'int64', }, ],
    'boilers': [
        # base cols
        ['plant_id_eia', 'boiler_id'],
        # static cols
        ['prime_mover_code'],
        # annual cols
        [],
        # need type fixing
        {},
    ]
}
"""dict: A dictionary containing table name strings (keys) and lists of columns
    to keep for those tables (values).
"""

# EPA CEMS constants #####

epacems_rename_dict = {
    "STATE": "state",
    # "FACILITY_NAME": "plant_name",  # Not reading from CSV
    "ORISPL_CODE": "plant_id_eia",
    "UNITID": "unitid",
    # These op_date, op_hour, and op_time variables get converted to
    # operating_date, operating_datetime and operating_time_interval in
    # transform/epacems.py
    "OP_DATE": "op_date",
    "OP_HOUR": "op_hour",
    "OP_TIME": "operating_time_hours",
    "GLOAD (MW)": "gross_load_mw",
    "GLOAD": "gross_load_mw",
    "SLOAD (1000 lbs)": "steam_load_1000_lbs",
    "SLOAD (1000lb/hr)": "steam_load_1000_lbs",
    "SLOAD": "steam_load_1000_lbs",
    "SO2_MASS (lbs)": "so2_mass_lbs",
    "SO2_MASS": "so2_mass_lbs",
    "SO2_MASS_MEASURE_FLG": "so2_mass_measurement_code",
    # "SO2_RATE (lbs/mmBtu)": "so2_rate_lbs_mmbtu",  # Not reading from CSV
    # "SO2_RATE": "so2_rate_lbs_mmbtu",  # Not reading from CSV
    # "SO2_RATE_MEASURE_FLG": "so2_rate_measure_flg",  # Not reading from CSV
    "NOX_RATE (lbs/mmBtu)": "nox_rate_lbs_mmbtu",
    "NOX_RATE": "nox_rate_lbs_mmbtu",
    "NOX_RATE_MEASURE_FLG": "nox_rate_measurement_code",
    "NOX_MASS (lbs)": "nox_mass_lbs",
    "NOX_MASS": "nox_mass_lbs",
    "NOX_MASS_MEASURE_FLG": "nox_mass_measurement_code",
    "CO2_MASS (tons)": "co2_mass_tons",
    "CO2_MASS": "co2_mass_tons",
    "CO2_MASS_MEASURE_FLG": "co2_mass_measurement_code",
    # "CO2_RATE (tons/mmBtu)": "co2_rate_tons_mmbtu",  # Not reading from CSV
    # "CO2_RATE": "co2_rate_tons_mmbtu",  # Not reading from CSV
    # "CO2_RATE_MEASURE_FLG": "co2_rate_measure_flg",  # Not reading from CSV
    "HEAT_INPUT (mmBtu)": "heat_content_mmbtu",
    "HEAT_INPUT": "heat_content_mmbtu",
    "FAC_ID": "facility_id",
    "UNIT_ID": "unit_id_epa",
}
"""dict: A dictionary containing EPA CEMS column names (keys) and replacement
    names to use when reading those columns into PUDL (values).
"""
# Any column that exactly matches one of these won't be read
epacems_columns_to_ignore = {
    "FACILITY_NAME",
    "SO2_RATE (lbs/mmBtu)",
    "SO2_RATE",
    "SO2_RATE_MEASURE_FLG",
    "CO2_RATE (tons/mmBtu)",
    "CO2_RATE",
    "CO2_RATE_MEASURE_FLG",
}
"""set: The set of EPA CEMS columns to ignore when reading data.
"""
# Specify dtypes to for reading the CEMS CSVs
epacems_csv_dtypes = {
    "STATE": pd.StringDtype(),
    # "FACILITY_NAME": str,  # Not reading from CSV
    "ORISPL_CODE": pd.Int64Dtype(),
    "UNITID": pd.StringDtype(),
    # These op_date, op_hour, and op_time variables get converted to
    # operating_date, operating_datetime and operating_time_interval in
    # transform/epacems.py
    "OP_DATE": pd.StringDtype(),
    "OP_HOUR": pd.Int64Dtype(),
    "OP_TIME": float,
    "GLOAD (MW)": float,
    "GLOAD": float,
    "SLOAD (1000 lbs)": float,
    "SLOAD (1000lb/hr)": float,
    "SLOAD": float,
    "SO2_MASS (lbs)": float,
    "SO2_MASS": float,
    "SO2_MASS_MEASURE_FLG": pd.StringDtype(),
    # "SO2_RATE (lbs/mmBtu)": float,  # Not reading from CSV
    # "SO2_RATE": float,  # Not reading from CSV
    # "SO2_RATE_MEASURE_FLG": str,  # Not reading from CSV
    "NOX_RATE (lbs/mmBtu)": float,
    "NOX_RATE": float,
    "NOX_RATE_MEASURE_FLG": pd.StringDtype(),
    "NOX_MASS (lbs)": float,
    "NOX_MASS": float,
    "NOX_MASS_MEASURE_FLG": pd.StringDtype(),
    "CO2_MASS (tons)": float,
    "CO2_MASS": float,
    "CO2_MASS_MEASURE_FLG": pd.StringDtype(),
    # "CO2_RATE (tons/mmBtu)": float,  # Not reading from CSV
    # "CO2_RATE": float,  # Not reading from CSV
    # "CO2_RATE_MEASURE_FLG": str,  # Not reading from CSV
    "HEAT_INPUT (mmBtu)": float,
    "HEAT_INPUT": float,
    "FAC_ID": pd.Int64Dtype(),
    "UNIT_ID": pd.Int64Dtype(),
}
"""dict: A dictionary containing column names (keys) and data types (values)
for EPA CEMS.
"""

epacems_tables = ("hourly_emissions_epacems")
"""tuple: A tuple containing tables of EPA CEMS data to pull into PUDL.
"""

epacems_additional_plant_info_file = importlib.resources.open_text(
    'pudl.package_data.epa.cems', 'plant_info_for_additional_cems_plants.csv')
"""typing.TextIO:

    Todo:
        Return to
"""

files_dict_epaipm = {
    'transmission_single_epaipm': '*table_3-21*',
    'transmission_joint_epaipm': '*transmission_joint_ipm*',
    'load_curves_epaipm': '*table_2-2_*',
    'plant_region_map_epaipm': '*needs_v6*',
}
"""dict: A dictionary of EPA IPM tables and strings that files of those tables
    contain.
"""

epaipm_url_ext = {
    'transmission_single_epaipm': 'table_3-21_annual_transmission_capabilities_of_u.s._model_regions_in_epa_platform_v6_-_2021.xlsx',
    'load_curves_epaipm': 'table_2-2_load_duration_curves_used_in_epa_platform_v6.xlsx',
    'plant_region_map_epaipm': 'needs_v6_november_2018_reference_case_0.xlsx',
}
"""dict: A dictionary of EPA IPM tables and associated URLs extensions for
    downloading that table's data.
"""

read_excel_epaipm_dict = {
    'transmission_single_epaipm': dict(
        skiprows=3,
        usecols='B:F',
        index_col=[0, 1],
    ),
    'transmission_joint_epaipm': {},
    'load_curves_epaipm': dict(
        skiprows=3,
        usecols='B:AB',
    ),
    'plant_region_map_epaipm_active': dict(
        sheet_name='NEEDS v6_Active',
        usecols='C,I',
    ),
    'plant_region_map_epaipm_retired': dict(
        sheet_name='NEEDS v6_Retired_Through2021',
        usecols='C,I',
    ),
}
"""
dict: A dictionary of dictionaries containing EPA IPM tables and associated
    information for reading those tables into PUDL (values).
"""

epaipm_region_names = [
    'ERC_PHDL', 'ERC_REST', 'ERC_FRNT', 'ERC_GWAY', 'ERC_WEST',
    'FRCC', 'NENG_CT', 'NENGREST', 'NENG_ME', 'MIS_AR', 'MIS_IL',
    'MIS_INKY', 'MIS_IA', 'MIS_MIDA', 'MIS_LA', 'MIS_LMI', 'MIS_MNWI',
    'MIS_D_MS', 'MIS_MO', 'MIS_MAPP', 'MIS_AMSO', 'MIS_WOTA',
    'MIS_WUMS', 'NY_Z_A', 'NY_Z_B', 'NY_Z_C&E', 'NY_Z_D', 'NY_Z_F',
    'NY_Z_G-I', 'NY_Z_J', 'NY_Z_K', 'PJM_West', 'PJM_AP', 'PJM_ATSI',
    'PJM_COMD', 'PJM_Dom', 'PJM_EMAC', 'PJM_PENE', 'PJM_SMAC',
    'PJM_WMAC', 'S_C_KY', 'S_C_TVA', 'S_D_AECI', 'S_SOU', 'S_VACA',
    'SPP_NEBR', 'SPP_N', 'SPP_SPS', 'SPP_WEST', 'SPP_KIAM', 'SPP_WAUE',
    'WECC_AZ', 'WEC_BANC', 'WECC_CO', 'WECC_ID', 'WECC_IID',
    'WEC_LADW', 'WECC_MT', 'WECC_NM', 'WEC_CALN', 'WECC_NNV',
    'WECC_PNW', 'WEC_SDGE', 'WECC_SCE', 'WECC_SNV', 'WECC_UT',
    'WECC_WY', 'CN_AB', 'CN_BC', 'CN_NL', 'CN_MB', 'CN_NB', 'CN_NF',
    'CN_NS', 'CN_ON', 'CN_PE', 'CN_PQ', 'CN_SK',
]
"""list: A list of EPA IPM region names."""

epaipm_region_aggregations = {
    'PJM': [
        'PJM_AP', 'PJM_ATSI', 'PJM_COMD', 'PJM_Dom',
        'PJM_EMAC', 'PJM_PENE', 'PJM_SMAC', 'PJM_WMAC'
    ],
    'NYISO': [
        'NY_Z_A', 'NY_Z_B', 'NY_Z_C&E', 'NY_Z_D',
        'NY_Z_F', 'NY_Z_G-I', 'NY_Z_J', 'NY_Z_K'
    ],
    'ISONE': ['NENG_CT', 'NENGREST', 'NENG_ME'],
    'MISO': [
        'MIS_AR', 'MIS_IL', 'MIS_INKY', 'MIS_IA',
        'MIS_MIDA', 'MIS_LA', 'MIS_LMI', 'MIS_MNWI', 'MIS_D_MS',
        'MIS_MO', 'MIS_MAPP', 'MIS_AMSO', 'MIS_WOTA', 'MIS_WUMS'
    ],
    'SPP': [
        'SPP_NEBR', 'SPP_N', 'SPP_SPS', 'SPP_WEST', 'SPP_KIAM', 'SPP_WAUE'
    ],
    'WECC_NW': [
        'WECC_CO', 'WECC_ID', 'WECC_MT', 'WECC_NNV',
        'WECC_PNW', 'WECC_UT', 'WECC_WY'
    ]

}
"""
dict: A dictionary containing EPA IPM regions (keys) and lists of their
    associated abbreviations (values).
"""

epaipm_rename_dict = {
    'transmission_single_epaipm': {
        'From': 'region_from',
        'To': 'region_to',
        'Capacity TTC (MW)': 'firm_ttc_mw',
        'Energy TTC (MW)': 'nonfirm_ttc_mw',
        'Transmission Tariff (2016 mills/kWh)': 'tariff_mills_kwh',
    },
    'load_curves_epaipm': {
        'day': 'day_of_year',
        'region': 'region_id_epaipm',
    },
    'plant_region_map_epaipm': {
        'ORIS Plant Code': 'plant_id_eia',
        'Region Name': 'region',
    },
}
glue_pudl_tables = ('plants_eia', 'plants_ferc', 'plants', 'utilities_eia',
                    'utilities_ferc', 'utilities', 'utility_plant_assn')
"""
dict: A dictionary of dictionaries containing EPA IPM tables (keys) and items
    for each table to be renamed along with the replacement name (values).
"""

data_sources = (
    'eia860',
    'eia861',
    'eia923',
    'epacems',
    'epaipm',
    'ferc1',
    'ferc714',
    # 'pudl'
)
"""tuple: A tuple containing the data sources we are able to pull into PUDL."""

# All the years for which we ought to be able to download these data sources
data_years = {
    'eia860': tuple(range(2001, 2019)),
    'eia861': tuple(range(1990, 2019)),
    'eia923': tuple(range(2001, 2020)),
    'epacems': tuple(range(1995, 2019)),
    'epaipm': (None, ),
    'ferc1': tuple(range(1994, 2019)),
    'ferc714': (None, ),
}
"""
dict: A dictionary of data sources (keys) and tuples containing the years
    that we expect to be able to download for each data source (values).
"""

# The full set of years we currently expect to be able to ingest, per source:
working_years = {
    'eia860': tuple(range(2009, 2019)),
    'eia861': tuple(range(2001, 2019)),
    'eia923': tuple(range(2009, 2019)),
    'epacems': tuple(range(1995, 2019)),
    'epaipm': (None, ),
    'ferc1': tuple(range(1994, 2019)),
    'ferc714': (None, ),
}
"""
dict: A dictionary of data sources (keys) and tuples containing the years for
    each data source that are able to be ingested into PUDL.
"""

pudl_tables = {
    'eia860': eia860_pudl_tables,
    'eia861': (
        "service_territory_eia861",
        "balancing_authority_eia861",
        "sales_eia861",
        "advanced_metering_infrastructure_eia861",
        "demand_response_eia861",
        # "demand_side_management_eia861",
        # "distributed_generation_eia861",
        "distribution_systems_eia861",
        "dynamic_pricing_eia861",
        "green_pricing_eia861",
        "mergers_eia861",
        "net_metering_eia861",
        "non_net_metering_eia861",
        "operational_data_eia861",
        # "reliability_eia861",
        # "utility_data_eia861"
    ),
    'eia923': eia923_pudl_tables,
    'epacems': epacems_tables,
    'epaipm': epaipm_pudl_tables,
    'ferc1': ferc1_pudl_tables,
    'ferc714': (
        "respondent_id_ferc714",
        "id_certification_ferc714",
        "gen_plants_ba_ferc714",
        "demand_monthly_ba_ferc714",
        "net_energy_load_ba_ferc714",
        "adjacency_ba_ferc714",
        "interchange_ba_ferc714",
        "lambda_hourly_ba_ferc714",
        "lambda_description_ferc714",
        "description_pa_ferc714",
        "demand_forecast_pa_ferc714",
        "demand_hourly_pa_ferc714",
    ),
    'glue': glue_pudl_tables,
}
"""
dict: A dictionary containing data sources (keys) and the list of associated
    tables from that datasource that can be pulled into PUDL (values).
"""

base_data_urls = {
    'eia860': 'https://www.eia.gov/electricity/data/eia860',
    'eia861': 'https://www.eia.gov/electricity/data/eia861/zip',
    'eia923': 'https://www.eia.gov/electricity/data/eia923',
    'epacems': 'ftp://newftp.epa.gov/dmdnload/emissions/hourly/monthly',
    'ferc1': 'ftp://eforms1.ferc.gov/f1allyears',
    'ferc714': 'https://www.ferc.gov/docs-filing/forms/form-714/data',
    'ferceqr': 'ftp://eqrdownload.ferc.gov/DownloadRepositoryProd/BulkNew/CSV',
    'msha': 'https://arlweb.msha.gov/OpenGovernmentData/DataSets',
    'epaipm': 'https://www.epa.gov/sites/production/files/2019-03',
    'pudl': 'https://catalyst.coop/pudl/'
}
"""
dict: A dictionary containing data sources (keys) and their base data URLs
    (values).
"""

need_fix_inting = {
    'plants_steam_ferc1': ('construction_year', 'installation_year'),
    'plants_small_ferc1': ('construction_year', 'ferc_license_id'),
    'plants_hydro_ferc1': ('construction_year', 'installation_year',),
    'plants_pumped_storage_ferc1': ('construction_year', 'installation_year',),
    'hourly_emissions_epacems': ('facility_id', 'unit_id_epa',),
}
"""
dict: A dictionary containing tables (keys) and column names (values)
    containing integer - type columns whose null values need fixing.
"""

contributors = {
    "catalyst-cooperative": {
        "title": "Catalyst Cooperative",
        "path": "https://catalyst.coop/",
        "role": "publisher",
        "email": "pudl@catalyst.coop",
        "organization": "Catalyst Cooperative",
    },
    "zane-selvans": {
        "title": "Zane Selvans",
        "email": "zane.selvans@catalyst.coop",
        "path": "https://amateurearthling.org/",
        "role": "wrangler",
        "organization": "Catalyst Cooperative"
    },
    "christina-gosnell": {
        "title": "Christina Gosnell",
        "email": "christina.gosnell@catalyst.coop",
        "role": "contributor",
        "organization": "Catalyst Cooperative",
    },
    "steven-winter": {
        "title": "Steven Winter",
        "email": "steven.winter@catalyst.coop",
        "role": "contributor",
        "organization": "Catalyst Cooperative",
    },
    "alana-wilson": {
        "title": "Alana Wilson",
        "email": "alana.wilson@catalyst.coop",
        "role": "contributor",
        "organization": "Catalyst Cooperative",
    },
    "karl-dunkle-werner": {
        "title": "Karl Dunkle Werner",
        "email": "karldw@berkeley.edu",
        "path": "https://karldw.org/",
        "role": "contributor",
        "organization": "UC Berkeley",
    },
    'greg-schivley': {
        "title": "Greg Schivley",
        "role": "contributor",
    },
}
"""
dict: A dictionary of dictionaries containing organization names (keys) and
    their attributes (values).
"""

data_source_info = {
    "eia860": {
        "title": "EIA Form 860",
        "path": "https://www.eia.gov/electricity/data/eia860/",
    },
    "eia861": {
        "title": "EIA Form 861",
        "path": "https://www.eia.gov/electricity/data/eia861/",
    },
    "eia923": {
        "title": "EIA Form 923",
        "path": "https://www.eia.gov/electricity/data/eia923/",
    },
    "eiawater": {
        "title": "EIA Water Use for Power",
        "path": "https://www.eia.gov/electricity/data/water/",
    },
    "epacems": {
        "title": "EPA Air Markets Program Data",
        "path": "https://ampd.epa.gov/ampd/",
    },
    "epaipm": {
        "title": "EPA Integrated Planning Model",
        "path": "https://www.epa.gov/airmarkets/national-electric-energy-data-system-needs-v6",
    },
    "ferc1": {
        "title": "FERC Form 1",
        "path": "https://www.ferc.gov/docs-filing/forms/form-1/data.asp",
    },
    "ferc714": {
        "title": "FERC Form 714",
        "path": "https://www.ferc.gov/docs-filing/forms/form-714/data.asp",
    },
    "ferceqr": {
        "title": "FERC Electric Quarterly Report",
        "path": "https://www.ferc.gov/docs-filing/eqr.asp",
    },
    "msha": {
        "title": "Mining Safety and Health Administration",
        "path": "https://www.msha.gov/mine-data-retrieval-system",
    },
    "phmsa": {
        "title": "Pipelines and Hazardous Materials Safety Administration",
        "path": "https://www.phmsa.dot.gov/data-and-statistics/pipeline/data-and-statistics-overview",
    },
    "pudl": {
        "title": "The Public Utility Data Liberation Project (PUDL)",
        "path": "https://catalyst.coop/pudl/",
        "email": "pudl@catalyst.coop",
    },
}
"""
dict: A dictionary of dictionaries containing datasources (keys) and
    associated attributes (values)
"""

contributors_by_source = {
    "pudl": [
        "catalyst-cooperative",
        "zane-selvans",
        "christina-gosnell",
        "steven-winter",
        "alana-wilson",
        "karl-dunkle-werner",
    ],
    "eia923": [
        "catalyst-cooperative",
        "zane-selvans",
        "christina-gosnell",
        "steven-winter",
    ],
    "eia860": [
        "catalyst-cooperative",
        "zane-selvans",
        "christina-gosnell",
        "steven-winter",
        "alana-wilson",
    ],
    "ferc1": [
        "catalyst-cooperative",
        "zane-selvans",
        "christina-gosnell",
        "steven-winter",
        "alana-wilson",
    ],
    "epacems": [
        "catalyst-cooperative",
        "karl-dunkle-werner",
        "zane-selvans",
    ],
    "epaipm": [
        "greg-schivley",
    ],
}
"""
dict: A dictionary of data sources (keys) and lists of contributors (values).
"""

licenses = {
    "cc-by-4.0": {
        "name": "CC-BY-4.0",
        "title": "Creative Commons Attribution 4.0",
        "path": "https://creativecommons.org/licenses/by/4.0/"
    },
    "us-govt": {
        "name": "other-pd",
        "title": "U.S. Government Work",
        "path": "http://www.usa.gov/publicdomain/label/1.0/",
    }
}
"""
dict: A dictionary of dictionaries containing license types and their
    attributes.
"""

output_formats = [
    'sqlite',
    'parquet',
    'datapkg',
    'notebook',
]
"""list: A list of types of PUDL output formats."""


keywords_by_data_source = {
    'pudl': [
        'us', 'electricity',
    ],
    'eia860': [
        'electricity', 'electric', 'boiler', 'generator', 'plant', 'utility',
        'fuel', 'coal', 'natural gas', 'prime mover', 'eia860', 'retirement',
        'capacity', 'planned', 'proposed', 'energy', 'hydro', 'solar', 'wind',
        'nuclear', 'form 860', 'eia', 'annual', 'gas', 'ownership', 'steam',
        'turbine', 'combustion', 'combined cycle', 'eia',
        'energy information administration'
    ],
    'eia923': [
        'fuel', 'boiler', 'generator', 'plant', 'utility', 'cost', 'price',
        'natural gas', 'coal', 'eia923', 'energy', 'electricity', 'form 923',
        'receipts', 'generation', 'net generation', 'monthly', 'annual', 'gas',
        'fuel consumption', 'MWh', 'energy information administration', 'eia',
        'mercury', 'sulfur', 'ash', 'lignite', 'bituminous', 'subbituminous',
        'heat content'
    ],
    'epacems': [
        'epa', 'us', 'emissions', 'pollution', 'ghg', 'so2', 'co2', 'sox',
        'nox', 'load', 'utility', 'electricity', 'plant', 'generator', 'unit',
        'generation', 'capacity', 'output', 'power', 'heat content', 'mmbtu',
        'steam', 'cems', 'continuous emissions monitoring system', 'hourly'
        'environmental protection agency', 'ampd', 'air markets program data',
    ],
    'ferc1': [
        'electricity', 'electric', 'utility', 'plant', 'steam', 'generation',
        'cost', 'expense', 'price', 'heat content', 'ferc', 'form 1',
        'federal energy regulatory commission', 'capital', 'accounting',
        'depreciation', 'finance', 'plant in service', 'hydro', 'coal',
        'natural gas', 'gas', 'opex', 'capex', 'accounts', 'investment',
        'capacity'
    ],
    'epaipm': [
        'epaipm', 'integrated planning',
    ]
}
"""dict: A dictionary of datasets (keys) and keywords (values). """

ENTITY_TYPE_DICT = {
    'M': 'Municipal',
    'C': 'Cooperative',
    'R': 'Retail Power Marketer',
    'I': 'Investor Owned',
    'P': 'Political Subdivision',
    'T': 'Transmission',
    'S': 'State',
    'W': 'Wholesale Power Marketer',
    'F': 'Federal',
    'A': 'Municipal Mktg Authority',
    'G': 'Community Choice Aggregator',
    'D': 'Nonutility DSM Administrator',
    'B': 'Behind the Meter',
    'Q': 'Independent Power Producer',
    'IND': 'Industrial',
    'COM': 'Commercial',
<<<<<<< HEAD
}

=======
    float('nan'): 'Unregulated',
    'PR': 'Private',  # Added by AES for OD table (Arbitrary moniker)
    'PO': 'Power Marketer',  # Added by AES for OD table
    'U': 'Unknown',  # Added by AES for OD table
    'O': 'Other'  # Added by AES for OD table
}

RECOGNIZED_NERC_REGIONS = [
    'ASCC',
    'ECAR',
    'ERCOT',
    'FRCC',
    'HICC',
    'MAAC',
    'MAIN',
    'MAPP',
    'MRO',
    'NPCC',
    'RFC',
    'SERC',
    'SPP',
    'TRE',
    'WECC',
    'WSCC',  # pre-2002 version of WECC
    'MISO',  # unclear whether technically a regional entity, but lots of entries
    'ECAR_MAAC',
    'MAPP_WECC',
    'RFC_SERC',
    'SPP_WECC',
    'MRO_WECC',
    'ERCOT_SPP',
    'SPP_TRE',
    'ERCOT_TRE',
    'MISO_TRE',
    'AK',  # Alaska
    'HI',  # Hawaii
    'VI',  # Virgin Islands
    'GU',  # Guam
    'PR',  # Puerto Rico
    'AS',  # American Samoa
    'UNK',
]

CUSTOMER_CLASSES = [
    "commercial",
    "industrial",
    "direct_connection",
    "other",
    "residential",
    "total",
    "transportation"
]

TECH_CLASSES = [
    'pv',
    'storage_pv',
    'virtual_pv',
    'wind',
    'chp_cogen',
    'combustion_turbine',
    'fuel_cell',
    'hydro',
    'internal_combustion',
    'steam',
    'other',
    'total'
]

REVENUE_CLASSES = [
    'retail_sales',
    'unbundled',
    'delivery_customers',
    'sales_for_resale',
    'credits_or_adjustments',
    'other',
    'total'
]


"""dict: A dictionary of datasets (keys) and keywords (values). """

>>>>>>> 55d03270
column_dtypes = {
    "ferc1": {  # Obviously this is not yet a complete list...
        "construction_year": pd.Int64Dtype(),
        "installation_year": pd.Int64Dtype(),
        "plant_id_ferc1": pd.Int64Dtype(),
        "plant_id_pudl": pd.Int64Dtype(),
        "report_date": "datetime64[ns]",
        "report_year": pd.Int64Dtype(),
        "utility_id_ferc1": pd.Int64Dtype(),
        "utility_id_pudl": pd.Int64Dtype(),
    },
    "ferc714": {  # INCOMPLETE
        "demand_mwh": float,
        "demand_annual_mwh": float,
        "eia_code": pd.Int64Dtype(),
        "peak_demand_summer_mw": float,
        "peak_demand_winter_mw": float,
        "report_date": "datetime64[ns]",
        "respondent_id_ferc714": pd.Int64Dtype(),
        "respondent_name_ferc714": pd.StringDtype(),
        "respondent_type": pd.CategoricalDtype(categories=[
            "utility", "balancing_authority",
        ]),
        "timezone": pd.CategoricalDtype(categories=[
            "America/New_York", "America/Chicago", "America/Denver",
            "America/Los_Angeles", "America/Anchorage", "Pacific/Honolulu"]),
        "utc_datetime": "datetime64[ns]",
    },
    "epacems": {
        'state': pd.StringDtype(),
        'plant_id_eia': pd.Int64Dtype(),  # Nullable Integer
        'unitid': pd.StringDtype(),
        'operating_datetime_utc': "datetime64[ns]",
        'operating_time_hours': float,
        'gross_load_mw': float,
        'steam_load_1000_lbs': float,
        'so2_mass_lbs': float,
        'so2_mass_measurement_code': pd.StringDtype(),
        'nox_rate_lbs_mmbtu': float,
        'nox_rate_measurement_code': pd.StringDtype(),
        'nox_mass_lbs': float,
        'nox_mass_measurement_code': pd.StringDtype(),
        'co2_mass_tons': float,
        'co2_mass_measurement_code': pd.StringDtype(),
        'heat_content_mmbtu': float,
        'facility_id': pd.Int64Dtype(),  # Nullable Integer
        'unit_id_epa': pd.Int64Dtype(),  # Nullable Integer
    },
    "eia": {
        'actual_peak_demand_savings_mw': float,  # Added by AES for DR table
        'advanced_metering_infrastructure': float,  # Added by AES for AMI table
        'ash_content_pct': float,
        'ash_impoundment': pd.BooleanDtype(),
        'ash_impoundment_lined': pd.BooleanDtype(),
        # TODO: convert this field to more descriptive words
        'ash_impoundment_status': pd.StringDtype(),
        'associated_combined_heat_power': pd.BooleanDtype(),
        'automated_meter_reading': float,  # Added by AES for AMI table
        'backup_capacity_mw': float,  # Added by AES for NNM table
        'balancing_authority_code_eia': pd.CategoricalDtype(),
        'balancing_authority_id_eia': pd.Int64Dtype(),
        'balancing_authority_name_eia': pd.StringDtype(),
        'bga_source': pd.StringDtype(),
        'boiler_id': pd.StringDtype(),
        'business_model': pd.CategoricalDtype(categories=[
            "retail", "energy_services"]),
        'bypass_heat_recovery': pd.BooleanDtype(),
        'capacity_mw': float,  # Used by AES for NNM table
        'carbon_capture': pd.BooleanDtype(),
        'chlorine_content_ppm': float,
        'circuits_with_voltage_optimization': pd.Int64Dtype(),  # Added by AES for DS table
        'city': pd.StringDtype(),
        'cofire_fuels': pd.BooleanDtype(),
        'consumed_by_facility_mwh': float,  # Added by AES for OD table
        'consumed_by_respondent_without_charge_mwh': float,  # Added by AES for OD table
        'contact_firstname': pd.StringDtype(),
        'contact_firstname2': pd.StringDtype(),
        'contact_lastname': pd.StringDtype(),
        'contact_lastname2': pd.StringDtype(),
        'contact_title': pd.StringDtype(),
        'contact_title2': pd.StringDtype(),
        'contract_expiration_date': 'datetime64[ns]',
        'contract_type_code': pd.StringDtype(),
        'county': pd.StringDtype(),
        'county_id_fips': pd.StringDtype(),  # Must preserve leading zeroes
        'credits_or_adjustments': float,  # Added by AES for OD Revenue table
        'critical_peak_pricing': pd.BooleanDtype(),  # Added by AES for DP table
        'critical_peak_rebate': pd.BooleanDtype(),  # Added by AES for DP table
        'current_planned_operating_date': 'datetime64[ns]',
        'customers': pd.Int64Dtype(),  # Used by AES for NM table
        'customer_class': pd.CategoricalDtype(categories=CUSTOMER_CLASSES),
        'customer_incentives_cost': float,  # Added by AES for DR table
        'daily_digital_access_customers': float,  # Added by AES for AMI table
        'data_observed': pd.BooleanDtype(),  # Used by AES for OD table
        'deliver_power_transgrid': pd.BooleanDtype(),
        'delivery_customers': float,  # Added by AES for OD Revenue table
        'direct_load_control_customers': float,  # Added by AES for AMI table
        'distribution_circuits': pd.Int64Dtype(),  # Added by AES for DS table
        'duct_burners': pd.BooleanDtype(),
        'energy_displaced_mwh': float,  # Added by AES for NM table
        'energy_savings_mwh': float,  # Added by AES for DR table
        'energy_served_ami_mwh': float,  # Added by AES for AMI table
        'energy_source_code': pd.StringDtype(),
        'energy_source_code_1': pd.StringDtype(),
        'energy_source_code_2': pd.StringDtype(),
        'energy_source_code_3': pd.StringDtype(),
        'energy_source_code_4': pd.StringDtype(),
        'energy_source_code_5': pd.StringDtype(),
        'energy_source_code_6': pd.StringDtype(),
        'energy_storage': pd.BooleanDtype(),
        # Modified by AES for Merger table and OD table
        'entity_type': pd.CategoricalDtype(categories=ENTITY_TYPE_DICT.values()),
        'exchange_energy_delivered_mwh': float,  # Added by AES for OD table
        'exchange_energy_recieved_mwh': float,  # Added by AES for OD table
        'ferc_cogen_docket_no': pd.StringDtype(),
        'ferc_cogen_status': pd.BooleanDtype(),
        'ferc_exempt_wholesale_generator': pd.BooleanDtype(),
        'ferc_exempt_wholesale_generator_docket_no': pd.StringDtype(),
        'ferc_small_power_producer': pd.BooleanDtype(),
        'ferc_small_power_producer_docket_no': pd.StringDtype(),
        'fluidized_bed_tech': pd.BooleanDtype(),
        'fraction_owned': float,
        'fuel_consumed_for_electricity_mmbtu': float,
        'fuel_consumed_for_electricity_units': float,
        'fuel_consumed_mmbtu': float,
        'fuel_consumed_units': float,
        'fuel_cost_per_mmbtu': float,
        'fuel_group_code': pd.StringDtype(),
        'fuel_group_code_simple': pd.StringDtype(),
        'fuel_mmbtu_per_unit': float,
        'fuel_qty_units': float,
        # are fuel_type and fuel_type_code the same??
        # fuel_type includes 40 code-like things.. WAT, SUN, NUC, etc.
        'fuel_type': pd.StringDtype(),
        # from the boiler_fuel_eia923 table, there are 30 code-like things, like NG, BIT, LIG
        'fuel_type_code': pd.StringDtype(),
        'fuel_type_code_aer': pd.StringDtype(),
        'fuel_type_code_pudl': pd.StringDtype(),
        'furnished_without_charge_mwh': float,  # Added by AES for OD table
        # this is a mix of integer-like values (2 or 5) and strings like AUGSF
        'generator_id': pd.StringDtype(),
        'generators_number': pd.Int64Dtype(),  # Added by AES for NNM table
        # Added by AES for GP table (added green pricing prefix for now)
        'green_pricing_revenue': float,
        'grid_voltage_2_kv': float,
        'grid_voltage_3_kv': float,
        'grid_voltage_kv': float,
        'heat_content_mmbtu_per_unit': float,
        'home_area_network': float,  # Added by AES for AMI table
        'iso_rto_code': pd.StringDtype(),
        'latitude': float,
        'liquefied_natural_gas_storage': pd.BooleanDtype(),
        'longitude': float,
        'mercury_content_ppm': float,
        'merge_address': pd.StringDtype(),  # Added by AES for Mergers table
        'merge_city': pd.StringDtype(),  # Added by AES for Mergers table
        'merge_company': pd.StringDtype(),  # Added by AES for Mergers table
        'merge_date': 'datetime64[ns]',  # Added by AES for Mergers table
        'merge_state': pd.StringDtype(),  # Added by AES for Mergers table
        'merge_zip_4': pd.StringDtype(),  # Added by AES for Mergers table
        'merge_zip_5': pd.StringDtype(),  # Added by AES for Mergers tables
        'mine_id_msha': pd.Int64Dtype(),
        'mine_id_pudl': pd.Int64Dtype(),
        'mine_name': pd.StringDtype(),
        'mine_type_code': pd.StringDtype(),
        'minimum_load_mw': float,
        'moisture_content_pct': float,
        'multiple_fuels': pd.BooleanDtype(),
        'nameplate_power_factor': float,
        'natural_gas_delivery_contract_type_code': pd.StringDtype(),
        'natural_gas_local_distribution_company': pd.StringDtype(),
        'natural_gas_pipeline_name_1': pd.StringDtype(),
        'natural_gas_pipeline_name_2': pd.StringDtype(),
        'natural_gas_pipeline_name_3': pd.StringDtype(),
        'natural_gas_storage': pd.BooleanDtype(),
        'natural_gas_transport_code': pd.StringDtype(),
        'nerc_region': pd.CategoricalDtype(categories=RECOGNIZED_NERC_REGIONS),
        'net_generation_mwh': float,  # Used by AES for OD table
        'net_metering': pd.BooleanDtype(),
        'net_power_exchanged_mwh': float,  # Added by AES for OD table
        'net_wheeled_power_mwh': float,  # Added by AES for OD table
        'new_parent': pd.StringDtype(),  # Added by AES for Mergers table
        'non_amr_ami': float,  # Added by AES for AMI table
        'nuclear_unit_id': pd.Int64Dtype(),
        'operating_date': 'datetime64[ns]',
        'operating_switch': pd.StringDtype(),
        # TODO: double check this for early 860 years
        'operational_status': pd.StringDtype(),
        'operational_status_code': pd.StringDtype(),
        'original_planned_operating_date': 'datetime64[ns]',
        'other': float,  # Added by AES for OD Revenue table
        'other_combustion_tech': pd.BooleanDtype(),
        'other_costs': float,  # Added by AES for DR table
        'other_modifications_date': 'datetime64[ns]',
        'other_planned_modifications': pd.BooleanDtype(),
        'owner_city': pd.StringDtype(),
        'owner_name': pd.StringDtype(),
        'owner_state': pd.StringDtype(),
        'owner_street_address': pd.StringDtype(),
        'owner_utility_id_eia': pd.Int64Dtype(),
        'owner_zip_code': pd.StringDtype(),  # Must preserve leading zeroes.
        # we should transition these into readable codes, not a one letter thing
        'ownership_code': pd.StringDtype(),
        'pipeline_notes': pd.StringDtype(),
        'planned_derate_date': 'datetime64[ns]',
        'planned_energy_source_code_1': pd.StringDtype(),
        'planned_modifications': pd.BooleanDtype(),
        'planned_net_summer_capacity_derate_mw': float,
        'planned_net_summer_capacity_uprate_mw': float,
        'planned_net_winter_capacity_derate_mw': float,
        'planned_net_winter_capacity_uprate_mw': float,
        'planned_new_capacity_mw': float,
        'planned_new_prime_mover_code': pd.StringDtype(),
        'planned_repower_date': 'datetime64[ns]',
        'planned_retirement_date': 'datetime64[ns]',
        'planned_uprate_date': 'datetime64[ns]',
        'plant_id_eia': pd.Int64Dtype(),
        'plant_id_pudl': pd.Int64Dtype(),
        'plant_name_eia': pd.StringDtype(),
        'plants_reported_asset_manager': pd.BooleanDtype(),
        'plants_reported_operator': pd.BooleanDtype(),
        'plants_reported_other_relationship': pd.BooleanDtype(),
        'plants_reported_owner': pd.BooleanDtype(),
        'potential_peak_demand_savings_mw': float,  # Added by AES for DR table
        'pulverized_coal_tech': pd.BooleanDtype(),
        'previously_canceled': pd.BooleanDtype(),
        'primary_transportation_mode_code': pd.StringDtype(),
        'primary_purpose_naics_id': pd.Int64Dtype(),
        'prime_mover_code': pd.StringDtype(),
        # Added by AES for NM table; used for NM & NNM table
        'pv_current_flow_type': pd.CategoricalDtype(categories=['AC', 'DC']),
        'real_time_pricing_program': pd.BooleanDtype(),  # Added by AES for DP table
        'rec_revenue': float,  # Added by AES for GP table
        'rec_sales_mwh': float,  # Added by AES for GP table
        'regulatory_status_code': pd.StringDtype(),
        'report_date': 'datetime64[ns]',
        'retail_sales': float,  # Added by AES for OD Revenue table
        'retail_sales_mwh': float,  # Added by AES for OD table
        'retirement_date': 'datetime64[ns]',
        # Added by AES for OD table
        'revenue_class': pd.CategoricalDtype(categories=REVENUE_CLASSES),
        'rto_iso_lmp_node_id': pd.StringDtype(),
        'rto_iso_location_wholesale_reporting_id': pd.StringDtype(),
        'sales_for_resale': float,  # Added by AES for OD Revenue table
        'sales_for_resale_mwh': float,  # Added by AES for OD table
        'sales_mwh': float,
        'sales_revenue': float,  # Added sales prefix for now
        'secondary_transportation_mode_code': pd.StringDtype(),
        'sector_id': pd.Int64Dtype(),
        'sector_name': pd.StringDtype(),
        'service_type': pd.CategoricalDtype(categories=[
            "bundled", "energy", "delivery",
        ]),
        'sold_to_utility_mwh': float,  # Added by AES for NM table
        'solid_fuel_gasification': pd.BooleanDtype(),
        'startup_source_code_1': pd.StringDtype(),
        'startup_source_code_2': pd.StringDtype(),
        'startup_source_code_3': pd.StringDtype(),
        'startup_source_code_4': pd.StringDtype(),
        'state': pd.StringDtype(),
        'state_id_fips': pd.StringDtype(),  # Must preserve leading zeroes
        'street_address': pd.StringDtype(),
        'stoker_tech': pd.BooleanDtype(),
        'storage_capacity_mw': float,  # Added by AES for NM table
        'storage_customers': pd.Int64Dtype(),  # Added by AES for NM table
        'subcritical_tech': pd.BooleanDtype(),
        'sulfur_content_pct': float,
        'summer_capacity_mw': float,
        # TODO: check if there is any data pre-2016
        'summer_estimated_capability_mw': float,
        'summer_peak_demand_mw': float,  # Added by AES for OD table
        'supercritical_tech': pd.BooleanDtype(),
        'supplier_name': pd.StringDtype(),
        'switch_oil_gas': pd.BooleanDtype(),
        'syncronized_transmission_grid': pd.BooleanDtype(),
        # Added by AES for NM table (might want to consider merging with another fuel label)
        'tech_class': pd.CategoricalDtype(categories=TECH_CLASSES),
        'technology_description': pd.StringDtype(),
        'time_cold_shutdown_full_load_code': pd.StringDtype(),
        'time_of_use_pricing_program': pd.BooleanDtype(),  # Added by AES for DP table
        'timezone': pd.StringDtype(),
        'topping_bottoming_code': pd.StringDtype(),
        'total': float,  # Added by AES for OD Revenue table
        'total_meters': float,  # Added by AES for AMI table
        'total_disposition_mwh': float,  # Added by AES for OD table
        'total_energy_losses_mwh': float,  # Added by AES for OD table
        'total_sources_mwh': float,  # Added by AES for OD table
        'transmission': float,  # Added by AES for OD Revenue table
        'transmission_by_other_losses_mwh': float,  # Added by AES for OD table
        'transmission_distribution_owner_id': pd.Int64Dtype(),
        'transmission_distribution_owner_name': pd.StringDtype(),
        'transmission_distribution_owner_state': pd.StringDtype(),
        'turbines_inverters_hydrokinetics': float,
        'turbines_num': pd.Int64Dtype(),  # TODO: check if any turbines show up pre-2016
        'ultrasupercritical_tech': pd.BooleanDtype(),
        'unbundled_revenues': float,  # Added by AES for OD table
        'unit_id_eia': pd.StringDtype(),
        'unit_id_pudl': pd.Int64Dtype(),
        'uprate_derate_completed_date': 'datetime64[ns]',
        'uprate_derate_during_year': pd.BooleanDtype(),
        'utility_attn': pd.StringDtype(),
        'utility_id_eia': pd.Int64Dtype(),
        'utility_id_pudl': pd.Int64Dtype(),
        'utility_name_eia': pd.StringDtype(),
        'utility_owned_capacity_mw': float,  # Added by AES for NNM table
        'utility_pobox': pd.StringDtype(),
        'utility_zip4': pd.StringDtype(),
        'variable_peak_pricing_program': pd.BooleanDtype(),  # Added by AES for DP table
        'virtual_capacity_mw': float,  # Added by AES for NM table
        'virtual_customers': pd.Int64Dtype(),  # Added by AES for NM table
        'water_heater': pd.Int64Dtype(),  # Added by AES for DR table
        'water_source': pd.StringDtype(),
        'wheeled_power_delivered_mwh': float,  # Added by AES for OD table
        'wheeled_power_recieved_mwh': float,  # Added by AES for OD table
        'wholesale_power_purchases_mwh': float,  # Added by AES for OD table
        'winter_capacity_mw': float,
        'winter_estimated_capability_mw': float,
        'winter_peak_demand_mw': float,  # Added by AES for OD
        'zip_code': pd.StringDtype(),
    },
}<|MERGE_RESOLUTION|>--- conflicted
+++ resolved
@@ -2518,11 +2518,6 @@
     'Q': 'Independent Power Producer',
     'IND': 'Industrial',
     'COM': 'Commercial',
-<<<<<<< HEAD
-}
-
-=======
-    float('nan'): 'Unregulated',
     'PR': 'Private',  # Added by AES for OD table (Arbitrary moniker)
     'PO': 'Power Marketer',  # Added by AES for OD table
     'U': 'Unknown',  # Added by AES for OD table
@@ -2603,7 +2598,6 @@
 
 """dict: A dictionary of datasets (keys) and keywords (values). """
 
->>>>>>> 55d03270
 column_dtypes = {
     "ferc1": {  # Obviously this is not yet a complete list...
         "construction_year": pd.Int64Dtype(),
