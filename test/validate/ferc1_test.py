"""Validate post-ETL FERC Form 1 data and the associated derived outputs.

These tests depend on a FERC Form 1 specific PudlTabl output object, which is a
parameterized fixture that has session scope.
"""
import logging

import pandas as pd
import pytest

from pudl import validate as pv
from pudl.metadata.classes import DataSource

logger = logging.getLogger(__name__)

# These are tables for which individual records have been sliced up and
# turned into columns (except for the transmission table) -- so there's no universally
# unique record ID. But we should parameterize the has_unique_record_ids class
# attributes in the FERC classes.
non_unique_record_id_tables = [
    "plant_in_service_ferc1",
    "purchased_power_ferc1",
    "electric_energy_sources_ferc1",
    "electric_energy_dispositions_ferc1",
    "utility_plant_summary_ferc1",
    "transmission_ferc1",
    "balance_sheet_liabilities_ferc1",
    "balance_sheet_assets_ferc1",
    "income_statement_ferc1",
    "depreciation_amortization_summary_ferc1",
<<<<<<< HEAD
    "electric_plant_depreciation_changes_ferc1",
=======
    "retained_earnings_ferc1",
>>>>>>> 574c9bb9
]
unique_record_tables = [
    t
    for t in DataSource.from_id("ferc1").get_resource_ids()
    if t not in non_unique_record_id_tables
]


@pytest.mark.parametrize("table_name", unique_record_tables)
def test_record_id_dupes(pudl_engine, table_name):
    """Verify that the generated ferc1 record_ids are unique."""
    table = pd.read_sql(table_name, pudl_engine)
    n_dupes = table.record_id.duplicated().values.sum()

    if n_dupes:
        dupe_ids = table.record_id[table.record_id.duplicated()].values
        raise AssertionError(
            f"{n_dupes} duplicate record_ids found in {table_name}: {dupe_ids}."
        )


@pytest.mark.parametrize(
    "df_name,cols",
    [
        ("fbp_ferc1", "all"),
        ("fuel_ferc1", "all"),
        ("plant_in_service_ferc1", "all"),
        ("plants_all_ferc1", "all"),
        ("plants_hydro_ferc1", "all"),
        ("plants_pumped_storage_ferc1", "all"),
        ("plants_small_ferc1", "all"),
        ("plants_steam_ferc1", "all"),
        ("pu_ferc1", "all"),
        ("purchased_power_ferc1", "all"),
    ],
)
def test_no_null_cols_ferc1(pudl_out_ferc1, live_dbs, cols, df_name):
    """Verify that output DataFrames have no entirely NULL columns."""
    if not live_dbs:
        pytest.skip("Data validation only works with a live PUDL DB.")
    pv.no_null_cols(
        pudl_out_ferc1.__getattribute__(df_name)(), cols=cols, df_name=df_name
    )


@pytest.mark.parametrize(
    "df_name,expected_rows",
    [
        ("fbp_ferc1", 25_414),
        ("fuel_ferc1", 48_818),
        ("plant_in_service_ferc1", 311_794),
        ("plants_all_ferc1", 54_275),
        ("plants_hydro_ferc1", 6_796),
        ("plants_pumped_storage_ferc1", 544),
        ("plants_small_ferc1", 16_235),
        ("plants_steam_ferc1", 30_700),
        ("pu_ferc1", 7_425),
        ("purchased_power_ferc1", 197_523),
    ],
)
def test_minmax_rows(pudl_out_ferc1, live_dbs, expected_rows, df_name):
    """Verify that output DataFrames don't have too many or too few rows.

    Args:
        pudl_out_ferc1: A PudlTabl output object.
        live_dbs: Boolean (wether we're using a live or testing DB).
        expected_rows (int): Expected number of rows that the dataframe should
            contain when all data is loaded and is output without aggregation.
        df_name (str): Shorthand name identifying the dataframe, corresponding
            to the name of the function used to pull it from the PudlTabl
            output object.
    """
    if not live_dbs:
        pytest.skip("Data validation only works with a live PUDL DB.")
    _ = (
        pudl_out_ferc1.__getattribute__(df_name)()
        .pipe(
            pv.check_min_rows, expected_rows=expected_rows, margin=0.0, df_name=df_name
        )
        .pipe(
            pv.check_max_rows, expected_rows=expected_rows, margin=0.0, df_name=df_name
        )
    )


@pytest.mark.parametrize(
    "df_name,unique_subset",
    [
        ("pu_ferc1", ["utility_id_ferc1", "plant_name_ferc1"]),
        ("fbp_ferc1", ["report_year", "utility_id_ferc1", "plant_name_ferc1"]),
        (
            "plants_hydro_ferc1",
            [
                "report_year",
                "utility_id_ferc1",
                "plant_name_ferc1",
                "capacity_mw",  # Why does having capacity here make sense???
            ],
        ),
        (
            "plants_pumped_storage_ferc1",
            [
                "report_year",
                "utility_id_ferc1",
                "plant_name_ferc1",
                "capacity_mw",  # Why does having capacity here make sense???
            ],
        ),
        (
            "plant_in_service_ferc1",
            ["report_year", "utility_id_ferc1", "ferc_account_label"],
        ),
    ],
)
def test_unique_rows_ferc1(pudl_out_ferc1, live_dbs, df_name, unique_subset):
    """Test whether dataframe has unique records within a subset of columns."""
    if not live_dbs:
        pytest.skip("Data validation only works with a live PUDL DB.")
    pv.check_unique_rows(
        pudl_out_ferc1.__getattribute__(df_name)(),
        subset=unique_subset,
        df_name=df_name,
    )<|MERGE_RESOLUTION|>--- conflicted
+++ resolved
@@ -28,11 +28,8 @@
     "balance_sheet_assets_ferc1",
     "income_statement_ferc1",
     "depreciation_amortization_summary_ferc1",
-<<<<<<< HEAD
     "electric_plant_depreciation_changes_ferc1",
-=======
     "retained_earnings_ferc1",
->>>>>>> 574c9bb9
 ]
 unique_record_tables = [
     t
