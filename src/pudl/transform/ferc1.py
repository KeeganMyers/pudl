"""Classes & functions to process FERC Form 1 data before loading into the PUDL DB.

Note that many of the classes/objects here inherit from/are instances of classes defined
in :mod:`pudl.transform.classes`. Their design and relationships to each other are
documented in that module.

See :mod:`pudl.transform.params.ferc1` for the values that parameterize many of these
transformations.
"""
import enum
import importlib.resources
import re
from collections import namedtuple
from typing import Any, Literal

import numpy as np
import pandas as pd
import sqlalchemy as sa
from pandas.core.groupby import DataFrameGroupBy

import pudl
from pudl.analysis.classify_plants_ferc1 import (
    plants_steam_assign_plant_ids,
    plants_steam_validate_ids,
)
from pudl.settings import Ferc1Settings
from pudl.transform.classes import (
    AbstractTableTransformer,
    InvalidRows,
    RenameColumns,
    TableTransformParams,
    TransformParams,
    cache_df,
    enforce_snake_case,
)

logger = pudl.logging_helpers.get_logger(__name__)


################################################################################
# FERC 1 Transform Parameter Models
################################################################################
@enum.unique
class SourceFerc1(enum.Enum):
    """Enumeration of allowed FERC 1 raw data sources."""

    XBRL = "xbrl"
    DBF = "dbf"


@enum.unique
class TableIdFerc1(enum.Enum):
    """Enumeration of the allowed FERC 1 table IDs.

    Hard coding this doesn't seem ideal. Somehow it should be either defined in the
    context of the Package, the Ferc1Settings, an etl_group, or DataSource. All of the
    table transformers associated with a given data source should have a table_id that's
    from that data source's subset of the database. Where should this really happen?
    Alternatively, the allowable values could be derived *from* the structure of the
    Package. But this works for now.
    """

    FUEL_FERC1 = "fuel_ferc1"
    PLANTS_STEAM_FERC1 = "plants_steam_ferc1"
    PLANTS_HYDRO_FERC1 = "plants_hydro_ferc1"
    PLANTS_SMALL_FERC1 = "plants_small_ferc1"
    PLANTS_PUMPED_STORAGE_FERC1 = "plants_pumped_storage_ferc1"
    PLANT_IN_SERVICE_FERC1 = "plant_in_service_ferc1"
    PURCHASED_POWER_FERC1 = "purchased_power_ferc1"
    TRANSMISSION_STATISTICS_FERC1 = "transmission_statistics_ferc1"
    ELECTRIC_ENERGY_SOURCES_FERC1 = "electric_energy_sources_ferc1"
    ELECTRIC_ENERGY_DISPOSITIONS_FERC1 = "electric_energy_dispositions_ferc1"
    UTILITY_PLANT_SUMMARY_FERC1 = "utility_plant_summary_ferc1"
    ELECTRIC_OPEX_FERC1 = "electric_opex_ferc1"
    BALANCE_SHEET_LIABILITIES = "balance_sheet_liabilities_ferc1"
    DEPRECIATION_AMORTIZATION_SUMMARY_FERC1 = "depreciation_amortization_summary_ferc1"
    BALANCE_SHEET_ASSETS_FERC1 = "balance_sheet_assets_ferc1"
<<<<<<< HEAD
    OTHER_REGULATORY_LIABILITIES_FERC1 = "other_regulatory_liabilities_ferc1"
=======
    RETAINED_EARNINGS_FERC1 = "retained_earnings_ferc1"
>>>>>>> 950e74f1
    INCOME_STATEMENT_FERC1 = "income_statement_ferc1"
    ELECTRIC_PLANT_DEPRECIATION_CHANGES_FERC1 = (
        "electric_plant_depreciation_changes_ferc1"
    )
    ELECTRIC_OPERATING_REVENUES_FERC1 = "electric_operating_revenues_ferc1"
    ELECTRIC_PLANT_DEPRECIATION_FUNCTIONAL_FERC1 = (
        "electric_plant_depreciation_functional_ferc1"
    )
    CASH_FLOW_FERC1 = "cash_flow_ferc1"


################################################################################
# FERC 1 specific Column, MultiColumn, and Table Transform Functions
################################################################################


class RenameColumnsFerc1(TransformParams):
    """Dictionaries for renaming either XBRL or DBF derived FERC 1 columns.

    This is FERC 1 specific, because we need to store both DBF and XBRL rename
    dictionaires separately. Note that this parameter model does not have its own unique
    transform function. Like the generic :class:`pudl.transform.classes.RenameColumns`
    it depends on the build in :meth:`pd.rename` method, which is called with the values
    DBF or XBRL parameters depending on the context.

    Potential parameters validations that could be implemented

    * Validate that all keys appear in the original dbf/xbrl sources.
      This has to be true, but right now we don't have stored metadata enumerating all
      of the columns that exist in the raw data, so we don't have anything to check
      against. Implement once when we have schemas defined for after the extract step.

    * Validate all values appear in PUDL tables, and all expected PUDL names are mapped.
      Actually we can't require that the rename values appear in the PUDL tables,
      because there will be cases in which the original column gets dropped or modified,
      e.g. in the case of unit conversions with a column rename.
    """

    dbf: RenameColumns = RenameColumns()
    xbrl: RenameColumns = RenameColumns()
    duration_xbrl: RenameColumns = RenameColumns()
    instant_xbrl: RenameColumns = RenameColumns()


class WideToTidy(TransformParams):
    """Parameters for converting a wide table to a tidy table with value types."""

    idx_cols: list[str] | None
    """List of column names to treat as the table index."""

    stacked_column_name: str | None = None
    """Name of column that will contain the stacked categories."""

    value_types: list[str] | None
    """List of names of value types that will end up being the column names.

    Some of the FERC tables have multiple data types spread across many different
    categories.  In the input dataframe given to :func:`wide_to_tidy`, the value types
    must be the suffixes of the column names. If the table does not natively have the
    pattern of "{to-be stacked category}_{value_type}", rename the columns using a
    ``rename_columns.duration_xbrl``, ``rename_columns.instant_xbrl`` or
    ``rename_columns.dbf`` parameter which will be employed in
    :meth:`process_duration_xbrl`, :meth:`process_instant_xbrl` or :meth:`process_dbf`.
    """

    expected_drop_cols: int = 0
    """The number of columns that are expected to be dropped.

    :func:`wide_to_tidy_xbrl` will generate a regex pattern assuming the ``value_types``
    are the column name's suffixes. If a column does not conform to that pattern, it
    will be filtered out. This is helpful for us to not include a bunch of columns from
    the input dataframe incorrectly included in the stacking process. We could enumerate
    every column that we want to drop, but this could be tedious and potentially error
    prone. But this does mean that if a column is incorrectly named - or barely missing
    the pattern, it will be dropped. This parameter enables us to lock the number of
    expected columns. If the dropped columns are a different number, an error will be
    raised.
    """


class WideToTidySourceFerc1(TransformParams):
    """Parameters for converting either or both XBRL and DBF table from wide to tidy."""

    xbrl: WideToTidy = WideToTidy()
    dbf: WideToTidy = WideToTidy()


def wide_to_tidy(df: pd.DataFrame, params: WideToTidy) -> pd.DataFrame:
    """Reshape wide tables with FERC account columns to tidy format.

    The XBRL table coming into this method could contain all the data from both the
    instant and duration tables in a wide format -- with one column for every
    combination of value type (e.g. additions, ending_balance) and value category, which
    means ~500 columns for some tables.

    We tidy this into a long table with one column for each of the value types in
    ``params.value_types`` and a new column named ``xbrl_factoid`` that contains
    categories that were previously the XBRL column name stems.

    This allows aggregations of multiple ``xbrl_factoid`` categories in a columnar
    fashion such as aggregation across groups of rows to total up various hierarchical
    accounting categories (hydraulic turbines -> hydraulic production plant -> all
    production plant -> all electric utility plant) though the categorical columns
    required for that aggregation are added later.

    For table that have a internal relationship between the values in the
    ``params.value_types``, such as the :ref:`plant_in_service_ferc1` table, this also
    enables aggregation across columns to calculate the ending balance based on the
    starting balance and all of the reported changes.
    """
    suffixes = "|".join(params.value_types)
    pat = r"(^.*)_(" + suffixes + r"$)"
    # filter out any columns that don't match the pattern
    df_out = df.set_index(params.idx_cols).filter(regex=pat)
    # check if there are unexpected columns being dropped
    dropped_cols = [col for col in df if col not in df_out.reset_index().columns]
    logger.debug(f"dropping: {dropped_cols}")
    if params.expected_drop_cols != len(dropped_cols):
        raise AssertionError(
            f"Unexpected number of columns dropped: ({len(dropped_cols)}) instead of "
            f"({params.expected_drop_cols}). Columns dropped: {dropped_cols}"
        )

    new_cols = pd.MultiIndex.from_tuples(
        [(re.sub(pat, r"\1", col), re.sub(pat, r"\2", col)) for col in df_out.columns],
        names=[params.stacked_column_name, "value_type"],
    )
    df_out.columns = new_cols
    df_out = (
        df_out.stack(params.stacked_column_name, dropna=False)
        .loc[:, params.value_types]
        .reset_index()
    )
    # remove the name of the columns which was the name of the renaming layer of the
    # multi-index
    df_out.columns.name = None
    return df_out


class MergeXbrlMetadata(TransformParams):
    """Parameters for merging in XBRL metadata."""

    rename_columns: dict[str, str] = {}
    """Dictionary to rename columns in the normalized metadata before merging.

    This dictionary will be passed as :func:`pd.DataFrame.rename` ``columns`` parameter.
    """

    on: str | None = None
    """Column name to merge on in :func:`merge_xbrl_metadata`."""


def merge_xbrl_metadata(
    df: pd.DataFrame, xbrl_metadata: pd.DataFrame, params: MergeXbrlMetadata
) -> pd.DataFrame:
    """Merge metadata based on params."""
    return pd.merge(
        df,
        xbrl_metadata.rename(columns=params.rename_columns),
        on=params.on,
        how="left",
        validate="many_to_one",
    )


class DropDuplicateRowsDbf(TransformParams):
    """Parameter for dropping duplicate DBF rows."""

    table_name: TableIdFerc1 | None = None
    """Name of table used to grab primary keys of PUDL table to check for duplicates."""

    data_columns: list = []
    """List of data column names to ensure primary key duplicates have the same data."""


def drop_duplicate_rows_dbf(
    df: pd.DataFrame,
    params: DropDuplicateRowsDbf,
    return_dupes_w_unique_data: bool = False,
) -> pd.DataFrame:
    """Drop duplicate DBF rows if duplicates have indentical data or one row has nulls.

    There are several instances of the DBF data reporting the same value on multiple
    rows. This function checks to see if all of the duplicate values that have the same
    primary keys have reported the same data or have records with null data in any of
    the data columns while the other record has complete data. If the duplicates have no
    unique data, the duplicates are dropped with ``keep="first"``. If any duplicates do
    not contain the same data or half null data, an assertion will be raised.

    Args:
        df: DBF table containing PUDL primary key columns
        params: an instance of :class:`DropDuplicateRowsDbf`
        return_dupes_w_unique_data: Boolean flag used for debuging only which returns
            the duplicates which contain actually unique data instead of raising
            assertion. Default is False.
    """
    pks = (
        pudl.metadata.classes.Package.from_resource_ids()
        .get_resource(params.table_name.value)
        .schema.primary_key
    )
    # add a column that indicates whether or not any of the data columns contain null data
    df.loc[:, "null_data"] = df[params.data_columns].isnull().any(axis="columns")

    # checks to make sure the drop is targeted as expected
    # of the PK dupes, drop all instances when the data *is also the same*
    dupes_w_possible_unique_data = df.drop_duplicates(
        pks + params.data_columns, keep=False
    )
    dupes_w_possible_unique_data = dupes_w_possible_unique_data[
        dupes_w_possible_unique_data.duplicated(pks, keep=False)
    ]
    # if there are pk+data dupes, is there one record with some null data
    # an other with completely non-null data??
    # OR are there any records that have some null data and some actually unique
    # data
    nunique_data_columns = [f"{col}_nunique" for col in params.data_columns]
    dupes_w_possible_unique_data.loc[
        :, nunique_data_columns + ["null_data_nunique"]
    ] = (
        dupes_w_possible_unique_data.groupby(pks)[params.data_columns + ["null_data"]]
        .transform("nunique")
        .add_suffix("_nunique")
    )
    dupes_w_unique_data = dupes_w_possible_unique_data[
        (dupes_w_possible_unique_data.null_data_nunique != 2)
        | (
            dupes_w_possible_unique_data[
                dupes_w_possible_unique_data[nunique_data_columns] != 1
            ].any(axis="columns")
        )
    ].sort_values(by=pks)
    if not dupes_w_unique_data.empty:
        if return_dupes_w_unique_data:
            logger.warning("Returning duplicate records for debugging.")
            return dupes_w_unique_data
        else:
            raise AssertionError(
                "Duplicates have unique data and should not be dropped. Unique data: "
                f"{len(dupes_w_unique_data)}: \n{dupes_w_unique_data.sort_values(by=pks)}"
            )
    len_og = len(df)
    df = (
        df.sort_values(by=["null_data"], ascending=True)
        .drop_duplicates(pks, keep="first")
        .drop(columns=["null_data"])
    )
    logger.info(
        f"Dropped {len_og - len(df)} duplicate records: {(len_og - len(df))/len_og:.1%}"
        " of total rows."
    )
    return df


class AlignRowNumbersDbf(TransformParams):
    """Parameters for aligning DBF row numbers with metadata from mannual maps."""

    dbf_table_names: list[str] | None = None
    """DBF table to use to grab the row map in :func:`align_row_numbers_dbf`.

    Default is ``None``.
    """


def align_row_numbers_dbf(df: pd.DataFrame, params: AlignRowNumbersDbf) -> pd.DataFrame:
    """Rename the xbrl_factoid column after :meth:`align_row_numbers_dbf`."""
    if params.dbf_table_names:
        logger.info(
            f"Aligning row numbers from DBF row to XBRL map for {params.dbf_table_names}"
        )
        row_map = read_dbf_to_xbrl_map(dbf_table_names=params.dbf_table_names).pipe(
            fill_dbf_to_xbrl_map
        )
        if row_map.isnull().any(axis=None):
            raise ValueError(
                "Filled DBF-XBRL map contains NA values, which should never happen:"
                f"{row_map}"
            )

        df = pd.merge(df, row_map, on=["report_year", "row_number"], how="left")
        if df.xbrl_factoid.isna().any():
            raise ValueError(
                rf"Found null row labeles after aligning DBF/XBRL rows. n\ {df[df.xbrl_factoid.isna()]}"
            )
        # eliminate the header rows since they (should!) contain no data in either the
        # DBF or XBRL records:
        df = df[df.xbrl_factoid != "HEADER_ROW"]
    return df


class SelectDbfRowsByCategory(TransformParams):
    """Parameters for :func:`select_dbf_rows_by_category`."""

    column_name: str | None = None
    """The column name containing categories to select by."""
    select_by_xbrl_categories: bool = False
    """Boolean flag to indicate whether or not to use the categories in the XBRL table.

    If True, :func:`select_dbf_rows_by_category` will find the list of categories that
    exist in the passed in ``processed_xbrl`` to select by.
    """
    additional_categories: list[str] = []
    """List of additional categories to select by.

    If ``select_by_xbrl_categories`` is ``True``, these categories will be added to the
    XBRL categories and both will be used to select rows from the DBF data. If
    ``select_by_xbrl_categories`` is ``False``, only the "additional" categories will be
    the used to select rows from the DBF data.
    """
    len_expected_categories_to_drop: int = 0
    """Number of categories that are expected to be dropped from the DBF data.

    This is here to ensure no unexpected manipulations to the categories have occured. A
    warning will be flagged if this number is different than the number of categories
    that are being dropped.
    """


def select_dbf_rows_by_category(
    processed_dbf: pd.DataFrame,
    processed_xbrl: pd.DataFrame,
    params: SelectDbfRowsByCategory,
) -> pd.DataFrame:
    """Select DBF rows with values listed or found in XBRL in a categorical-like column.

    The XBRL data often breaks out sub-sections of DBF tables into their own table.
    These breakout tables are often messy, unstructured portions of a particular
    schedule or page on the FERC1 PDF. We often want to preserve some of the ways the
    XBRL data is segmented so we need to be able to select only portions of the DBF
    table to be concatenated with the XBRL data.

    In mapping DBF data to XBRL data for the tables that rely on their ``row_number``
    we map each row to its corresponding ``xbrl_factoid``. The standard use of this
    transformer is to use the ``column_name`` that corresponds to the ``xbrl_factoid``
    that was merged into the DBF data via :func:`align_row_numbers_dbf` and was
    converted into a column in the XBRL data via :func:`wide_to_tidy`.

    Note: Often, the unstructured portion of the DBF table that (possibly) sums up into
    a single value in structured data has the same ``xbrl_factoid`` name in the XBRL
    tables. By convention, we are employing a pattern in the ``dbf_to_xbrl.csv`` map
    that involves adding an ``_unstructed`` suffix to the rows that correspond to the
    unstructured portion of the table. This enables a simple selection of the structured
    part of the table. When processing the unstructured table, you can either rename the
    XBRL data's factoid name to include an ``_unstructed`` suffix or you can specify
    the categories with ``_unstructed`` suffixes using the ``additional_categories``
    parameter.
    """
    # compile the list of categories from the possible options.
    categories_to_select = []
    if params.select_by_xbrl_categories:
        categories_to_select = categories_to_select + list(
            processed_xbrl[params.column_name].unique()
        )
    if params.additional_categories:
        categories_to_select = categories_to_select + params.additional_categories

    # check if we are getting the same number of expected categories to drop
    categories_to_drop = [
        cat
        for cat in processed_dbf[params.column_name].unique()
        if cat not in categories_to_select
    ]
    if len(categories_to_drop) != params.len_expected_categories_to_drop:
        logger.warning(
            f"Dropping {len(categories_to_drop)} DBF categories that contain the "
            f"following values in {params.column_name} but expected "
            f"{params.len_expected_categories_to_drop}:"
            f"{categories_to_drop}"
        )
    # now select only the rows which contain the categories we want to include in the
    # column that we care about. Copy bc this is a slice of the og dataframe.
    category_mask = processed_dbf[params.column_name].isin(categories_to_select)
    return processed_dbf.loc[category_mask].copy()


class UnstackBalancesToReportYearInstantXbrl(TransformParams):
    """Parameters for :func:`unstack_balances_to_report_year_instant_xbrl`."""

    unstack_balances_to_report_year: bool = False
    """If True unstack balances to a single year (the report year)."""


def unstack_balances_to_report_year_instant_xbrl(
    df: pd.DataFrame,
    params: UnstackBalancesToReportYearInstantXbrl,
    primary_key_cols: list[str],
) -> pd.DataFrame:
    """Turn start year end year rows into columns for each value type.

    Called in :meth:`Ferc1AbstractTableTransformer.process_instant_xbrl`.

    Some instant tables report year-end data, with their datestamps in different years,
    but we want year-start and year-end data within a single report_year (which is
    equivalent) stored in two separate columns for compatibility with the DBF data.

    This function unstacks that table and adds the suffixes ``_starting_balance`` and
    ``_ending_balance`` to each of the columns. These can then be used as
    ``value_types`` in :func:`wide_to_tidy` to normalize the table.

    There are two checks in place:

    First, it will make sure that there are not duplicate entries for a single year +
    other primary key fields. Ex: a row for 2020-12-31 and 2020-06-30 for entitiy_id X
    means that the data isn't annually unique. We could just drop these mid-year
    values, but we might want to keep them or at least check that there is no funny
    business with the data.

    We also check that there are no mid-year dates at all. If an entity reports a value
    from the middle of the year, we can't identify it as a start/end of year value.

    Params:
        primary_key_cols: The columns that should be used to check for duplicated data,
            and also for unstacking the balance -- these are set to be the index before
            unstack is called. These are typically set by the wrapping method and
            generated automatically based on other class transformation parameters via
            :meth:`Ferc1AbstractTableTransformer.source_table_primary_key`.
    """
    if params.unstack_balances_to_report_year:
        df["year"] = pd.to_datetime(df["date"]).dt.year
        # Check that the originally reported records are annually unique.
        # year and report_year aren't necessarily the same since previous year data
        # is often reported in the current report year, but we're constructing a table
        # where report_year is part of the primary key, so we have to do this:
        unique_cols = [c for c in primary_key_cols if c != "report_year"] + ["year"]
        if df.duplicated(unique_cols).any():
            raise AssertionError(
                "Looks like there are multiple entries per year--not sure which to use "
                f"for the start/end balance. {params=} {primary_key_cols=}"
            )
        if not pd.to_datetime(df["date"]).dt.is_year_end.all():
            raise AssertionError(
                "Looks like there are some values in here that aren't from the end of "
                "the year. We can't use those to calculate start and end balances."
            )
        df.loc[df.report_year == (df.year + 1), "balance_type"] = "starting_balance"
        df.loc[df.report_year == df.year, "balance_type"] = "ending_balance"
        if df.balance_type.isna().any():
            # Remove rows from years that are not representative of start/end dates
            # for a given report year (i.e., the report year and one year prior).
            logger.warning(
                f"Dropping unexpected years: "
                f"{df.loc[df.balance_type.isna(), 'year'].unique()}"
            )
            df = df[df["balance_type"].notna()].copy()
        df = (
            df.drop(["year", "date"], axis="columns")
            .set_index(primary_key_cols + ["balance_type"])
            .unstack("balance_type")
        )
        # This turns a multi-index into a single-level index with tuples of strings
        # as the keys, and then converts the tuples of strings into a single string
        # by joining their values with an underscore. This results in column labels
        # like boiler_plant_equipment_steam_production_starting_balance
        df.columns = ["_".join(items) for items in df.columns.to_flat_index()]
        df = df.reset_index()
        return df


class Ferc1TableTransformParams(TableTransformParams):
    """A model defining what TransformParams are allowed for FERC Form 1.

    This adds additional parameter models beyond the ones inherited from the
    :class:`pudl.transform.classes.AbstractTableTransformer` class.
    """

    rename_columns_ferc1: RenameColumnsFerc1 = RenameColumnsFerc1(
        dbf=RenameColumns(),
        xbrl=RenameColumns(),
        instant_xbrl=RenameColumns(),
        duration_xbrl=RenameColumns(),
    )
    wide_to_tidy: WideToTidySourceFerc1 = WideToTidySourceFerc1(
        dbf=WideToTidy(), xbrl=WideToTidy()
    )
    merge_xbrl_metadata: MergeXbrlMetadata = MergeXbrlMetadata()
    align_row_numbers_dbf: AlignRowNumbersDbf = AlignRowNumbersDbf()
    drop_duplicate_rows_dbf: DropDuplicateRowsDbf = DropDuplicateRowsDbf()
    select_dbf_rows_by_category: SelectDbfRowsByCategory = SelectDbfRowsByCategory()
    unstack_balances_to_report_year_instant_xbrl: UnstackBalancesToReportYearInstantXbrl = (
        UnstackBalancesToReportYearInstantXbrl()
    )


################################################################################
# FERC 1 transform helper functions. Probably to be integrated into a class
# below as methods or moved to a different module once it's clear where they belong.
################################################################################
def get_ferc1_dbf_rows_to_map(ferc1_engine: sa.engine.Engine) -> pd.DataFrame:
    """Identify DBF rows that need to be mapped to XBRL columns.

    Select all records in the ``f1_row_lit_tbl`` where the row literal associated with a
    given combination of table and row number is different from the preceeding year.
    This is the smallest set of records which we can use to reproduce the whole table by
    expanding the time series to include all years, and forward filling the row
    literals.
    """
    idx_cols = ["sched_table_name", "row_number", "report_year"]
    data_cols = ["row_literal"]
    row_lit = pd.read_sql(
        "f1_row_lit_tbl", con=ferc1_engine, columns=idx_cols + data_cols
    ).sort_values(idx_cols)
    row_lit["shifted"] = row_lit.groupby(
        ["sched_table_name", "row_number"]
    ).row_literal.shift()
    row_lit["changed"] = row_lit.row_literal != row_lit.shifted
    return row_lit.loc[row_lit.changed, idx_cols + data_cols]


def update_dbf_to_xbrl_map(ferc1_engine: sa.engine.Engine) -> pd.DataFrame:
    """Regenerate the FERC 1 DBF+XBRL glue while retaining existing mappings.

    Reads all rows that need to be mapped out of the ``f1_row_lit_tbl`` and appends
    columns containing any previously mapped values, returning the resulting dataframe.
    """
    idx_cols = ["sched_table_name", "row_number", "report_year"]
    all_rows = get_ferc1_dbf_rows_to_map(ferc1_engine).set_index(idx_cols)
    with importlib.resources.open_text(
        "pudl.package_data.ferc1", "dbf_to_xbrl.csv"
    ) as file:
        mapped_rows = (
            pd.read_csv(file).set_index(idx_cols).drop(["row_literal"], axis="columns")
        )
    return (
        pd.concat([all_rows, mapped_rows], axis="columns")
        .reset_index()
        .sort_values(["sched_table_name", "report_year", "row_number"])
    )


def read_dbf_to_xbrl_map(dbf_table_names: list[str]) -> pd.DataFrame:
    """Read the manually compiled DBF row to XBRL column mapping for a given table.

    Args:
        dbf_table_name: The original name of the table in the FERC Form 1 DBF database
            whose mapping to the XBRL data you want to extract. for example
            ``f1_plant_in_srvce``.

    Returns:
        DataFrame with columns ``[sched_table_name, report_year, row_number, row_type, xbrl_factoid]``
    """
    with importlib.resources.open_text(
        "pudl.package_data.ferc1", "dbf_to_xbrl.csv"
    ) as file:
        row_map = pd.read_csv(
            file,
            usecols=[
                "sched_table_name",
                "report_year",
                "row_number",
                "row_type",
                "xbrl_factoid",
            ],
        )
    # Select only the rows that pertain to dbf_table_name
    row_map = row_map.loc[row_map.sched_table_name.isin(dbf_table_names)]
    return row_map


def fill_dbf_to_xbrl_map(
    df: pd.DataFrame, dbf_years: list[int] | None = None
) -> pd.DataFrame:
    """Forward-fill missing years in the minimal, manually compiled DBF to XBRL mapping.

    The relationship between a DBF row and XBRL column/fact/entity/whatever is mostly
    consistent from year to year. To minimize the amount of manual mapping work we have
    to do, we only map the years in which the relationship changes. In the end we do
    need a complete correspondence for all years though, and this function uses the
    minimal information we've compiled to fill in all the gaps, producing a complete
    mapping across all requested years.

    One complication is that we need to explicitly indicate which DBF rows have headers
    in them (which don't exist in XBRL), to differentiate them from null values in the
    exhaustive index we create below. We set a ``HEADER_ROW`` sentinel value so we can
    distinguish between two different reasons that we might find NULL values in the
    ``xbrl_factoid`` field:

    1. It's NULL because it's between two valid mapped values (the NULL was created
       in our filling of the time series) and should thus be filled in, or

    2. It's NULL because it was a header row in the DBF data, which means it should
       NOT be filled in. Without the ``HEADER_ROW`` value, when a row number from year X
       becomes associated with a non-header row in year X+1 the ffill will keep right on
       filling, associating all of the new header rows with the value of
       ``xbrl_factoid`` that was associated with the old row number.

    Args:
        df: A dataframe containing a DBF row to XBRL mapping for a single FERC 1 DBF
            table.
        dbf_years: The list of years that should have their DBF row to XBRL mapping
            filled in. This defaults to all available years of DBF data for FERC 1. In
            general this parameter should only be set to a non-default value for testing
            purposes.

    Returns:
        A complete mapping of DBF row number to XBRL columns for all years of data
        within a single FERC 1 DBF table. Has columns of
        ``[report_year, row_number, xbrl_factoid]``
    """
    if not dbf_years:
        dbf_years = Ferc1Settings().dbf_years
    # If the first year that we're trying to produce isn't mapped, we won't be able to
    # forward fill.
    if min(dbf_years) not in df.report_year.unique():
        raise ValueError(
            "Invalid combination of years and DBF-XBRL mapping. The first year cannot\n"
            "be filled and **must** be mapped.\n"
            f"First year: {min(dbf_years)}, "
            f"Mapped years: {sorted(df.report_year.unique())}\n"
            f"{df}"
        )

    if df.loc[(df.row_type == "header"), "xbrl_factoid"].notna().any():
        raise ValueError("Found non-null XBRL column value mapped to a DBF header row.")
    df.loc[df.row_type == "header", "xbrl_factoid"] = "HEADER_ROW"

    if df["xbrl_factoid"].isna().any():
        raise ValueError(
            "Found NA XBRL values in the DBF-XBRL mapping, which shouldn't happen. \n"
            f"{df[df['xbrl_factoid'].isna()]}"
        )
    df = df.drop(["row_type"], axis="columns")

    # Create an index containing all combinations of report_year and row_number
    idx_cols = ["report_year", "row_number", "sched_table_name"]
    idx = pd.MultiIndex.from_product(
        [dbf_years, df.row_number.unique(), df.sched_table_name.unique()],
        names=idx_cols,
    )

    # Concatenate the row map with the empty index, so we have blank spaces to fill:
    df = pd.concat(
        [
            pd.DataFrame(index=idx),
            df.set_index(idx_cols),
        ],
        axis="columns",
    ).reset_index()

    # Forward fill missing XBRL column names, until a new definition for the row
    # number is encountered:
    df["xbrl_factoid"] = df.groupby(
        ["row_number", "sched_table_name"]
    ).xbrl_factoid.transform("ffill")
    # Drop NA values produced in the broadcasting merge onto the exhaustive index.
    df = df.dropna(subset="xbrl_factoid").drop(columns=["sched_table_name"])
    # There should be no NA values left at this point:
    if df.isnull().any(axis=None):
        raise ValueError(
            "Filled DBF-XBRL map contains NA values, which should never happen:"
            f"\n{df[df.isnull().any(axis='columns')]}"
        )
    return df


def get_data_cols_raw_xbrl(
    raw_xbrl_instant: pd.DataFrame,
    raw_xbrl_duration: pd.DataFrame,
) -> list[str]:
    """Get a list of all XBRL data columns appearing in a given XBRL table.

    Returns:
        A list of all the data columns found in the original XBRL DB that correspond to
        the given PUDL table. Includes columns from both the instant and duration tables
        but excludes structural columns that appear in all XBRL tables.
    """
    excluded_cols = [
        "date",
        "end_date",
        "entity_id",
        "filing_name",
        "index",
        "report_year",
        "start_date",
    ]
    return sorted(
        set(raw_xbrl_instant.columns)
        .union(raw_xbrl_duration.columns)
        .difference(excluded_cols)
    )


################################################################################
# FERC 1 specific TableTransformer classes
################################################################################
class Ferc1AbstractTableTransformer(AbstractTableTransformer):
    """An abstract class defining methods common to many FERC Form 1 tables.

    This subclass remains abstract because it does not define transform_main(), which
    is always going to be table-specific.

    * Methods that only apply to XBRL data should end with _xbrl
    * Methods that only apply to DBF data should end with _dbf
    """

    table_id: TableIdFerc1
    parameter_model = Ferc1TableTransformParams
    params: parameter_model

    has_unique_record_ids: bool = True
    """True if each record in the transformed table corresponds to one input record.

    For tables that have been transformed from wide-to-tidy format, or undergone other
    kinds of reshaping, there is not a simple one-to-one relationship between input and
    output records, and so we should not expect record IDs to be unique. In those cases
    they serve only a forensic purpose, telling us where to find the original source of
    the transformed data.
    """

    xbrl_metadata: pd.DataFrame = pd.DataFrame()
    """Dataframe combining XBRL metadata for both instant and duration table columns."""

    def __init__(
        self,
        params: TableTransformParams | None = None,
        cache_dfs: bool = False,
        clear_cached_dfs: bool = True,
        xbrl_metadata_json: dict[Literal["instant", "duration"], list[dict[str, Any]]]
        | None = None,
    ) -> None:
        """Augment inherited initializer to store XBRL metadata in the class."""
        super().__init__(
            params=params,
            cache_dfs=cache_dfs,
            clear_cached_dfs=clear_cached_dfs,
        )
        if xbrl_metadata_json:
            self.xbrl_metadata = self.process_xbrl_metadata(xbrl_metadata_json)

    @cache_df(key="start")
    def transform_start(
        self,
        raw_dbf: pd.DataFrame,
        raw_xbrl_instant: pd.DataFrame,
        raw_xbrl_duration: pd.DataFrame,
    ) -> pd.DataFrame:
        """Process the raw data until the XBRL and DBF inputs have been unified."""
        processed_dbf = self.process_dbf(raw_dbf)
        processed_xbrl = self.process_xbrl(raw_xbrl_instant, raw_xbrl_duration)
        processed_dbf = self.select_dbf_rows_by_category(processed_dbf, processed_xbrl)
        logger.info(f"{self.table_id.value}: Concatenating DBF + XBRL dataframes.")
        return pd.concat([processed_dbf, processed_xbrl]).reset_index(drop=True)

    @cache_df(key="main")
    def transform_main(self, df: pd.DataFrame) -> pd.DataFrame:
        """Generic FERC1 main table transformer.

        Params:
            df: Pre-processed, concatenated XBRL and DBF data.

        Returns:
            A single transformed table concatenating multiple years of cleaned data
            derived from the raw DBF and/or XBRL inputs.
        """
        df = (
            self.normalize_strings(df)
            .pipe(self.categorize_strings)
            .pipe(self.convert_units)
            .pipe(self.strip_non_numeric_values)
            .pipe(self.nullify_outliers)
            .pipe(self.replace_with_na)
            .pipe(self.drop_invalid_rows)
            .pipe(
                pudl.metadata.classes.Package.from_resource_ids()
                .get_resource(self.table_id.value)
                .encode
            )
            .pipe(self.merge_xbrl_metadata)
        )
        return df

    @cache_df(key="end")
    def transform_end(self, df: pd.DataFrame) -> pd.DataFrame:
        """Standardized final cleanup after the transformations are done.

        Enforces dataframe schema. Checks for empty dataframes and null columns.
        """
        df = self.enforce_schema(df)
        if df.empty:
            raise ValueError(f"{self.table_id.value}: Final dataframe is empty!!!")
        for col in df:
            if df[col].isna().all():
                raise ValueError(
                    f"{self.table_id.value}: Column {col} is entirely NULL!"
                )
        return df

    def select_dbf_rows_by_category(
        self,
        processed_dbf: pd.DataFrame,
        processed_xbrl: pd.DataFrame,
        params: SelectDbfRowsByCategory | None = None,
    ) -> pd.DataFrame:
        """Wrapper method for :func:`select_dbf_rows_by_category`."""
        if not params:
            params = self.params.select_dbf_rows_by_category
        if params.column_name:
            logger.info(
                f"{self.table_id.value}: Selecting DBF rows with desired values in {params.column_name}."
            )
            processed_dbf = select_dbf_rows_by_category(
                processed_dbf=processed_dbf,
                processed_xbrl=processed_xbrl,
                params=params,
            )
        return processed_dbf

    @cache_df(key="process_xbrl_metadata")
    def process_xbrl_metadata(self, xbrl_metadata_json) -> pd.DataFrame:
        """Normalize the XBRL JSON metadata, turning it into a dataframe.

        This process concatenates and deduplicates the metadata which is associated with
        the instant and duration tables, since the metadata is only combined with the
        data after the instant and duration (and DBF) tables have been merged. This
        happens in :meth:`Ferc1AbstractTableTransformer.merge_xbrl_metadata`.
        """
        logger.info(f"{self.table_id.value}: Processing XBRL metadata.")
        return (
            pd.concat(
                [
                    pd.json_normalize(xbrl_metadata_json["instant"]),
                    pd.json_normalize(xbrl_metadata_json["duration"]),
                ]
            )
            .drop("references.form_location", axis="columns")
            .drop_duplicates(subset="name")
            .rename(
                columns={
                    "name": "xbrl_factoid",
                    "references.account": "ferc_account",
                }
            )
            .assign(
                # Flag metadata record types
                row_type_xbrl=lambda x: np.where(
                    x.calculations.astype(bool), "calculated_value", "reported_value"
                ),
            )
            .astype(
                {
                    "xbrl_factoid": pd.StringDtype(),
                    "balance": pd.StringDtype(),
                    "ferc_account": pd.StringDtype(),
                    "calculations": pd.StringDtype(),
                    "row_type_xbrl": pd.StringDtype(),
                }
            )
        )

    @cache_df(key="merge_xbrl_metadata")
    def merge_xbrl_metadata(
        self, df: pd.DataFrame, params: MergeXbrlMetadata | None = None
    ) -> pd.DataFrame:
        """Combine XBRL-derived metadata with the data it pertains to.

        While the metadata we're using to annotate the data comes from the more recent
        XBRL data, it applies generally to all the historical DBF data as well! This
        method reads the normalized metadata out of an attribute.
        """
        if not params:
            params = self.params.merge_xbrl_metadata
        if params.on:
            logger.info(f"{self.table_id.value}: Merging metadata")
            df = merge_xbrl_metadata(df, self.xbrl_metadata, params)
        return df

    @cache_df(key="dbf")
    def align_row_numbers_dbf(
        self, df: pd.DataFrame, params: AlignRowNumbersDbf | None = None
    ) -> pd.DataFrame:
        """Align historical FERC1 DBF row numbers with XBRL account IDs.

        Additional Parameterization TBD with additional experience. See:
        https://github.com/catalyst-cooperative/pudl/issues/2012
        """
        if params is None:
            params = self.params.align_row_numbers_dbf
        if params.dbf_table_names:
            df = align_row_numbers_dbf(df, params=params)
        return df

    @cache_df(key="dbf")
    def drop_duplicate_rows_dbf(
        self, df: pd.DataFrame, params: DropDuplicateRowsDbf | None = None
    ) -> pd.DataFrame:
        """Drop the DBF rows where the PKs and data columns are duplicated.

        Wrapper function for :func:`drop_duplicate_rows_dbf`.
        """
        if params is None:
            params = self.params.drop_duplicate_rows_dbf
        if params.table_name:
            logger.info(
                f"{self.table_id.value}: Dropping rows where primary key and data "
                "columns are duplicated."
            )
            df = drop_duplicate_rows_dbf(df, params=params)
        return df

    @cache_df(key="dbf")
    def process_dbf(self, raw_dbf: pd.DataFrame) -> pd.DataFrame:
        """DBF-specific transformations that take place before concatenation."""
        logger.info(f"{self.table_id.value}: Processing DBF data pre-concatenation.")
        return (
            raw_dbf.drop_duplicates()
            .pipe(self.select_annual_rows_dbf)
            .pipe(self.drop_footnote_columns_dbf)
            .pipe(self.align_row_numbers_dbf)
            .pipe(self.rename_columns, rename_stage="dbf")
            .pipe(self.assign_record_id, source_ferc1=SourceFerc1.DBF)
            .pipe(self.drop_unused_original_columns_dbf)
            .pipe(self.assign_utility_id_ferc1, source_ferc1=SourceFerc1.DBF)
            .pipe(self.wide_to_tidy, source_ferc1=SourceFerc1.DBF)
            .pipe(self.drop_duplicate_rows_dbf)
        )

    @cache_df(key="xbrl")
    def process_xbrl(
        self,
        raw_xbrl_instant: pd.DataFrame,
        raw_xbrl_duration: pd.DataFrame,
    ) -> pd.DataFrame:
        """XBRL-specific transformations that take place before concatenation."""
        logger.info(f"{self.table_id.value}: Processing XBRL data pre-concatenation.")
        return (
            self.merge_instant_and_duration_tables_xbrl(
                raw_xbrl_instant, raw_xbrl_duration
            )
            .pipe(self.wide_to_tidy, source_ferc1=SourceFerc1.XBRL)
            .pipe(self.rename_columns, rename_stage="xbrl")
            .pipe(self.assign_record_id, source_ferc1=SourceFerc1.XBRL)
            .pipe(self.assign_utility_id_ferc1, source_ferc1=SourceFerc1.XBRL)
        )

    def rename_columns(
        self,
        df: pd.DataFrame,
        rename_stage: Literal["dbf", "xbrl", "xbrl_instant", "xbrl_duration"]
        | None = None,
        params: RenameColumns | None = None,
    ):
        """Grab the params based on the rename stage and run default rename_columns.

        Args:
            df: Table to be renamed.
            rename_stage: Name of stage in the transform process. Used to get specific
                stage's parameters if None have been passed.
            params: Rename column parameters.
        """
        if not params:
            params = self.params.rename_columns_ferc1.__getattribute__(rename_stage)
        df = super().rename_columns(df, params=params)
        return df

    @cache_df(key="dbf")
    def select_annual_rows_dbf(self, df):
        """Select only annually reported DBF Rows.

        There are some DBF tables that include a mix of reporting frequencies. For now,
        the default for PUDL tables is to have only the annual records.
        """
        if "report_prd" in df and list(df.report_prd.unique()) != [12]:
            len_og = len(df)
            df = df[df.report_prd == 12].copy()
            logger.info(
                f"{self.table_id.value}: After selection only annual records,"
                f" we have {len(df)/len_og:.1%} of the original table."
            )
        return df

    def unstack_balances_to_report_year_instant_xbrl(
        self,
        df: pd.DataFrame,
        params: UnstackBalancesToReportYearInstantXbrl | None = None,
    ) -> pd.DataFrame:
        """Turn start year end year rows into columns for each value type."""
        logger.info(f"{self.table_id.value}: Unstacking balances to the report years.")
        if params is None:
            params = self.params.unstack_balances_to_report_year_instant_xbrl
        if params.unstack_balances_to_report_year:
            df = unstack_balances_to_report_year_instant_xbrl(
                df,
                params=params,
                primary_key_cols=self.source_table_primary_key(
                    source_ferc1=SourceFerc1.XBRL
                ),
            )
        return df

    def wide_to_tidy(
        self,
        df: pd.DataFrame,
        source_ferc1: SourceFerc1,
        params: WideToTidy | None = None,
    ) -> pd.DataFrame:
        """Reshape wide tables with FERC account columns to tidy format.

        The XBRL table coming into this method contains all the data from both the
        instant and duration tables in a wide format -- with one column for every
        combination of value type (e.g. additions, ending_balance) and accounting
        category, which means ~500 columns.

        We tidy this into a long table with one column for each of the value types (6 in
        all), and a new column that contains the accounting categories. This allows
        aggregation across columns to calculate the ending balance based on the starting
        balance and all of the reported changes, and aggregation across groups of rows
        to total up various hierarchical accounting categories (hydraulic turbines ->
        hydraulic production plant -> all  production plant -> all electric utility
        plant) though the categorical columns required for that aggregation are added
        later.
        """
        if not params:
            params = self.params.wide_to_tidy.__getattribute__(source_ferc1.value)
        if params.idx_cols or params.value_types:
            logger.info(
                f"{self.table_id.value}: applying wide_to_tidy for {source_ferc1.value}"
            )
            df = wide_to_tidy(df, params)
        return df

    @cache_df(key="xbrl")
    def merge_instant_and_duration_tables_xbrl(
        self,
        raw_xbrl_instant: pd.DataFrame,
        raw_xbrl_duration: pd.DataFrame,
    ) -> pd.DataFrame:
        """Merge XBRL instant and duration tables, reshaping instant as needed.

        FERC1 XBRL instant period signifies that it is true as of the reported date,
        while a duration fact pertains to the specified time period. The ``date`` column
        for an instant fact corresponds to the ``end_date`` column of a duration fact.

        When merging the instant and duration tables, we need to preserve row order.
        For the small generators table, row order is how we label and extract
        information from header and note rows. Outer merging messes up the order, so we
        need to use a one-sided merge. So far, it seems like the duration df contains
        all the index values in the instant df. To be sure, there's a check that makes
        sure there are no unique intant df index values. If that passes, we merge the
        instant table into the duration table, and the row order is preserved.

        Note: This should always be applied before :meth:``rename_columns``

        Args:
            raw_xbrl_instant: table representing XBRL instant facts.
            raw_xbrl_duration: table representing XBRL duration facts.

        Returns:
            A unified table combining the XBRL duration and instant facts, if both types
            of facts were present. If either input dataframe is empty, the other
            dataframe is returned unchanged, except that several unused columns are
            dropped. If both input dataframes are empty, an empty dataframe is returned.
        """
        drop_cols = ["filing_name", "index"]
        # Ignore errors in case not all drop_cols are present.
        instant = raw_xbrl_instant.drop(columns=drop_cols, errors="ignore")
        duration = raw_xbrl_duration.drop(columns=drop_cols, errors="ignore")

        instant_axes = [
            col for col in raw_xbrl_instant.columns if col.endswith("_axis")
        ]
        duration_axes = [
            col for col in raw_xbrl_duration.columns if col.endswith("_axis")
        ]
        if (
            bool(instant_axes)
            & bool(duration_axes)
            & (set(instant_axes) != set(duration_axes))
        ):
            raise ValueError(
                f"{self.table_id.value}: Instant and Duration XBRL Axes do not match.\n"
                f"    instant: {instant_axes}\n"
                f"    duration: {duration_axes}"
            )

        # Do any table-specific preprocessing of the instant and duration tables
        instant = self.process_instant_xbrl(instant)
        duration = self.process_duration_xbrl(duration)

        if instant.empty:
            logger.info(f"{self.table_id.value}: No XBRL instant table found.")
            out_df = duration
        elif duration.empty:
            logger.info(f"{self.table_id.value}: No XBRL duration table found.")
            out_df = instant
        else:
            logger.info(
                f"{self.table_id.value}: Both XBRL instant & duration tables found."
            )
            instant_merge_keys = ["entity_id", "report_year"] + instant_axes
            duration_merge_keys = ["entity_id", "report_year"] + duration_axes
            # See if there are any values in the instant table that don't show up in the
            # duration table.
            unique_instant_rows = instant.set_index(
                instant_merge_keys
            ).index.difference(duration.set_index(duration_merge_keys).index)
            if unique_instant_rows.empty:
                logger.info(
                    f"{self.table_id.value}: Combining XBRL instant & duration tables "
                    "using RIGHT-MERGE."
                )
                # Merge instant into duration.
                out_df = pd.merge(
                    instant,
                    duration,
                    how="right",
                    left_on=instant_merge_keys,
                    right_on=duration_merge_keys,
                    validate="1:1",
                )
            else:
                # TODO: Check whether our assumptions about these tables hold before
                # concatenating them. May need to be table specific. E.g.
                # * What fraction of their index values overlap? (it should be high!)
                # * Do the instant/duration columns conform to expected naming conventions?
                logger.info(
                    f"{self.table_id.value}: Combining XBRL instant & duration tables "
                    "using CONCATENATION."
                )
                out_df = pd.concat(
                    [
                        instant.set_index(["report_year", "entity_id"] + instant_axes),
                        duration.set_index(
                            ["report_year", "entity_id"] + duration_axes
                        ),
                    ],
                    axis="columns",
                ).reset_index()
        return out_df

    @cache_df("process_instant_xbrl")
    def process_instant_xbrl(self, df: pd.DataFrame) -> pd.DataFrame:
        """Pre-processing required to make instant and duration tables compatible.

        Column renaming is sometimes required because a few columns in the instant and
        duration tables do not have corresponding names that follow the naming
        conventions of ~95% of all the columns, which we rely on programmatically when
        reshaping and concatenating these tables together.
        """
        df = self.rename_columns(df, rename_stage="instant_xbrl").pipe(
            self.unstack_balances_to_report_year_instant_xbrl
        )
        return df

    @cache_df("process_duration_xbrl")
    def process_duration_xbrl(self, df: pd.DataFrame) -> pd.DataFrame:
        """Pre-processing required to make instant and duration tables compatible.

        Column renaming is sometimes required because a few columns in the instant and
        duration tables do not have corresponding names that follow the naming
        conventions of ~95% of all the columns, which we rely on programmatically when
        reshaping and concatenating these tables together.
        """
        if not df.empty:
            df = self.rename_columns(df, rename_stage="duration_xbrl").pipe(
                self.select_current_year_annual_records_duration_xbrl
            )
        return df

    def select_current_year_annual_records_duration_xbrl(self, df):
        """Select for annual records within their report_year.

        Select only records that have a start_date at begining of the report_year and
        have an end_date at the end of the report_year.
        """
        len_og = len(df)
        df = df.astype({"start_date": "datetime64", "end_date": "datetime64"})
        df = df[
            (df.start_date.dt.year == df.report_year)
            & (df.start_date.dt.month == 1)
            & (df.start_date.dt.day == 1)
            & (df.end_date.dt.year == df.report_year)
            & (df.end_date.dt.month == 12)
            & (df.end_date.dt.day == 31)
        ]
        len_out = len(df)
        logger.info(
            f"{self.table_id.value}: After selection of dates based on the report year,"
            f" we have {len_out/len_og:.1%} of the original table."
        )
        return df

    @cache_df(key="dbf")
    def drop_footnote_columns_dbf(self, df: pd.DataFrame) -> pd.DataFrame:
        """Drop DBF footnote reference columns, which all end with _f."""
        logger.debug(f"{self.table_id.value}: Dropping DBF footnote columns.")
        return df.drop(columns=df.filter(regex=r".*_f$").columns)

    def source_table_id(self, source_ferc1: SourceFerc1, **kwargs) -> str:
        """Look up the ID of the raw data source table."""
        return pudl.extract.ferc1.TABLE_NAME_MAP_FERC1[self.table_id.value][
            source_ferc1.value
        ]

    def source_table_primary_key(self, source_ferc1: SourceFerc1) -> list[str]:
        """Look up the pre-renaming source table primary key columns."""
        if source_ferc1 == SourceFerc1.DBF:
            pk_cols = [
                "report_year",
                "report_prd",
                "respondent_id",
                "spplmnt_num",
                "row_number",
            ]
        else:
            assert source_ferc1 == SourceFerc1.XBRL  # nosec: B101
            cols = self.params.rename_columns_ferc1.xbrl.columns
            pk_cols = ["report_year", "entity_id"]
            # Sort to avoid dependence on the ordering of rename_columns.
            # Doing the sorting here because we have a particular ordering
            # hard coded for the DBF primary keys.
            pk_cols += sorted(col for col in cols if col.endswith("_axis"))
        return pk_cols

    def renamed_table_primary_key(self, source_ferc1: SourceFerc1) -> list[str]:
        """Look up the post-renaming primary key columns."""
        if source_ferc1 == SourceFerc1.DBF:
            cols = self.params.rename_columns_ferc1.dbf.columns
        else:
            assert source_ferc1 == SourceFerc1.XBRL  # nosec: B101
            cols = self.params.rename_columns_ferc1.xbrl.columns
        pk_cols = self.source_table_primary_key(source_ferc1=source_ferc1)
        # Translate to the renamed columns
        return [cols[col] for col in pk_cols]

    @cache_df(key="dbf")
    def drop_unused_original_columns_dbf(self, df: pd.DataFrame) -> pd.DataFrame:
        """Remove residual DBF specific columns."""
        unused_cols = [
            "report_prd",
            "spplmnt_num",
            "row_number",
            "row_seq",
            "row_prvlg",
        ]
        logger.debug(
            f"{self.table_id.value}: Dropping unused DBF structural columns: "
            f"{unused_cols}"
        )
        missing_cols = set(unused_cols).difference(df.columns)
        if missing_cols:
            raise ValueError(
                f"{self.table_id.value}: Trying to drop missing original DBF columns:"
                f"{missing_cols}"
            )
        return df.drop(columns=unused_cols)

    def assign_record_id(
        self, df: pd.DataFrame, source_ferc1: SourceFerc1
    ) -> pd.DataFrame:
        """Add a column identifying the original source record for each row.

        It is often useful to be able to tell exactly which record in the FERC Form 1
        database a given record within the PUDL database came from.

        Within each FERC Form 1 DBF table, each record is supposed to be uniquely
        identified by the combination of: report_year, report_prd, utility_id_ferc1_dbf,
        spplmnt_num, row_number.

        The FERC Form 1 XBRL tables do not have these supplement and row number
        columns, so we construct an id based on:
        report_year, utility_id_ferc1_xbrl, and the primary key columns of the XBRL table

        Args:
            df: table to assign `record_id` to
            table_name: name of table
            source_ferc1: data source of raw ferc1 database.

        Raises:
            ValueError: If any of the primary key columns are missing from the DataFrame
                being processed.
            ValueError: If there are any null values in the primary key columns.
            ValueError: If the resulting `record_id` column is non-unique.
        """
        logger.debug(
            f"{self.table_id.value}: Assigning {source_ferc1.value} source record IDs."
        )
        pk_cols = self.renamed_table_primary_key(source_ferc1)
        missing_pk_cols = set(pk_cols).difference(df.columns)
        if missing_pk_cols:
            raise ValueError(
                f"{self.table_id.value} ({source_ferc1.value}): Missing primary key "
                "columns in dataframe while assigning source record_id: "
                f"{missing_pk_cols}"
            )
        if df[pk_cols].isnull().any(axis=None):
            raise ValueError(
                f"{self.table_id.value} ({source_ferc1.value}): Found null primary key "
                "values.\n"
                f"{df[pk_cols].isnull().any()}"
            )
        df = df.assign(
            # Include df=df as an argument here because it is needed for the income
            # table. In all other instances, nothing will be done with df.
            source_table_id=self.source_table_id(source_ferc1, df=df),
            record_id=lambda x: x.source_table_id.str.cat(
                x[pk_cols].astype(str), sep="_"
            ),
        )
        if df.source_table_id.isnull().any():
            raise ValueError(
                f"{self.table_id.value}: Null source_table_id's were found where none "
                "were expected."
            )
        df.record_id = enforce_snake_case(df.record_id)

        dupe_ids = df.record_id[df.record_id.duplicated()].values
        if dupe_ids.any() and self.has_unique_record_ids:
            logger.warning(
                f"{self.table_id.value}: Found {len(dupe_ids)} duplicate record_ids: \n"
                f"{dupe_ids}."
            )
        return df.drop(columns=["source_table_id"])

    def assign_utility_id_ferc1(
        self, df: pd.DataFrame, source_ferc1: SourceFerc1
    ) -> pd.DataFrame:
        """Assign the PUDL-assigned utility_id_ferc1 based on the native utility ID.

        We need to replace the natively reported utility ID from each of the two FERC1
        sources with a PUDL-assigned utilty. The mapping between the native ID's and
        these PUDL-assigned ID's can be accessed in the database tables
        ``utilities_dbf_ferc1`` and ``utilities_xbrl_ferc1``.

        Args:
            df: the input table with the native utilty ID column.
            source_ferc1: the

        Returns:
            an augemented version of the input ``df`` with a new column that replaces
            the natively reported utility ID with the PUDL-assigned utility ID.
        """
        logger.debug(
            f"{self.table_id.value}: Assigning {source_ferc1.value} source utility IDs."
        )
        utility_map_ferc1 = pudl.glue.ferc1_eia.get_utility_map_ferc1()
        # use the source utility ID column to get a unique map and for merging
        util_id_col = f"utility_id_ferc1_{source_ferc1.value}"
        util_map_series = (
            utility_map_ferc1.dropna(subset=[util_id_col])
            .set_index(util_id_col)
            .utility_id_ferc1
        )

        df["utility_id_ferc1"] = df[util_id_col].map(util_map_series)
        return df


class FuelFerc1TableTransformer(Ferc1AbstractTableTransformer):
    """A table transformer specific to the :ref:`fuel_ferc1` table.

    The :ref:`fuel_ferc1` table reports data about fuel consumed by large thermal power
    plants in the :ref:`plants_steam_ferc1` table. Each record in the steam table is
    typically associated with several records in the fuel table, with each fuel record
    reporting data for a particular type of fuel consumed by that plant over the course
    of a year. The fuel table presents several challenges.

    The type of fuel, which is part of the primary key for the table, is a freeform
    string with hundreds of different nonstandard values. These strings are categorized
    manually and converted to ``fuel_type_code_pudl``. Some values cannot be categorized
    and are set to ``other``. In other string categorizations we set the unidentifiable
    values to NA, but in this table the fuel type is part of the primary key and primary
    keys cannot contain NA values.

    This simplified categorization occasionally results in records with duplicate
    primary keys. In those cases the records are aggregated into a single record if they
    have the same apparent physical units. If the fuel units are different, only the
    first record is retained.

    Several columns have unspecified, inconsistent, fuel-type specific units of measure
    associated with them. In order for records to be comparable and aggregatable, we
    have to infer and standardize these units.

    In the raw FERC Form 1 data there is a ``fuel_units`` column which describes the
    units of fuel delivered or consumed. Most commonly this is short tons for solid
    fuels (coal), thousands of cubic feet (Mcf) for gaseous fuels, and barrels (bbl) for
    liquid fuels.  However, the ``fuel_units`` column is also a freeform string with
    hundreds of nonstandard values which we have to manually categorize, and many of the
    values do not map directly to the most commonly used units for fuel quantities. E.g.
    some solid fuel quantities are reported in pounds, or thousands of pounds, not tons;
    some liquid fuels are reported in gallons or thousands of gallons, not barrels; and
    some gaseous fuels are reported in cubic feet not thousands of cubic feet.

    Two additional columns report fuel price per unit of heat content and fuel heat
    content per physical unit of fuel. The units of those columns are not explicitly
    reported, vary by fuel, and are inconsistent within individual fuel types.

    We adopt standardized units and attempt to convert all reported values in the fuel
    table into those units. For physical fuel units we adopt those that are used by the
    EIA: short tons (tons) for solid fuels, barrels (bbl) for liquid fuels, and
    thousands of cubic feet (mcf) for gaseous fuels. For heat content per (physical)
    unit of fuel, we use millions of British thermal units (mmbtu). All fuel prices are
    converted to US dollars, while many are reported in cents.

    Because the reported fuel price and heat content units are implicit, we have to
    infer them based on observed values. This is only possible because these quantities
    are ratios with well defined ranges of valid values. The common units that we
    observe and attempt to standardize include:

    * coal: primarily BTU/pound, but also MMBTU/ton and MMBTU/pound.
    * oil: primarily BTU/gallon.
    * gas: reported in a mix of MMBTU/cubic foot, and MMBTU/thousand cubic feet.
    """

    table_id: TableIdFerc1 = TableIdFerc1.FUEL_FERC1

    @cache_df(key="main")
    def transform_main(self, df: pd.DataFrame) -> pd.DataFrame:
        """Table specific transforms for fuel_ferc1.

        Args:
            df: Pre-processed, concatenated XBRL and DBF data.

        Returns:
            A single transformed table concatenating multiple years of cleaned data
            derived from the raw DBF and/or XBRL inputs.
        """
        return self.drop_invalid_rows(df).pipe(self.correct_units)

    @cache_df(key="dbf")
    def process_dbf(self, raw_dbf: pd.DataFrame) -> pd.DataFrame:
        """Start with inherited method and do some fuel-specific processing.

        We have to do most of the transformation before the DBF and XBRL data have been
        concatenated because the fuel type column is part of the primary key and it is
        extensively modified in the cleaning process.
        """
        df = (
            super()
            .process_dbf(raw_dbf)
            .pipe(self.convert_units)
            .pipe(self.normalize_strings)
            .pipe(self.categorize_strings)
            .pipe(self.standardize_physical_fuel_units)
        )
        return df

    @cache_df(key="xbrl")
    def process_xbrl(
        self, raw_xbrl_instant: pd.DataFrame, raw_xbrl_duration: pd.DataFrame
    ) -> pd.DataFrame:
        """Special pre-concat treatment of the :ref:`fuel_ferc1` table.

        We have to do most of the transformation before the DBF and XBRL data have been
        concatenated because the fuel type column is part of the primary key and it is
        extensively modified in the cleaning process. For the XBRL data, this means we
        can't create a record ID until that fuel type value is clean. In addition, the
        categorization of fuel types results in a number of duplicate fuel records which
        need to be aggregated.

        Args:
            raw_xbrl_instant: Freshly extracted XBRL instant fact table.
            raw_xbrl_duration: Freshly extracted XBRL duration fact table.

        Returns:
            Almost fully transformed XBRL data table, with instant and duration facts
            merged together.
        """
        return (
            self.merge_instant_and_duration_tables_xbrl(
                raw_xbrl_instant, raw_xbrl_duration
            )
            .pipe(self.rename_columns, rename_stage="xbrl")
            .pipe(self.convert_units)
            .pipe(self.normalize_strings)
            .pipe(self.categorize_strings)
            .pipe(self.standardize_physical_fuel_units)
            .pipe(self.aggregate_duplicate_fuel_types_xbrl)
            .pipe(self.assign_record_id, source_ferc1=SourceFerc1.XBRL)
            .pipe(
                self.assign_utility_id_ferc1,
                source_ferc1=SourceFerc1.XBRL,
            )
        )

    def standardize_physical_fuel_units(self, df: pd.DataFrame) -> pd.DataFrame:
        """Convert reported fuel quantities to standard units depending on fuel type.

        Use the categorized fuel type and reported fuel units to convert all fuel
        quantities to the following standard units, depending on whether the fuel is a
        solid, liquid, or gas. When a single fuel reports its quantity in fundamentally
        different units, convert based on typical values. E.g. 19.85 MMBTU per ton of
        coal, 1.037 Mcf per MMBTU of natural gas, 7.46 barrels per ton of oil.

          * solid fuels (coal and waste): short tons [ton]
          * liquid fuels (oil): barrels [bbl]
          * gaseous fuels (gas): thousands of cubic feet [mcf]

        Columns to which these physical units apply:

          * fuel_consumed_units (tons, bbl, mcf)
          * fuel_cost_per_unit_burned (usd/ton, usd/bbl, usd/mcf)
          * fuel_cost_per_unit_delivered (usd/ton, usd/bbl, usd/mcf)

        One remaining challenge in this standardization is that nuclear fuel is reported
        in both mass of Uranium and fuel heat content, and it's unclear if there's any
        reasonable typical conversion between these units, since available heat content
        depends on the degree of U235 enrichement, the type of reactor, and whether the
        fuel is just Uranium, or a mix of Uranium and Plutonium from decommissioned
        nuclear weapons. See:

        https://world-nuclear.org/information-library/facts-and-figures/heat-values-of-various-fuels.aspx
        """
        df = df.copy()

        FuelFix = namedtuple("FuelFix", ["fuel", "from_unit", "to_unit", "mult"])
        fuel_fixes = [
            # US average coal heat content is 19.85 mmbtu/short ton
            FuelFix("coal", "mmbtu", "ton", (1.0 / 19.85)),
            FuelFix("coal", "btu", "ton", (1.0 / 19.85e6)),
            # 2000 lbs per short ton
            FuelFix("coal", "lbs", "ton", (1.0 / 2000.0)),
            FuelFix("coal", "klbs", "ton", (1.0 / 2.0)),
            # 42 gallons per barrel. Seriously, who makes up these units?
            FuelFix("oil", "gal", "bbl", (1.0 / 42.0)),
            FuelFix("oil", "kgal", "bbl", (1000.0 / 42.0)),
            # On average a "ton of oil equivalent" is 7.46 barrels
            FuelFix("oil", "ton", "bbl", 7.46),
            FuelFix("gas", "mmbtu", "mcf", (1.0 / 1.037)),
            # Nuclear plants report either heat content or mass of heavy metal
            # MW*days thermal to MWh thermal
            FuelFix("nuclear", "mwdth", "mwhth", 24.0),
            # Straight energy equivalence between BTU and MWh here:
            FuelFix("nuclear", "mmmbtu", "mwhth", (1.0 / 3.412142)),
            FuelFix("nuclear", "btu", "mwhth", (1.0 / 3412142)),
            # Unclear if it's possible to convert heavy metal to heat reliably
            FuelFix("nuclear", "grams", "kg", (1.0 / 1000)),
        ]
        for fix in fuel_fixes:
            fuel_mask = df.fuel_type_code_pudl == fix.fuel
            unit_mask = df.fuel_units == fix.from_unit
            df.loc[(fuel_mask & unit_mask), "fuel_consumed_units"] *= fix.mult
            # Note: The 2 corrections below DIVIDE by the multiplier because the units
            # are in the denominator ("per_unit") rather than the numerator.
            df.loc[(fuel_mask & unit_mask), "fuel_cost_per_unit_burned"] /= fix.mult
            df.loc[(fuel_mask & unit_mask), "fuel_cost_per_unit_delivered"] /= fix.mult
            df.loc[(fuel_mask & unit_mask), "fuel_units"] = fix.to_unit

        # Set all remaining non-standard units and affected columns to NA.
        FuelAllowedUnits = namedtuple("FuelAllowedUnits", ["fuel", "allowed_units"])
        fuel_allowed_units = [
            FuelAllowedUnits("coal", ("ton",)),
            FuelAllowedUnits("oil", ("bbl",)),
            FuelAllowedUnits("gas", ("mcf",)),
            FuelAllowedUnits("nuclear", ("kg", "mwhth")),
            FuelAllowedUnits("waste", ("ton",)),
            # All unidentified fuel types ("other") get units set to NA
            FuelAllowedUnits("other", ()),
        ]
        physical_units_cols = [
            "fuel_consumed_units",
            "fuel_cost_per_unit_burned",
            "fuel_cost_per_unit_delivered",
        ]
        for fau in fuel_allowed_units:
            fuel_mask = df.fuel_type_code_pudl == fau.fuel
            invalid_unit_mask = ~df.fuel_units.isin(fau.allowed_units)
            df.loc[(fuel_mask & invalid_unit_mask), physical_units_cols] = np.nan
            df.loc[(fuel_mask & invalid_unit_mask), "fuel_units"] = pd.NA

        return df

    @cache_df(key="xbrl")
    def aggregate_duplicate_fuel_types_xbrl(
        self, fuel_xbrl: pd.DataFrame
    ) -> pd.DataFrame:
        """Aggregate the fuel records having duplicate primary keys."""
        pk_cols = self.renamed_table_primary_key(source_ferc1=SourceFerc1.XBRL)
        fuel_xbrl.loc[:, "fuel_units_count"] = fuel_xbrl.groupby(pk_cols, dropna=False)[
            "fuel_units"
        ].transform("nunique")

        # split
        dupe_mask = fuel_xbrl.duplicated(subset=pk_cols, keep=False)
        multi_unit_mask = fuel_xbrl.fuel_units_count != 1

        fuel_pk_dupes = fuel_xbrl[dupe_mask & ~multi_unit_mask].copy()
        fuel_multi_unit = fuel_xbrl[dupe_mask & multi_unit_mask].copy()
        fuel_non_dupes = fuel_xbrl[~dupe_mask & ~multi_unit_mask]

        logger.info(
            f"{self.table_id.value}: Aggregating {len(fuel_pk_dupes)} rows with "
            f"duplicate primary keys out of {len(fuel_xbrl)} total rows."
        )
        logger.info(
            f"{self.table_id.value}: Dropping {len(fuel_multi_unit)} records with "
            "inconsistent fuel units preventing aggregation "
            f"out of {len(fuel_xbrl)} total rows."
        )
        agg_row_fraction = (len(fuel_pk_dupes) + len(fuel_multi_unit)) / len(fuel_xbrl)
        if agg_row_fraction > 0.15:
            logger.error(
                f"{self.table_id.value}: {agg_row_fraction:.0%} of all rows are being "
                "aggregated. Higher than the allowed value of 15%!"
            )
        data_cols = [
            "fuel_consumed_units",
            "fuel_mmbtu_per_unit",
            "fuel_cost_per_unit_delivered",
            "fuel_cost_per_unit_burned",
            "fuel_cost_per_mmbtu",
            "fuel_cost_per_mwh",
            "fuel_mmbtu_per_mwh",
        ]
        # apply
        fuel_pk_dupes = pudl.helpers.sum_and_weighted_average_agg(
            df_in=fuel_pk_dupes,
            by=pk_cols + ["start_date", "end_date", "fuel_units"],
            sum_cols=["fuel_consumed_units"],
            wtavg_dict={
                k: "fuel_consumed_units"
                for k in data_cols
                if k != "fuel_consumed_units"
            },
        )
        # We can't aggregate data when fuel units are inconsistent, but we don't want
        # to lose the records entirely, so we'll keep the first one.
        fuel_multi_unit.loc[:, data_cols] = np.nan
        fuel_multi_unit = fuel_multi_unit.drop_duplicates(subset=pk_cols, keep="first")
        # combine
        return pd.concat([fuel_non_dupes, fuel_pk_dupes, fuel_multi_unit]).drop(
            columns=["fuel_units_count"]
        )

    def drop_total_rows(self, df: pd.DataFrame) -> pd.DataFrame:
        """Drop rows that represent plant totals rather than individual fuels.

        This is an imperfect, heuristic process. The rows we identify as probably
        representing totals rather than individual fuels:

        * have zero or null values in all of their numerical data columns
        * have no identifiable fuel type
        * have no identifiable fuel units
        * DO report a value for MMBTU / MWh (heat rate)

        In the case of the fuel_ferc1 table, we drop any row where all the data columns
        are null AND there's a non-null value in the ``fuel_mmbtu_per_mwh`` column, as
        it typically indicates a "total" row for a plant. We also require a null value
        for the fuel_units and an "other" value for the fuel type.
        """
        data_cols = [
            "fuel_consumed_units",
            "fuel_mmbtu_per_unit",
            "fuel_cost_per_unit_delivered",
            "fuel_cost_per_unit_burned",
            "fuel_cost_per_mmbtu",
            "fuel_cost_per_mwh",
        ]
        total_rows_idx = df[
            df[data_cols].isna().all(axis="columns")  # No normal numerical data
            & df.fuel_units.isna()  # no recognizable fuel units
            & (df.fuel_type_code_pudl == "other")  # No recognizable fuel type
            & df.fuel_mmbtu_per_mwh.notna()  # But it DOES report heat rate!
        ].index
        logger.info(
            f"{self.table_id.value}: Dropping "
            f"{len(total_rows_idx)}/{len(df)}"
            "rows representing plant-level all-fuel totals."
        )
        return df.drop(index=total_rows_idx)

    def drop_invalid_rows(
        self, df: pd.DataFrame, params: InvalidRows | None = None
    ) -> pd.DataFrame:
        """Drop invalid rows from the fuel table.

        This method both drops rows in which all required data columns are null (using
        the inherited parameterized method) and then also drops those rows we believe
        represent plant totals. See :meth:`FuelFerc1TableTransformer.drop_total_rows`.
        """
        return super().drop_invalid_rows(df, params).pipe(self.drop_total_rows)


class PlantsSteamFerc1TableTransformer(Ferc1AbstractTableTransformer):
    """Transformer class for the :ref:`plants_steam_ferc1` table."""

    table_id: TableIdFerc1 = TableIdFerc1.PLANTS_STEAM_FERC1

    @cache_df(key="main")
    def transform_main(
        self, df: pd.DataFrame, transformed_fuel: pd.DataFrame
    ) -> pd.DataFrame:
        """Perform table transformations for the :ref:`plants_steam_ferc1` table.

        Note that this method has a non-standard call signature, since the
        :ref:`plants_steam_ferc1` table depends on the :ref:`fuel_ferc1` table.

        Args:
            df: The pre-processed steam plants table.
            transformed_fuel: The fully transformed :ref:`fuel_ferc1` table. This is
                required because fuel consumption information is used to help link
                steam plant records together across years using
                :func:`plants_steam_assign_plant_ids`
        """
        fuel_categories = list(
            FuelFerc1TableTransformer()
            .params.categorize_strings["fuel_type_code_pudl"]
            .categories.keys()
        )
        plants_steam = (
            super()
            .transform_main(df)
            .pipe(
                plants_steam_assign_plant_ids,
                ferc1_fuel_df=transformed_fuel,
                fuel_categories=fuel_categories,
            )
            .pipe(plants_steam_validate_ids)
        )
        return plants_steam

    def transform(
        self,
        raw_dbf: pd.DataFrame,
        raw_xbrl_instant: pd.DataFrame,
        raw_xbrl_duration: pd.DataFrame,
        transformed_fuel: pd.DataFrame,
    ) -> pd.DataFrame:
        """Redfine the transform method to accommodate the use of transformed_fuel.

        This is duplicating code from the parent class, but is necessary because the
        steam table needs the fuel table for its transform. Is there a better way to do
        this that doesn't require cutting and pasting the whole method just to stick the
        extra dataframe input into transform_main()?
        """
        df = (
            self.transform_start(
                raw_dbf=raw_dbf,
                raw_xbrl_instant=raw_xbrl_instant,
                raw_xbrl_duration=raw_xbrl_duration,
            )
            .pipe(self.transform_main, transformed_fuel=transformed_fuel)
            .pipe(self.transform_end)
        )
        if self.clear_cached_dfs:
            logger.debug(
                f"{self.table_id.value}: Clearing cached dfs: "
                f"{sorted(self._cached_dfs.keys())}"
            )
            self._cached_dfs.clear()
        return df


class PlantsHydroFerc1TableTransformer(Ferc1AbstractTableTransformer):
    """A table transformer specific to the :ref:`plants_hydro_ferc1` table."""

    table_id: TableIdFerc1 = TableIdFerc1.PLANTS_HYDRO_FERC1

    def transform_main(self, df):
        """Add bespoke removal of duplicate record after standard transform_main."""
        return super().transform_main(df).pipe(self.targeted_drop_duplicates)

    def targeted_drop_duplicates(self, df):
        """Targeted removal of known duplicate record.

        There are two records in 2019 with a ``utility_id_ferc1`` of 200 and a
        ``plant_name_ferc1`` of "marmet". The records are nearly duplicates of
        eachother, except one have nulls in the capex columns. Surgically remove the
        record with the nulls.
        """
        null_columns = [
            "capex_land",
            "capex_structures",
            "capex_facilities",
            "capex_equipment",
            "capex_roads",
            "asset_retirement_cost",
            "capex_total",
            "capex_per_mw",
        ]
        dupe_mask = (
            (df.report_year == 2019)
            & (df.utility_id_ferc1 == 200)
            & (df.plant_name_ferc1 == "marmet")
        )
        null_maks = df[null_columns].isnull().all(axis="columns")

        possible_dupes = df.loc[dupe_mask]
        if (len(possible_dupes) != 2) & (2019 in df.report_year.unique()):
            raise AssertionError(
                f"{self.table_id}: Expected 2 records for found: {possible_dupes}"
            )
        dropping = df.loc[(dupe_mask & null_maks)]
        logger.debug(
            f"Dropping {len(dropping)} duplicate record with null data in {null_columns}"
        )
        df = df.loc[~(dupe_mask & null_maks)].copy()
        return df


class PlantsPumpedStorageFerc1TableTransformer(Ferc1AbstractTableTransformer):
    """Transformer class for :ref:`plants_pumped_storage_ferc1` table."""

    table_id: TableIdFerc1 = TableIdFerc1.PLANTS_PUMPED_STORAGE_FERC1


class PurchasedPowerFerc1TableTransformer(Ferc1AbstractTableTransformer):
    """Transformer class for :ref:`purchased_power_ferc1` table.

    This table has data about inter-utility power purchases into the PUDL DB. This
    includes how much electricty was purchased, how much it cost, and who it was
    purchased from. Unfortunately the field describing which other utility the power was
    being bought from is poorly standardized, making it difficult to correlate with
    other data. It will need to be categorized by hand or with some fuzzy matching
    eventually.
    """

    table_id: TableIdFerc1 = TableIdFerc1.PURCHASED_POWER_FERC1


class PlantInServiceFerc1TableTransformer(Ferc1AbstractTableTransformer):
    """A transformer for the :ref:`plant_in_service_ferc1` table."""

    table_id: TableIdFerc1 = TableIdFerc1.PLANT_IN_SERVICE_FERC1
    has_unique_record_ids: bool = False

    @cache_df("process_xbrl_metadata")
    def process_xbrl_metadata(self, xbrl_metadata_json) -> pd.DataFrame:
        """Transform the metadata to reflect the transformed data.

        The XBRL Taxonomy metadata as extracted pertains to the XBRL data as extracted.
        When we re-shape the data, we also need to adjust the metadata to be usable
        alongside the reshaped data. For the plant in service table, this means
        selecting metadata fields that pertain to the "stem" column name (not
        differentiating between starting/ending balance, retirements, additions, etc.)

        We fill in some gaps in the metadata, e.g. for FERC accounts that have been
        split across multiple rows, or combined without being calculated. We also need
        to rename the XBRL metadata categories to conform to the same naming convention
        that we are using in the data itself (since FERC doesn't quite follow their own
        naming conventions...). We use the same rename dictionary, but as an argument
        to :meth:`pd.Series.replace` instead of :meth:`pd.DataFrame.rename`.
        """
        pis_meta = (
            super()
            .process_xbrl_metadata(xbrl_metadata_json)
            .assign(
                xbrl_factoid=lambda x: x.xbrl_factoid.replace(
                    self.params.rename_columns_ferc1.instant_xbrl.columns
                )
            )
        )

        # Set pseudo-account numbers for rows that split or combine FERC accounts, but
        # which are not calculated values.
        pis_meta.loc[
            pis_meta.xbrl_factoid == "electric_plant_purchased", "ferc_account"
        ] = "102_purchased"
        pis_meta.loc[
            pis_meta.xbrl_factoid == "electric_plant_sold", "ferc_account"
        ] = "102_sold"
        pis_meta.loc[
            pis_meta.xbrl_factoid
            == "electric_plant_in_service_and_completed_construction_not_classified_electric",
            "ferc_account",
        ] = "101_and_106"
        return pis_meta

    def apply_sign_conventions(self, df) -> pd.DataFrame:
        """Adjust rows and column sign conventsion to enable aggregation by summing.

        Columns have uniform sign conventions, which we have manually inferred from the
        original metadata. This can and probably should be done programmatically in the
        future. If not, we'll probably want to store the column_weights as a parameter
        rather than hard-coding it in here.
        """
        column_weights = {
            "starting_balance": 1.0,
            "additions": 1.0,
            "retirements": -1.0,
            "transfers": 1.0,
            "adjustments": 1.0,
            "ending_balance": 1.0,
        }

        # Set row weights based on the value of the "balance" field
        df.loc[df.balance == "debit", "row_weight"] = 1.0
        df.loc[df.balance == "credit", "row_weight"] = -1.0

        # Apply column weightings. Can this be done all at once in a vectorized way?
        for col in column_weights:
            df.loc[:, col] *= column_weights[col]
            df.loc[:, col] *= df["row_weight"]

        return df

    def targeted_drop_duplicates_dbf(self, df: pd.DataFrame) -> pd.DataFrame:
        """Drop bad duplicate records from a specific utility in 2018.

        This is a very specific fix, meant to get rid of a particular observed set of
        duplicate records: FERC Respondent ID 187 in 2018 has two sets of plant in
        service records, one of which contains a bunch of null data.

        This method is part of the DBF processing because we want to be able to
        hard-code a specific value of ``utility_id_ferc1_dbf`` and those IDs are no
        longer available later in the process. I think.
        """
        # A single utility has double reported data in 2018.
        pk = ["report_year", "utility_id_ferc1", "ferc_account_label"]
        dupe_mask = (
            df.duplicated(subset=pk, keep=False)
            & (df.report_year == 2018)
            & (df.utility_id_ferc1_dbf == 187)
        )
        all_dupes = df[dupe_mask]
        # The observed pairs of duplicate records have NA values in all of the
        # additions, retirements, adjustments, and transfers columns. This selects
        # only those duplicates that have *any* non-null value in those rows.
        good_dupes = all_dupes[
            all_dupes[["additions", "retirements", "adjustments", "transfers"]]
            .notnull()
            .any(axis="columns")
        ]
        # Make sure that the good and bad dupes have exactly the same indices:
        pd.testing.assert_index_equal(
            good_dupes.set_index(pk).index,
            all_dupes.set_index(pk).index.drop_duplicates(),
        )
        deduped = pd.concat([df[~dupe_mask], good_dupes], axis="index")
        remaining_dupes = deduped[deduped.duplicated(subset=pk)]
        logger.info(
            f"{self.table_id.value}: {len(remaining_dupes)} dupes remaining after "
            "targeted deduplication."
        )
        return deduped

    def process_dbf(self, raw_dbf: pd.DataFrame) -> pd.DataFrame:
        """Drop targeted duplicates in the DBF data so we can use FERC respondent ID."""
        return super().process_dbf(raw_dbf).pipe(self.targeted_drop_duplicates_dbf)

    @cache_df("main")
    def transform_main(self, df: pd.DataFrame) -> pd.DataFrame:
        """The main table-specific transformations, affecting contents not structure.

        Annotates and alters data based on information from the XBRL taxonomy metadata.
        """
        return super().transform_main(df).pipe(self.apply_sign_conventions)


class PlantsSmallFerc1TableTransformer(Ferc1AbstractTableTransformer):
    """A table transformer specific to the :ref:`plants_small_ferc1` table."""

    table_id: TableIdFerc1 = TableIdFerc1.PLANTS_SMALL_FERC1

    @cache_df(key="main")
    def transform_main(self, df: pd.DataFrame) -> pd.DataFrame:
        """Table specific transforms for plants_small_ferc1.

        Params:
            df: Pre-processed, concatenated XBRL and DBF data.

        Returns:
            A single transformed table concatenating multiple years of cleaned data
            derived from the raw DBF and/or XBRL inputs.
        """
        df = (
            self.normalize_strings(df)
            .pipe(self.nullify_outliers)
            .pipe(self.convert_units)
            .pipe(self.extract_ferc1_license)
            .pipe(self.label_row_types)
            .pipe(self.prep_header_fuel_and_plant_types)
            .pipe(self.map_plant_name_fuel_types)
            .pipe(self.categorize_strings)
            .pipe(self.map_header_fuel_and_plant_types)
            .pipe(self.associate_notes_with_values)
            .pipe(self.spot_fix_rows)
            .pipe(self.drop_invalid_rows)
            # Now remove the row_type columns because we've already moved totals to a
            # different column
            .drop(columns=["row_type"])
        )

        return df

    def extract_ferc1_license(self, df: pd.DataFrame) -> pd.DataFrame:
        """Extract FERC license number from ``plant_name_ferc1``.

        Many FERC license numbers are embedded in the ``plant_name_ferc1`` column, but
        not all numbers in the ``plant_name_ferc1`` column are FERC licenses. Some are
        dates, dollar amounts, page numbers, or numbers of wind turbines. This function
        extracts valid FERC license numbers and puts them in a new column called
        ``license_id_ferc1``.

        Potential FERC license numbers are valid when:

        - Two or more integers were found.
        - The found integers were accompanied by key phrases such as:
          ``["license", "no.", "ferc", "project"]``.
        - The accompanying name does not contain phrases such as:
          ``["page", "pg", "$",  "wind", "units"]``.
        - The found integers don't fall don't fall within the range of a valid year,
          defined as: 1900-2050.
        - The plant record is categorized as ``hydro`` or not categorized via the
          ``plant_type`` and ``fuel_type`` columns.

        This function also fills ``other`` fuel types with ``hydro`` for all plants with
        valid FERC licenses because only hydro plants have FERC licenses.

        Params:
            df: Pre-processed, concatenated XBRL and DBF data.

        Returns:
            The same input DataFrame but with a new column called ``license_id_ferc1``
            that contains FERC 1 license infromation extracted from
            ``plant_name_ferc1``.
        """
        logger.info(f"{self.table_id.value}: Extracting FERC license from plant name")
        # Extract all numbers greater than 2 digits from plant_name_ferc1 and put them
        # in a new column as integers.
        out_df = df.assign(
            license_id_ferc1=lambda x: (
                x.plant_name_ferc1.str.extract(r"(\d{3,})")
                .astype("float")
                .astype("Int64")
            ),
        )
        # Define what makes a good license
        obvious_license = out_df.plant_name_ferc1.str.contains(
            r"no\.|license|ferc|project", regex=True
        )
        not_license = out_df.plant_name_ferc1.str.contains(
            r"page|pg|\$|wind|solar|nuclear|nonutility|units|surrendered", regex=True
        )
        exceptions_to_is_year = out_df.plant_name_ferc1.str.contains(
            r"tomahawk|otter rapids|wausau|alexander|hooksett|north umpqua", regex=True
        )
        is_year = out_df["license_id_ferc1"].between(1900, 2050)
        not_hydro = ~out_df["plant_type"].isin(["hydro", np.nan, None]) | ~out_df[
            "fuel_type"
        ].isin(["hydro", "other"])
        # Replace all the non-license numbers with NA
        out_df.loc[
            (not_hydro & ~obvious_license)
            | not_license
            | (is_year & ~obvious_license & ~exceptions_to_is_year),
            "license_id_ferc1",
        ] = np.nan
        # Fill fuel type with hydro
        out_df.loc[
            out_df["license_id_ferc1"].notna() & (out_df["fuel_type"] == "other"),
            "fuel_type",
        ] = "hydro"

        return out_df

    def _find_possible_header_or_note_rows(self, df: pd.DataFrame) -> pd.DataFrame:
        """Find and label rows that might be headers or notes.

        Called by the coordinating function :func:`label_row_types`.

        This function creates a column called ``possible_header_or_note`` that is either
        True or False depending on whether a group of columns are all NA. Rows labeled
        as True will be further scrutinized in the :func:`_label_header_rows` and
        :func:`_label_note_rows` functions to determine whether they are actually
        headers or notes.

        Params:
            df: Pre-processed, concatenated XBRL and DBF data.

        Returns:
            The same input DataFrame but with a new column called
            ``possible_header_or_note`` that flags rows that might contain useful header
            or note information.
        """
        # Define header qualifications
        possible_header_or_note_if_cols_na = [
            "construction_year",
            "net_generation_mwh",
            "total_cost_of_plant",
            "capex_total",
            "capex_per_mw",
            "opex_total",
            "opex_fuel",
            "opex_maintenance",
            "fuel_cost_per_mmbtu",
            # "peak_demand_mw",
            # "opex_operations"
        ]
        # Label possible header or note rows
        df["possible_header_or_note"] = (
            df.filter(possible_header_or_note_if_cols_na).isna().all(1)
        )
        return df

    def _find_note_clumps(
        self, group: DataFrameGroupBy
    ) -> tuple[DataFrameGroupBy, pd.DataFrame]:
        """Find groups of rows likely to be notes.

        Once the :func:`_find_possible_header_or_note_rows` function identifies rows
        that are either headers or notes, we must deterine which one they are. As
        described in the :func:`_label_note_rows` function, notes rows are usually
        adjecent rows with no content.

        This function itentifies instances of two or more adjecent rows where
        ``possible_header_or_note`` = True. It takes individual utility-year groups as a
        parameter as opposed to the entire dataset because adjecent rows are only
        meaningful if they are from the same reporting entity in the same year. If we
        were to run this on the whole dataframe, we would see "note clumps" that are
        actually notes from the end of one utility's report and headers from the
        beginning of another. For this reason, we run this function from within the
        :func:`_label_note_rows_group` function.

        The output of this function is not a modified version of the original
        utility-year group, rather, it is a DataFrame containing information about the
        nature of the ``possible_header_or_note`` = True rows that is used to determine
        if that row is a note or not. It also returns the original utility-year-group as
        groupby objects seperated by each time ``possible_header_or_note`` changes from
        True to False or vice versa.

        If you pass in the following df:

        +-------------------+-------------------------+
        | plant_name_ferc1  | possible_header_or_note |
        +===================+=========================+
        | HYDRO:            | True                    |
        +-------------------+-------------------------+
        | rainbow falls (b) | False                   |
        +-------------------+-------------------------+
        | cadyville (a)     | False                   |
        +-------------------+-------------------------+
        | keuka (c)         | False                   |
        +-------------------+-------------------------+
        | (a) project #2738 | True                    |
        +-------------------+-------------------------+
        | (b) project #2835 | True                    |
        +-------------------+-------------------------+
        | (c) project #2852 | True                    |
        +-------------------+-------------------------+

        You will get the following output (in addition to the groupby objects for each
        clump):

        +----------------+----------------+
        | header_or_note | rows_per_clump |
        +================+================+
        | True           | 1              |
        +----------------+----------------+
        | False          | 3              |
        +----------------+----------------+
        | True           | 3              |
        +----------------+----------------+

        This shows each clump of adjecent records where ``possible_header_or_note`` is
        True or False and how many records are in each clump.

        Params:
            group: A utility-year grouping of the concatenated FERC XBRL and DBF tables.
                This table must have been run through the
                :func:`_find_possible_header_or_note_rows` function and contain the
                column ``possible_header_or_note``.

        Returns:
            A tuple containing groupby objects for each of the note and non-note clumps
            and a DataFrame indicating the number of rows in each note or non-note
            clump.
        """
        # Make groups based on consecutive sections where the group_col is alike.
        clump_groups = group.groupby(
            (
                group["possible_header_or_note"].shift()
                != group["possible_header_or_note"]
            ).cumsum(),
            as_index=False,
        )

        # Identify the first (and only) group_col value for each group and count
        # how many rows are in each group.
        clump_groups_df = clump_groups.agg(
            header_or_note=("possible_header_or_note", "first"),
            rows_per_clump=("possible_header_or_note", "count"),
        )

        return clump_groups, clump_groups_df

    def _label_header_rows(self, df: pd.DataFrame) -> pd.DataFrame:
        """Label header rows by adding ``header`` to ``row_type`` column.

        Called by the coordinating function :func:`label_row_types`.

        Once possible header or notes rows have been identified via the
        :func:`_find_possible_header_or_note_rows` function, this function sorts out
        which ones are headers. It does this by identifying a list of strings that, when
        found in the ``plant_name_ferc1`` column, indicate that the row is or is not a
        header.

        Sometimes this function identifies a header that is acutally a note. For this
        reason, it's important that the function be called before
        :func:`_label_note_rows` so that the bad header values get overridden by the
        ``note`` designation.

        Params:
            df: Pre-processed, concatenated XBRL and DBF data that has been run through
            the :func:`_find_possible_header_or_note_rows` function and contains the
            column ``possible_header_or_note``.

        Returns:
            The same input DataFrame but with likely headers rows containing the string
            ``header`` in the ``row_type`` column.
        """
        # Possible headers/note rows that contains these strings are headers
        header_strings = [
            "hydro",
            "hyrdo",
            "internal",
            "wind",
            "solar",
            "gas",
            "diesel",
            "diesal",
            "steam",
            "other",
            "combustion",
            "combustine",
            "fuel cell",
            "hydraulic",
            "waste",
            "landfill",
            "photovoltaic",
            "nuclear",
            "oil",
            "renewable",
            "facilities",
            "combined cycle",
        ]
        # Possible headers/note rows that contains these strings are not headers
        nonheader_strings = [
            "#",
            r"\*",
            "pg",
            "solargenix",
            "solargennix",
            r"\@",
            "rockton",
            "albany steam",
            "other general ops. supervision & engineering",
        ]
        # Any rows that contains these strings are headers
        header_exceptions = [
            "hydro plants: licensed proj. no.",
            "hydro license no.",
            "hydro: license no.",
            "hydro plants: licensed proj no.",
            "photo voltaic generating plants:",
        ]

        logger.info(f"{self.table_id.value}: Labeling header rows")

        # Label good header rows (based on whether they contain key strings)
        possible_header = df["possible_header_or_note"]
        good_header = df["plant_name_ferc1"].str.contains("|".join(header_strings))
        bad_header = df["plant_name_ferc1"].str.contains("|".join(nonheader_strings))
        df.loc[possible_header & good_header & ~bad_header, "row_type"] = "header"
        # There are some headers that don't pass the possible_header test but are
        # still definitely headers.
        df.loc[df["plant_name_ferc1"].isin(header_exceptions), "row_type"] = "header"

        return df

    def _label_note_rows_group(
        self, util_year_group: DataFrameGroupBy
    ) -> DataFrameGroupBy:
        """Label note rows by adding ``note`` to ``row_type`` column.

        Called within the wraper function :func:`_label_note_rows`

        This function breaks the data down by reporting unit (utility and year) and
        determines whether a ``possible_header_note`` = True row is a note based on two
        criteria:

        - Clumps of 2 or more adjecent rows where ``possible_header_or_note`` is True.
        - Instances where the last row in a utility-year group has
          ``possible_header_or_note`` as True.

        There are a couple of important exceptions that this function also
        addresses. Utilities often have multiple headers in a single utility-year
        grouping. You might see something like: ``pd.Series([header, plant1, plant2,
        note, header, plant3, plant4])``. In this case, a note clump is actually
        comprised of a note followed by a header. This function will not override the
        header as a note. Unfortunately, there is always the possability that a header
        row is followed by a plant that had no values reported. This would look like,
        and therefore be categorized as a note clump. I haven't built a work around, but
        hopefully there aren't very many of these.

        Params:
            util_year_group: A groupby object that contains a single year and utility.

        Returns:
            The same input but with likely note rows containing the string ``note`` in
            the ``row_type`` column.
        """
        # Create mini groups that count pockets of true and false for each
        # utility and year. See _find_note_clumps docstring.
        clump_group, clump_count = self._find_note_clumps(util_year_group)

        # Used later to enable exceptions
        max_df_val = util_year_group.index.max()

        # Create a list of the index values where there is a note clump! This also
        # includes instances where the last row in a group is a note.
        note_clump_idx_list = list(
            clump_count[
                (clump_count["header_or_note"])
                & (
                    (clump_count["rows_per_clump"] > 1)
                    | (clump_count.tail(1)["rows_per_clump"] == 1)
                )
            ].index
        )
        # If there are any clumped/end headers:
        if note_clump_idx_list:
            for idx in note_clump_idx_list:
                # If the last row in a clump looks like a header, and the clump is
                # not the last clump in the utility_year group, then drop the last
                # row from the note clump index range because it's a header!
                note_clump_idx_range = clump_group.groups[idx + 1]
                not_last_clump = clump_group.groups[idx + 1].max() < max_df_val
                is_good_header = (
                    util_year_group.loc[
                        util_year_group.index.isin(clump_group.groups[idx + 1])
                    ]
                    .tail(1)["row_type"]
                    .str.contains("header")
                    .all()
                )
                if not_last_clump & is_good_header:
                    note_clump_idx_range = [
                        x
                        for x in note_clump_idx_range
                        if x != note_clump_idx_range.max()
                    ]
                # Label the note clump as a note
                util_year_group.loc[
                    util_year_group.index.isin(note_clump_idx_range), "row_type"
                ] = "note"

        return util_year_group

    def _label_note_rows(self, df: pd.DataFrame) -> pd.DataFrame:
        """Wrapper for :func:`_label_note_rows_group`.

        The small plants table has lots of note rows that contain useful information.
        Unfortunately, the notes are in their own row rather than their own column! This
        means that useful information pertaining to plant rows is floating around as a
        junk row with no other information except the note in the ``plant_name_ferc1``
        field. Luckily, the data are reported just like they would be on paper. I.e.,
        The headers are at the top, and the notes are at the bottom. See the table in
        :func:`label_row_types` for more detail. This function labels note rows.

        Note rows are determined by row location within a given report, so we must break
        the data into reporting units (utility and year) and then apply note-finding
        methodology defined in :func:`_label_note_rows_group` to each group.

        Params:
            df: Pre-processed, concatenated XBRL and DBF data that has been run through
            the :func:`_find_possible_header_or_note_rows` function and contains the
            column ``possible_header_or_note``.

        Returns:
            The same input DataFrame but with likely note rows containing the string
            ``note`` in the ``row_type`` column.
        """
        logger.info(f"{self.table_id.value}: Labeling notes rows")

        util_groups = df.groupby(["utility_id_ferc1", "report_year"])

        return util_groups.apply(lambda x: self._label_note_rows_group(x))

    def _label_total_rows(self, df: pd.DataFrame) -> pd.DataFrame:
        """Label total rows by adding ``total`` to ``row_type`` column.

        Called within the wraper function :func:`_label_note_rows`

        For the most part, when ``plant_name_ferc1`` contains the string ``total``, the
        values therein are duplicates of what is already reported, i.e.: a total value.
        However, there are some cases where that's not true. For example, the phrase
        ``amounts are for the total`` appears when chunks of plants (usually but not
        always wind) are reported together. It's a total, but it's not double counting
        which is the reason for the ``total`` flag.

        Similar to :func:`_label_header_rows`, it's important that this be called before
        :func:`_label_note_rows` in :func:`label_row_types` so that not clumps can
        override certain non-totals that are mistakenly labeled as such.

        Params:
            df: Pre-processed, concatenated XBRL and DBF data.

        Returns:
            The same input DataFrame but with likely total rows containing the string
            ``total`` in the ``row_type`` column.
        """
        # Label totals in row_type in case it overwrites any headers
        logger.info(f"{self.table_id.value}: Labeling total rows")
        df.loc[
            df["plant_name_ferc1"].str.contains("total")
            & ~df["plant_name_ferc1"].str.contains("amounts are for the total"),
            "row_type",
        ] = "total"

        # This one gets overridden by notes: total solar operation/maintenance

        return df

    def label_row_types(self, df: pd.DataFrame) -> pd.DataFrame:
        """Coordinate labeling of ``row_types`` as headers, notes, or totals.

        The small plants table is more like a digitized PDF than an actual data table.
        The rows contain all sorts of information in addition to what the columns might
        suggest. For instance, there are header rows, note rows, and total rows that
        contain useful information, but cause confusion in their current state, mixed in
        with the rest of the data.

        Here's an example of what you might find in the small plants table:

        +-------------------+------------+-----------------+
        | plant_name_ferc1  | plant_type | capacity_mw     |
        +===================+============+=================+
        | HYDRO:            | NA         | NA              |
        +-------------------+------------+-----------------+
        | rainbow falls (b) | NA         | 30              |
        +-------------------+------------+-----------------+
        | cadyville (a)     | NA         | 100             |
        +-------------------+------------+-----------------+
        | keuka (c)         | NA         | 80              |
        +-------------------+------------+-----------------+
        | total plants      | NA         | 310             |
        +-------------------+------------+-----------------+
        | (a) project #2738 | NA         | NA              |
        +-------------------+------------+-----------------+
        | (b) project #2835 | NA         | NA              |
        +-------------------+------------+-----------------+
        | (c) project #2852 | NA         | NA              |
        +-------------------+------------+-----------------+

        Notice how misleading it is to have all this infomration in one column. The
        goal of this function is to coordinate labeling functions so that we can
        identify which rows contain specific plant information and which rows are
        headers, notes, or totals.

        Once labeled, other functions can either remove rows that might cause double
        counting, extract useful plant or fuel type information from headers, and
        extract useful context or license id information from notes.

        Coordinates :func:`_label_header_rows`, :func:`_label_total_rows`,
        :func:`_label_note_rows`.

        Params:
            df: Pre-processed, concatenated XBRL and DBF data that has been run through
            the :func:`_find_possible_header_or_note_rows` function and contains the
            column ``possible_header_or_note``.

        Returns:
            The same input DataFrame but with a column called ``row_type`` containg the
            strings ``header``, ``note``, ``total``, or NA to indicate what type of row
            it is.
        """
        # Add a column to show final row type
        df.insert(3, "row_type", np.nan)

        # Label the row types
        df_labeled = (
            df.pipe(self._find_possible_header_or_note_rows)
            .pipe(self._label_header_rows)
            .pipe(self._label_total_rows)
            .pipe(self._label_note_rows)
            .drop(columns=["possible_header_or_note"])
        )

        # Move total lables to a different column
        df_labeled.loc[df_labeled["row_type"] == "total", "is_total"] = True
        df_labeled["is_total"] = df_labeled.filter(["row_type"]).isin(["total"]).all(1)

        return df_labeled

    def prep_header_fuel_and_plant_types(
        self, df: pd.DataFrame, show_unmapped_headers=False
    ) -> pd.DataFrame:
        """Forward fill header rows to prep for fuel and plant type extraction.

        The headers we've identified in :func:`_label_header_rows` can be used to
        supplement the values in the ``plant_type`` and ``fuel_type`` columns.

        This function groups the data by utility, year, and header; extracts the header
        into a new column; and forward fills the headers so that each record in the
        header group is associated with that header. Because the headers map to
        different fuel types and plant types (ex: ``solar pv`` maps to fuel type
        ``solar`` and plant type ``photovoltaic``), the new forward-filled header column
        is duplicated and called ``fuel_type_from_header`` and
        ``plant_type_from_header``. In :func:`map_header_fuel_and_plant_types`, these
        columns will be mapped to their respective fuel and plant types, used
        to fill in blank values in the ``plant_type`` and ``fuel_type``, and then
        eventually removed.

        Why separate the prep step from the map step?

        We trust the values originally reported in the ``fuel_type`` and ``plant_type``
        columns more than the extracted and forward filled header values, so we only
        want to replace ``fuel_type`` and ``plant_type`` values that are labeled as
        ``pd.NA`` or ``other``. The values reported to those columns are extremely messy
        and must be cleaned via :func:`pudl.transform.classes.categorize_strings` in
        order for us to know which are truely ``pd.NA`` or ``other``. Because we also
        use :func:`pudl.transform.classes.categorize_strings` to map the headers to fuel
        and plant types, it makes sense to clean all four columns at once and then
        combine them.

        Here's a look at what this function does. It starts with the following table:

        +-------------------+------------+------------+----------+
        | plant_name_ferc1  | plant_type | fuel_type  | row_type |
        +===================+============+============+==========+
        | HYDRO:            | NA         | NA         | header   |
        +-------------------+------------+------------+----------+
        | rainbow falls (b) | NA         | NA         | NA       |
        +-------------------+------------+------------+----------+
        | cadyville (a)     | NA         | NA         | NA       |
        +-------------------+------------+------------+----------+
        | keuka (c)         | NA         | NA         | NA       |
        +-------------------+------------+------------+----------+
        | Wind Turbines:    | NA         | NA         | header   |
        +-------------------+------------+------------+----------+
        | sunny grove       | NA         | NA         | NA       |
        +-------------------+------------+------------+----------+
        | green park wind   | NA         | wind       | NA       |
        +-------------------+------------+------------+----------+

        And ends with this:

        +-------------------+---------+---------+----------------+--------------------+
        | plant_name_ferc1  | plant   | fuel    | plant_type     | fuel_type          |
        |                   | _type   | _type   | _from_header   | _from_header       |
        +===================+=========+=========+================+====================+
        | HYDRO:            | NA      | NA      | HYDRO:         | HYDRO:             |
        +-------------------+---------+---------+----------------+--------------------+
        | rainbow falls (b) | NA      | NA      | HYDRO:         | HYDRO:             |
        +-------------------+---------+---------+----------------+--------------------+
        | cadyville (a)     | NA      | NA      | HYDRO:         | HYDRO:             |
        +-------------------+---------+---------+----------------+--------------------+
        | keuka (c)         | NA      | NA      | HYDRO:         | HYDRO:             |
        +-------------------+---------+---------+----------------+--------------------+
        | Wind Turbines:    | NA      | NA      | Wind Turbines: | Wind Turbines:     |
        +-------------------+---------+---------+----------------+--------------------+
        | sunny grove       | NA      | NA      | Wind Turbines: | Wind Turbines:     |
        +-------------------+---------+---------+----------------+--------------------+
        | green park wind   | NA      | wind    | Wind Turbines: | Wind Turbines:     |
        +-------------------+---------+---------+----------------+--------------------+

        NOTE: If a utility's ``plant_name_ferc1`` values look like this: ``["STEAM",
        "coal_plant1", "coal_plant2", "wind_turbine1"]``, then this algorythem will
        think that last wind turbine is a steam plant. Luckily, when a utility embeds
        headers in the data it usually includes them for all plant types: ``["STEAM",
        "coal_plant1", "coal_plant2", "WIND", "wind_turbine"]``.

        Params:
            df: Pre-processed, concatenated XBRL and DBF data that has been run through
            :func:`_label_row_type` and contains the columns ``row_type``.

        Returns:
            The same input DataFrame but with new columns ``plant_type_from_header``
            and ``fuel_type_from_header`` that forward fill the values in the header
            rows by utility, year, and header group.
        """
        logger.info(
            f"{self.table_id.value}: Forward filling header fuel and plant types"
        )

        # Create a column of just headers
        df.loc[df["row_type"] == "header", "header"] = df["plant_name_ferc1"]

        # Make groups based on utility, year, and header.
        # The .cumsum() creates a new series with values that go up from 1 whenever
        # there is a new header. So imagine row_type["header", NA, NA, "header", NA].
        # this creates a series of [1,1,1,2,2] so that the data can be grouped by
        # header.
        header_groups = df.groupby(
            [
                "utility_id_ferc1",
                "report_year",
                (df["row_type"] == "header").cumsum(),
            ]
        )
        # Forward fill based on headers
        df.loc[df["row_type"] != "note", "header"] = header_groups.header.ffill()

        # Create temporary columns for plant type and fuel type
        df["plant_type_from_header"] = df["header"]
        df["fuel_type_from_header"] = df["header"]
        df = df.drop(columns=["header"])

        return df

    def map_header_fuel_and_plant_types(self, df: pd.DataFrame) -> pd.DataFrame:
        """Fill ``pd.NA`` and ``other`` plant and fuel types with cleaned headers.

        :func:`prep_header_fuel_and_plant_types` extracted and forward filled the header
        values; :func:`pudl.transform.params.categorize_strings` cleaned them according
        to both the fuel and plant type parameters. This function combines the
        ``fuel_type_from_header`` with ``fuel_type`` and ``plant_type_from_header`` with
        ``plant_type`` when the reported, cleaned values are ``pd.NA`` or ``other``.

        To understand more about why these steps are necessary read the docstrings for
        :func:`prep_header_fuel_and_plant_types`.

        Params:
            df: Pre-processed, concatenated XBRL and DBF data that has been run through
            :func:`prep_header_fuel_and_plant_types` and contains the columns
            ``fuel_type_from_header`` and ``plant_type_from_header``.

        Returns:
            The same input DataFrame but with rows with ``pd.NA`` or ``other`` in the
            ``fuel_type`` and ``plant_type`` columns filled in with the respective
            values from ``fuel_type_from_header`` and ``plant_type_from_header`` when
            available. ``fuel_type_from_header`` and ``plant_type_from_header`` columns
            removed.
        """
        logger.info(
            f"{self.table_id.value}: Filling NA and 'other' fuel and plant types with"
            " header info"
        )

        # Stash the amount of NA values to check that the filling worked.
        old_fuel_type_count = len(
            df[~df["fuel_type"].isin([pd.NA, "other"]) & df["row_type"].isna()]
        )
        old_plant_type_count = len(
            df[~df["plant_type"].isin([pd.NA, "other"]) & df["row_type"].isna()]
        )

        # Fill NA and "other" fields
        df.loc[
            df["plant_type"].isin([pd.NA, "other"]), "plant_type"
        ] = df.plant_type_from_header
        df.loc[
            df["fuel_type"].isin([pd.NA, "other"]), "fuel_type"
        ] = df.fuel_type_from_header

        # Remove _from_header fields
        df = df.drop(columns=["plant_type_from_header", "fuel_type_from_header"])

        # Check that this worked!
        new_fuel_type_count = len(
            df[~df["fuel_type"].isin([pd.NA, "other"]) & df["row_type"].isna()]
        )
        new_plant_type_count = len(
            df[~df["plant_type"].isin([pd.NA, "other"]) & df["row_type"].isna()]
        )

        if not old_fuel_type_count < new_fuel_type_count:
            raise AssertionError("No header fuel types added when there should be")
        if not old_plant_type_count < new_plant_type_count:
            raise AssertionError("No header plant types added when there should be")

        useful_rows_len = len(df[df["row_type"].isna()])

        logger.info(
            f"Added fuel types to {new_fuel_type_count-old_fuel_type_count} plant rows "
            f"({round((new_fuel_type_count-old_fuel_type_count)/useful_rows_len*100)}%). "
            f"Added plant types to {new_plant_type_count-old_plant_type_count} plant "
            f"rows ({round((new_plant_type_count-old_plant_type_count)/useful_rows_len*100)}%)."
        )

        return df

    def map_plant_name_fuel_types(self, df: pd.DataFrame) -> pd.DataFrame:
        """Suppliment ``fuel_type`` with information in ``plant_name_ferc1``.

        Sometimes fuel type is embedded in a plant name (not just headers). In this case
        we can identify that what that fuel is from the name and fill in empty
        ``fuel_type`` values. Right now, this only works for hydro plants because the
        rest are complicated and have a slew of exceptions. This could probably be
        applied to the ``plant_type`` column in the future too.

        Params:
            df: Pre-processed, concatenated XBRL and DBF data.

        Returns:
            The same input DataFrame but with rows with ``other`` in the
            ``fuel_type`` column filled in notable fuel types extracted from the the
            ``plant_name_ferc1`` column.
        """
        logger.info(f"{self.table_id.value}: Getting fuel type (hydro) from plant name")
        df.loc[
            (
                df["plant_name_ferc1"].str.contains("hydro")
                & (df["fuel_type"] == "other")
            ),
            "fuel_type",
        ] = "hydro"

        return df

    def associate_notes_with_values(self, df: pd.DataFrame) -> pd.DataFrame:
        """Use footnote indicators to map notes and FERC licenses to plant rows.

        There are many utilities that report a bunch of mostly empty note rows at the
        bottom of their yearly entry. These notes often pertain to specific plant rows
        above. Sometimes the notes and their respective plant rows are linked by a
        common footnote indicator such as (a) or (1) etc.

        This function takes this:

        +-------------------+------------+------------------+
        | plant_name_ferc1  | row_type   | license_id_ferc1 |
        +===================+============+==================+
        | HYDRO:            | header     | NA               |
        +-------------------+------------+------------------+
        | rainbow falls (b) | NA         | NA               |
        +-------------------+------------+------------------+
        | cadyville (a)     | NA         | NA               |
        +-------------------+------------+------------------+
        | keuka (c)         | NA         | NA               |
        +-------------------+------------+------------------+
        | total plants      | total      | NA               |
        +-------------------+------------+------------------+
        | (a) project #2738 | note       | 2738             |
        +-------------------+------------+------------------+
        | (b) project #2835 | note       | 2738             |
        +-------------------+------------+------------------+
        | (c) project #2852 | note       | 2738             |
        +-------------------+------------+------------------+

        Finds the note rows with footnote indicators, maps the content from the note row
        into a new note column that's associated with the value row, and maps any FERC
        license extracted from this note column to the ``license_id_ferc1`` column in
        the value row.

        +-------------------+------------+-------------------+------------------+
        | plant_name_ferc1  | row_type   | notes             | license_id_ferc1 |
        +===================+============+===================+==================+
        | HYDRO:            | header     | NA                | NA               |
        +-------------------+------------+-------------------+------------------+
        | rainbow falls (b) | NA         | (b) project #2835 | 2835             |
        +-------------------+------------+-------------------+------------------+
        | cadyville (a)     | NA         | (a) project #2738 | 2738             |
        +-------------------+------------+-------------------+------------------+
        | keuka (c)         | NA         | (c) project #2852 | 2752             |
        +-------------------+------------+-------------------+------------------+
        | total plants      | total      | NA                | NA               |
        +-------------------+------------+-------------------+------------------+
        | (a) project #2738 | note       | NA                | 2738             |
        +-------------------+------------+-------------------+------------------+
        | (b) project #2835 | note       | NA                | 2835             |
        +-------------------+------------+-------------------+------------------+
        | (c) project #2852 | note       | NA                | 2752             |
        +-------------------+------------+-------------------+------------------+

        (Header and note rows are removed later).

        NOTE: Note rows that don't have a footnote indicator or note rows with a
        footnote indicator that don't have a cooresponding plant row with the same
        indicator are not captured. They will ultimately get removed and their content
        will not be preserved.

        Params:
            df: Pre-processed, concatenated XBRL and DBF data that has been run through
            :func:`label_row_types` and contains the column ``row_type``.

        Returns:
            The same input DataFrame but with a column called ``notes`` that contains
            notes, reported below, in the same row as the plant values they pertain to.
            Also, any further additions to the ``license_id_ferc1`` field as extracted
            from these newly associated notes.
        """
        logger.info(
            f"{self.table_id.value}: Mapping notes and ferc license from notes rows"
        )

        def associate_notes_with_values_group(group):
            """Map footnotes within a given utility year group.

            Because different utilities may use the same footnotes or the same utility
            could reuse footnotes each year, we must do the footnote association within
            utility-year groups.
            """
            regular_row = group["row_type"].isna()
            has_note = group["row_type"] == "note"

            # Shorten execution time by only looking at groups with discernable
            # footnotes
            if group.footnote.any():

                # Make a df that combines notes and ferc license with the same footnote
                footnote_df = (
                    group[has_note]
                    .groupby("footnote")
                    .agg({"plant_name_ferc1": ", ".join, "license_id_ferc1": "first"})
                    .rename(columns={"plant_name_ferc1": "notes"})
                )

                # Map these new license and note values onto the original df
                updated_ferc_license_col = group.footnote.map(
                    footnote_df["license_id_ferc1"]
                )
                notes_col = group.footnote.map(footnote_df["notes"])
                # We update the ferc lic col because some were already there from the
                # plant name extraction. However, we want to override with the notes
                # ferc licenses because they are more likely to be accurate.
                group.license_id_ferc1.update(updated_ferc_license_col)
                group.loc[regular_row, "notes"] = notes_col

            return group

        footnote_pattern = r"(\(\d?[a-z]?[A-Z]?\))"
        df["notes"] = pd.NA
        # Create new footnote column
        df.loc[:, "footnote"] = df.plant_name_ferc1.str.extract(
            footnote_pattern, expand=False
        )
        # Group by year and utility and run footnote association
        groups = df.groupby(["report_year", "utility_id_ferc1"])
        sg_notes = groups.apply(lambda x: associate_notes_with_values_group(x))
        # Remove footnote column now that rows are associated
        sg_notes = sg_notes.drop(columns=["footnote"])

        notes_added = len(
            sg_notes[sg_notes["notes"].notna() & sg_notes["row_type"].isna()]
        )
        logger.info(f"Mapped {notes_added} notes to plant rows.")

        return sg_notes

    def spot_fix_rows(self, df: pd.DataFrame) -> pd.DataFrame:
        """Fix one-off row errors.

        In 2004, utility_id_ferc1 251 reports clumps of units together. Each unit clump
        looks something like this: ``intrepid wind farm (107 units @ 1.5 mw each)`` and
        is followed by a row that looks like this: ``(amounts are for the total of all
        107 units)``. For the most part, these rows are useless note rows. However,
        there is one instance where important values are reported in this note row
        rather than in the actual plant row above.

        There are probably plenty of other spot fixes one could add here.

        Params:
            df: Pre-processed, concatenated XBRL and DBF data.

        Returns:
            The same input DataFrame but with some spot fixes corrected.
        """
        logger.info(f"{self.table_id.value}: Spot fixing some rows")
        # Define rows and columns to change
        cols_to_change = df.select_dtypes(include=np.number).columns.tolist() + [
            "row_type"
        ]
        row_with_info = (df["report_year"] == 2004) & (
            df["plant_name_ferc1"] == "(amounts are for the total of all 107 units)"
        )
        row_missing_info = (df["report_year"] == 2004) & (
            df["plant_name_ferc1"] == "intrepid wind farm (107 units @ 1.5 mw each)"
        )

        # Replace row missing information with data from row containing information
        df.loc[row_missing_info, cols_to_change] = df[row_with_info][
            cols_to_change
        ].values

        # Remove row_with_info so there is no duplicate information
        df = df[~row_with_info]

        return df


class TransmissionStatisticsFerc1TableTransformer(Ferc1AbstractTableTransformer):
    """A table transformer for the :ref:`transmission_statistics_ferc1` table."""

    table_id: TableIdFerc1 = TableIdFerc1.TRANSMISSION_STATISTICS_FERC1
    has_unique_record_ids: bool = False


class ElectricEnergySourcesFerc1TableTransformer(Ferc1AbstractTableTransformer):
    """Transformer class for :ref:`electric_energy_sources_ferc1` table.

    The raw DBF and XBRL table will be split up into two tables. This transformer
    generates the sources of electricity for utilities, dropping the information about
    dispositions. For XBRL, this is a duration-only table. Right now we are merging in
    the metadata but not actually keeping anything from it. We are also not yet doing
    anything with the sign.
    """

    table_id: TableIdFerc1 = TableIdFerc1.ELECTRIC_ENERGY_SOURCES_FERC1
    has_unique_record_ids: bool = False


class ElectricEnergyDispositionsFerc1TableTransformer(Ferc1AbstractTableTransformer):
    """Transformer class for :ref:`electric_energy_dispositions_ferc1` table."""

    table_id: TableIdFerc1 = TableIdFerc1.ELECTRIC_ENERGY_DISPOSITIONS_FERC1
    has_unique_record_ids: bool = False


class UtilityPlantSummaryFerc1TableTransformer(Ferc1AbstractTableTransformer):
    """Transformer class for :ref:`utility_plant_summary_ferc1` table."""

    table_id: TableIdFerc1 = TableIdFerc1.UTILITY_PLANT_SUMMARY_FERC1
    has_unique_record_ids: bool = False


class BalanceSheetLiabilitiesFerc1TableTransformer(Ferc1AbstractTableTransformer):
    """Transformer class for :ref:`balance_sheet_liabilities_ferc1` table."""

    table_id: TableIdFerc1 = TableIdFerc1.BALANCE_SHEET_LIABILITIES
    has_unique_record_ids: bool = False


class BalanceSheetAssetsFerc1TableTransformer(Ferc1AbstractTableTransformer):
    """Transformer class for :ref:`balance_sheet_assets_ferc1` table."""

    table_id: TableIdFerc1 = TableIdFerc1.BALANCE_SHEET_ASSETS_FERC1
    has_unique_record_ids: bool = False


class IncomeStatementFerc1TableTransformer(Ferc1AbstractTableTransformer):
    """Transformer class for the :ref:`income_statement_ferc1` table."""

    table_id: TableIdFerc1 = TableIdFerc1.INCOME_STATEMENT_FERC1
    has_unique_record_ids: bool = False

    def process_dbf(self, raw_dbf):
        """Drop incorrect row numbers from f1_incm_stmnt_2 before standard processing.

        In 2003, two rows were added to the ``f1_income_stmnt`` dbf table, which bumped
        the starting ``row_number`` of ``f1_incm_stmnt_2`` from 25 to 27. A small
        handfull of respondents seem to have not gotten the memo about this this in
        2003 and have information on these row numbers that shouldn't exist at all for
        this table.

        This step necessitates the ability to know which source table each record
        actually comes from, which required adding a column (``sched_table_name``) in
        the extract step before these two dbf input tables were concatenated.

        Right now we are just dropping these bad row numbers. Should we actually be
        bumping the whole respondent's row numbers - assuming they reported incorrectly
        for the whole table? See: https://github.com/catalyst-cooperative/pudl/issues/471
        """
        len_og = len(raw_dbf)
        known_bad_income2_rows = [25, 26]
        raw_dbf = raw_dbf[
            ~(
                (raw_dbf.sched_table_name == "f1_incm_stmnt_2")
                & (raw_dbf.report_year == 2003)
                & (raw_dbf.row_number.isin(known_bad_income2_rows))
            )
        ].copy()
        logger.info(
            f"Dropped {len_og - len(raw_dbf)} records ({(len_og - len(raw_dbf))/len_og:.1%} of"
            "total) records from 2003 from the f1_incm_stmnt_2 DBF table that have "
            "known incorrect row numbers."
        )
        raw_dbf = super().process_dbf(raw_dbf)
        return raw_dbf

    def source_table_id(
        self, source_ferc1: SourceFerc1, df: pd.DataFrame | None = None
    ) -> str | pd.Series:
        """Look up the ID of the raw data source table.

        Because the raw DBF data comes from two seperate tables, this table-specific
        method generates a Series of tables names based on the ``sched_table_name``
        columns which was assigned during the transform step. For the XBRL source, the
        standard method is employed and a string is returned.
        """
        # assign the source_table_id column based on the source
        if source_ferc1 == SourceFerc1.DBF:
            # sched_table_name is a table name. was added in align_row_numbers_dbf
            if df.sched_table_name.isnull().any():
                raise ValueError(
                    f"{self.table_id.value}: Null sched_table_name found in DBF to XBRL"
                    " row map."
                )
            source_table = df.sched_table_name
        else:
            assert source_ferc1 == SourceFerc1.XBRL  # nosec: B101
            source_table = super().source_table_id(source_ferc1=source_ferc1)
        return source_table


class RetainedEarningsFerc1TableTransformer(Ferc1AbstractTableTransformer):
    """Transformer class for :ref:`retained_earnings_ferc1` table."""

    table_id: TableIdFerc1 = TableIdFerc1.RETAINED_EARNINGS_FERC1
    has_unique_record_ids: bool = False

    def process_dbf(self, raw_dbf: pd.DataFrame) -> pd.DataFrame:
        """Preform generic :meth:`process_dbf`, plus deal with duplicates.

        Along with the standard processing in
        :meth:`Ferc1AbstractTableTransformer.process_dbf`, this method runs:
        * :meth:`targeted_drop_duplicates_dbf`
        * :meth:`condense_double_year_earnings_types_dbf`
        """
        processed_dbf = (
            super()
            .process_dbf(raw_dbf)
            .pipe(self.targeted_drop_duplicates_dbf)
            .pipe(self.condense_double_year_earnings_types_dbf)
        )
        return processed_dbf

    def targeted_drop_duplicates_dbf(self, df: pd.DataFrame) -> pd.DataFrame:
        """Drop duplicates with truly duplicate data.

        There are instances of utilities that reported multiple values for several
        earnings types for a specific year (utility_id_ferc1 68 in 1998 &
        utility_id_ferc1 296 in 2015). We are taking the largest value reported and
        dropping the rest. There very well could be a better strategey here, but there
        are only 25 records that have this problem, so we've going with this.
        """
        pks = (
            pudl.metadata.classes.Package.from_resource_ids()
            .get_resource(self.table_id.value)
            .schema.primary_key
        )
        # we are not going to check all of the unstructed earnings types for dupes bc
        # we will drop these later
        dupe_mask = ~df.earnings_type.str.endswith("_unstructured") & df.duplicated(
            subset=pks, keep=False
        )
        dupes = df[dupe_mask]
        if len(dupes) > 25:
            raise AssertionError(
                f"{self.table_id.value}: Too many duplicates found ({len(dupes)}). "
                "Expected 25 or less."
            )
        # we are simply sorting to get the biggest value and dropping the rest.
        dupes = dupes.sort_values(
            ["starting_balance", "amount"], ascending=False
        ).drop_duplicates(subset=pks)
        df = pd.concat([df[~dupe_mask], dupes])
        return df

    def condense_double_year_earnings_types_dbf(self, df: pd.DataFrame) -> pd.DataFrame:
        """Condense current and past year data reported in 1 report_year into 1 record.

        The DBF table includes two different earnings types that have: "Begining of
        Period" and "End of Period" rows. But the table has both an amount column that
        corresponds to a balance and a starting balance column. For these two earnings
        types, this means that there is in effect two years of data in this table for
        each report year: a starting and ending balance for the pervious year and a
        starting and ending balance for the current year. The ending balance for the
        previous year should be the same as the starting balance for the current year.

        We don't actually want two years of data for each report year, so we want to
        check these assumptions, extract as much information from these two years of
        data, but end up with only one annual record for each of these two earnings
        types for each utility.

        Raises:
            AssertionError: There are a very small number of instances in which the
                ending balance from the previous year does not match the starting
                balance from the current year. The % of these non-matching instances
                should be less than 2% of the records with these date duplicative
                earnings types.
        """
        logger.info(f"{self.table_id.value}: Removing previous year's data.")
        current_year_types = [
            "unappropriated_undistributed_subsidiary_earnings_current_year",
            "unappropriated_retained_earnings_current_year",
        ]
        previous_year_types = [
            "unappropriated_undistributed_subsidiary_earnings_previous_year",
            "unappropriated_retained_earnings_previous_year",
        ]
        # assign copies so no need to double copy when extracting this slice
        current_year = df[df.earnings_type.isin(current_year_types)].assign(
            earnings_type=lambda x: x.earnings_type.str.removesuffix("_current_year")
        )
        previous_year = df[df.earnings_type.isin(previous_year_types)].assign(
            earnings_type=lambda x: x.earnings_type.str.removesuffix("_previous_year")
        )
        idx = [
            "utility_id_ferc1_dbf",
            "report_year",
            "utility_id_ferc1",
            "earnings_type",
        ]
        data_columns = ["amount", "starting_balance"]
        date_dupe_types = pd.merge(
            current_year,
            previous_year[idx + data_columns],
            on=idx,
            how="outer",
            suffixes=("", "_previous_year"),
        )

        date_dupe_types.loc[:, "ending_balance"] = pd.NA
        # check if the starting balance from the current year is actually
        # the amount from the previous year
        date_mismatch = date_dupe_types[
            ~np.isclose(
                date_dupe_types.starting_balance,
                date_dupe_types.amount_previous_year,
                equal_nan=True,
            )
            & (date_dupe_types.starting_balance.notnull())
            & (date_dupe_types.amount_previous_year.notnull())
        ]
        data_mismatch_ratio = len(date_mismatch) / len(date_dupe_types)
        if data_mismatch_ratio > 0.02:
            raise AssertionError(
                "More records than expected have data that is not the same in "
                "the starting_balance vs the amount column for the earnings_type "
                "that reports both current and previous year. % of mismatch records: "
                f"{data_mismatch_ratio:.01%} (expected less than 1%)"
            )

        # the amount from the current year values should be the ending balance.
        # the amount from the previous year should fill in the starting balance
        # then drop all of the _previous_year columns
        date_dupe_types = date_dupe_types.assign(
            ending_balance=lambda x: x.amount,
            amount=pd.NA,
            starting_balance=lambda x: x.starting_balance.fillna(
                x.amount_previous_year
            ),
        ).drop(columns=["amount_previous_year", "starting_balance_previous_year"])

        df = pd.concat(
            [
                df[~df.earnings_type.isin(current_year_types + previous_year_types)],
                date_dupe_types,
            ]
        )
        return df

    @cache_df("process_xbrl_metadata")
    def process_xbrl_metadata(self, xbrl_metadata_json) -> pd.DataFrame:
        """Transform the metadata to reflect the transformed data.

        Run the generic :func:`process_xbrl_metadata` and then remove some suffixes that
        were removed during :meth:`wide_to_tidy`.
        """
        meta = (
            super()
            .process_xbrl_metadata(xbrl_metadata_json)
            .assign(
                # there are many instances of factiods with these stems cooresponding
                # to several value types (amount/start or end balance). but we end up
                # with only one so we want to drop these stems and then drop dupes
                # plus there is one suffix that is named weird!
                xbrl_factoid=lambda x: x.xbrl_factoid.str.removesuffix(
                    "_contra_primary_account_affected"
                ).str.removesuffix("_primary_contra_account_affected")
            )
            .drop_duplicates(subset=["xbrl_factoid"], keep="first")
        )
        return meta


class DepreciationAmortizationSummaryFerc1TableTransformer(
    Ferc1AbstractTableTransformer
):
    """Transformer class for :ref:`depreciation_amortization_summary_ferc1` table."""

    table_id: TableIdFerc1 = TableIdFerc1.DEPRECIATION_AMORTIZATION_SUMMARY_FERC1
    has_unique_record_ids: bool = False

    def merge_xbrl_metadata(
        self, df: pd.DataFrame, params: MergeXbrlMetadata | None = None
    ) -> pd.DataFrame:
        """Annotate data using manually compiled FERC accounts & ``ferc_account_label``.

        The FERC accounts are not provided in the XBRL taxonomy like they are for other
        tables. However, there are only 4 of them, so a hand-compiled mapping is
        hardcoded here, and merged onto the data similar to how the XBRL taxonomy
        derived metadata is merged on for other tables.
        """
        xbrl_metadata = pd.DataFrame(
            {
                "ferc_account_label": [
                    "depreciation_expense",
                    "depreciation_expense_asset_retirement",
                    "amortization_limited_term_electric_plant",
                    "amortization_other_electric_plant",
                ],
                "ferc_account": ["403", "403.1", "404", "405"],
            }
        )
        if not params:
            params = self.params.merge_xbrl_metadata
        if params.on:
            logger.info(f"{self.table_id.value}: merging metadata")
            df = merge_xbrl_metadata(df, xbrl_metadata, params)
        return df


<<<<<<< HEAD
class OtherRegulatoryLiabilitiesFerc1(Ferc1AbstractTableTransformer):
    """Transformer class for :ref:`other_regulatory_liabilities_ferc1` table."""

    table_id: TableIdFerc1 = TableIdFerc1.OTHER_REGULATORY_LIABILITIES_FERC1

    @cache_df(key="dbf")
    def process_dbf(self, raw_dbf: pd.DataFrame) -> pd.DataFrame:
        """DBF-specific transformations that take place before concatenation.

        This is same as the general implementation of ``process_dbf``, except for the
        exclusion of the ``align_row_numbers_dbf`` method.
        """
        logger.info(f"{self.table_id.value}: Processing DBF data pre-concatenation.")
        return (
            raw_dbf.drop_duplicates()
            .pipe(self.select_annual_rows_dbf)
            .pipe(self.drop_footnote_columns_dbf)
            .pipe(self.rename_columns, rename_stage="dbf")
            .pipe(self.assign_record_id, source_ferc1=SourceFerc1.DBF)
            .pipe(self.drop_unused_original_columns_dbf)
            .pipe(self.assign_utility_id_ferc1, source_ferc1=SourceFerc1.DBF)
            .pipe(
                self.wide_to_tidy,
                source_ferc1=SourceFerc1.DBF,
            )
            .pipe(self.drop_duplicate_rows_dbf)
        )
=======
class ElectricPlantDepreciationChangesFerc1TableTransformer(
    Ferc1AbstractTableTransformer
):
    """Transformer class for :ref:`electric_plant_depreciation_changes_ferc1` table."""

    table_id: TableIdFerc1 = TableIdFerc1.ELECTRIC_PLANT_DEPRECIATION_CHANGES_FERC1
    has_unique_record_ids: bool = False

    @cache_df("process_xbrl_metadata")
    def process_xbrl_metadata(self, xbrl_metadata_json) -> pd.DataFrame:
        """Transform the metadata to reflect the transformed data.

        Replace the name of the balance column reported in the XBRL Instant table with
        starting_balance / ending_balance since we pull those two values into their own
        separate labeled rows, each of which should get the original metadata for the
        Instant column.
        """
        meta = (
            super()
            .process_xbrl_metadata(xbrl_metadata_json)
            .assign(
                xbrl_factoid=lambda x: x.xbrl_factoid.replace(
                    {
                        "accumulated_provision_for_depreciation_of_electric_utility_plant": "starting_balance"
                    }
                )
            )
        )
        ending_balance = meta[meta.xbrl_factoid == "starting_balance"].assign(
            xbrl_factoid="ending_balance"
        )
        return pd.concat([meta, ending_balance])

    @cache_df("dbf")
    def process_dbf(self, df: pd.DataFrame) -> pd.DataFrame:
        """Accumulated Depreciation table specific DBF cleaning operations.

        The XBRL reports a utility_type which is always electric in this table, but
        which may be necessary for differentiating between different values when this
        data is combined with other tables. The DBF data doesn't report this value so
        we are adding it here for consistency across the two data sources.

        Also rename the ``ending_balance_accounts`` to ``ending_balance``
        """
        df = super().process_dbf(df).assign(utility_type="electric")
        df.loc[
            df["depreciation_type"] == "ending_balance_accounts", "depreciation_type"
        ] = "ending_balance"
        return df

    @cache_df("process_instant_xbrl")
    def process_instant_xbrl(self, df: pd.DataFrame) -> pd.DataFrame:
        """Pre-processing required to make the instant and duration tables compatible.

        This table has a rename that needs to take place in an unusual spot -- after the
        starting / ending balances have been usntacked, but before the instant &
        duration tables are merged. This method just reversed the order in which these
        operations happen, comapared to the inherited method.
        """
        df = self.unstack_balances_to_report_year_instant_xbrl(df).pipe(
            self.rename_columns, rename_stage="instant_xbrl"
        )
        return df


class ElectricPlantDepreciationFunctionalFerc1TableTransformer(
    Ferc1AbstractTableTransformer
):
    """Transformer for :ref:`electric_plant_depreciation_functional_ferc1` table."""

    table_id: TableIdFerc1 = TableIdFerc1.ELECTRIC_PLANT_DEPRECIATION_FUNCTIONAL_FERC1
    has_unique_record_ids: bool = False

    @cache_df("process_xbrl_metadata")
    def process_xbrl_metadata(self, xbrl_metadata_json) -> pd.DataFrame:
        """Transform the metadata to reflect the transformed data.

        Transform the xbrl factoid values so that they match the final plant functional
        classification categories and can be merged with the output dataframe.
        """
        df = (
            super()
            .process_xbrl_metadata(xbrl_metadata_json)
            .assign(
                xbrl_factoid=lambda x: x.xbrl_factoid.str.replace(
                    r"^accumulated_depreciation_", "", regex=True
                ),
            )
        )
        df.loc[
            df.xbrl_factoid
            == "accumulated_provision_for_depreciation_of_electric_utility_plant",
            "xbrl_factoid",
        ] = "total"
        return df

    @cache_df("dbf")
    def process_dbf(self, df: pd.DataFrame) -> pd.DataFrame:
        """Accumulated Depreciation table specific DBF cleaning operations.

        The XBRL reports a utility_type which is always electric in this table, but
        which may be necessary for differentiating between different values when this
        data is combined with other tables. The DBF data doesn't report this value so we
        are adding it here for consistency across the two data sources.
        """
        return super().process_dbf(df).assign(utility_type="electric")

    @cache_df("process_instant_xbrl")
    def process_instant_xbrl(self, df: pd.DataFrame) -> pd.DataFrame:
        """Pre-processing required to make the instant and duration tables compatible.

        This table has a rename that needs to take place in an unusual spot -- after the
        starting / ending balances have been usntacked, but before the instant &
        duration tables are merged. This method reverses the order in which these
        operations happen comapared to the inherited method. We also want to strip the
        ``accumulated_depreciation`` that appears on every plant functional class.
        """
        df = self.unstack_balances_to_report_year_instant_xbrl(df).pipe(
            self.rename_columns, rename_stage="instant_xbrl"
        )
        return df


class ElectricOpexFerc1TableTransformer(Ferc1AbstractTableTransformer):
    """Transformer class for :ref:`electric_opex_ferc1` table."""

    table_id: TableIdFerc1 = TableIdFerc1.ELECTRIC_OPEX_FERC1
    has_unique_record_ids: bool = False

    def targeted_drop_duplicates_dbf(self, raw_df: pd.DataFrame) -> pd.DataFrame:
        """Drop incorrect duplicate from 2002.

        In 2002, utility_id_ferc1_dbf 96 reported two values for
        administrative_and_general_operation_expense. I found the correct value by
        looking at the prev_yr_amt value in 2003. This removes the incorrect row.
        """
        start_len = len(raw_df)
        raw_df = raw_df[
            ~((raw_df["report_year"] == 2002) & (raw_df["crnt_yr_amt"] == 35990321))
        ]
        if (dropped := start_len - len(raw_df)) > 1:
            raise AssertionError(f"More rows dropped than expected: {dropped}")
        logger.info("Heyyyy dropping that one row")
        return raw_df

    @cache_df(key="dbf")
    def process_dbf(self, raw_dbf: pd.DataFrame) -> pd.DataFrame:
        """Process DBF but drop a bad row that is flagged by drop_duplicates."""
        return super().process_dbf(self.targeted_drop_duplicates_dbf(raw_dbf))


class ElectricOperatingRevenuesFerc1TableTransformer(Ferc1AbstractTableTransformer):
    """Transformer class for :ref:`electric_operating_revenues_ferc1` table."""

    table_id: TableIdFerc1 = TableIdFerc1.ELECTRIC_OPERATING_REVENUES_FERC1
    has_unique_record_ids: bool = False

    @cache_df("main")
    def transform_main(self, df):
        """Add duplicate removal after standard transform_main."""
        return super().transform_main(df).pipe(self.targeted_drop_duplicates)

    @cache_df("main")
    def targeted_drop_duplicates(self, df):
        """Drop one duplicate records from 2011, utility_id_ferc1 295."""
        dupe_mask = (
            (df.utility_id_ferc1 == 295)
            & (df.report_year == 2011)
            & ((df.amount == 3.33e8) | (df.amount == 3.333e9))
        )

        return df[~dupe_mask].copy()


class CashFlowFerc1TableTransformer(Ferc1AbstractTableTransformer):
    """Transform class for :ref:`cash_flow_ferc1` table."""

    table_id: TableIdFerc1 = TableIdFerc1.CASH_FLOW_FERC1
    has_unique_record_ids: bool = False
>>>>>>> 950e74f1

    @cache_df("process_instant_xbrl")
    def process_instant_xbrl(self, df: pd.DataFrame) -> pd.DataFrame:
        """Pre-processing required to make the instant and duration tables compatible.

<<<<<<< HEAD
        Each year the plant account balances are reported twice, in two separate
        records: one for the end of the previous year, and one for the end of the
        current year, with appropriate dates for the two year ends. Here we are
        reshaping the table so that we instead have two columns: ``starting_balance``
        and ``ending_balance`` that both pertain to the current year, so that all of
        the records pertaining to a single ``report_year`` can be identified without
        dealing with the instant / duration distinction.

        NOTE: this is a copy/paste from the plant in service table. We should probably
        generalize & parameterize it. Right now it looks like it would *only* be a bool.

        One small change was added to this implementation, which is the addition of
        ``other_regulatory_liability_axis`` to the ``set_index`` call. This could be
        paramatarized.
        """
        df = super().process_instant_xbrl(df)
        df["year"] = pd.to_datetime(df["date"]).dt.year
        df.loc[df.report_year == (df.year + 1), "balance_type"] = "starting_balance"
        df.loc[df.report_year == df.year, "balance_type"] = "ending_balance"
        if not df.balance_type.notna().all():
            raise ValueError(
                f"Unexpected years found in the {self.table_id.value} table: "
                f"{df.loc[df.balance_type.isna(), 'year'].unique()}"
            )
        df = (
            df.drop(["year", "date"], axis="columns")
            .set_index(
                [
                    "entity_id",
                    "report_year",
                    "balance_type",
                    "other_regulatory_liability_axis",
                ]
            )
            .unstack("balance_type")
        )
        # This turns a multi-index into a single-level index with tuples of strings as
        # the keys, and then converts the tuples of strings into a single string by
        # joining their values with an underscore. This results in column labels like
        # boiler_plant_equipment_steam_production_starting_balance
        # Is there a better way?
        df.columns = ["_".join(items) for items in df.columns.to_flat_index()]
        return df.reset_index()
=======
        This table has a rename that needs to take place in an unusual spot -- after the
        starting / ending balances have been usntacked, but before the instant &
        duration tables are merged. This method just reversed the order in which these
        operations happen, comapared to the inherited method.
        """
        df = self.unstack_balances_to_report_year_instant_xbrl(df).pipe(
            self.rename_columns, rename_stage="instant_xbrl"
        )
        return df

    @cache_df("main")
    def transform_main(self, df):
        """Add duplicate removal and validation after standard transform_main."""
        return (
            super()
            .transform_main(df)
            .pipe(self.targeted_drop_duplicates)
            .pipe(self.validate_start_end_balance)
        )

    @cache_df("main")
    def targeted_drop_duplicates(self, df):
        """Drop one duplicate record from 2020, utility_id_ferc1 2037.

        Note: This step could be avoided if we employed a :meth:`drop_invalid_rows`
        transform step with ``required_valid_cols = ["amount"]``
        """
        dupe_mask = (
            (df.utility_id_ferc1 == 237)
            & (df.report_year == 2020)
            & (df.amount_type == "dividends_on_common_stock")
            & (df.amount.isnull())
        )
        if (len_dupes := dupe_mask.value_counts().loc[True]) != 1:
            raise ValueError(f"Expected to find 1 duplicate record. Found {len_dupes}")
        return df[~dupe_mask].copy()

    @cache_df("main")
    def validate_start_end_balance(self, df):
        """Validate of start balance + net = end balance.

        Add a quick check to ensure the vast majority of the ending balances are
        calculable from the net change + the starting balance = the ending balance.
        """
        # calculate ending balance
        df.amount = pd.to_numeric(df.amount)
        end_bal_calc = (
            df[
                df.amount_type.isin(
                    [
                        "starting_balance",
                        "net_increase_decrease_in_cash_and_cash_equivalents",
                    ]
                )
            ]
            .groupby(["utility_id_ferc1", "report_year"])[["amount"]]
            .sum(min_count=2, numeric_only=True)
            .add_suffix("_ending_balace")
        )
        # grab reported ending balance & squish with the calculated version
        end_bal = df[df.amount_type == "ending_balance"].set_index(
            ["utility_id_ferc1", "report_year"]
        )
        logger.info(end_bal_calc.columns)
        end_bal.loc[:, "amount_ending_balace"] = end_bal_calc.amount_ending_balace

        # when both exist, are they close?
        end_bal_off = end_bal[
            ~np.isclose(end_bal.amount, end_bal.amount_ending_balace)
            & end_bal[["amount", "amount_ending_balace"]].notnull().all(axis="columns")
        ]
        if (end_bal_off_ratio := len(end_bal_off) / len(end_bal)) > 0.005:
            raise ValueError(
                f"Ahhh!! The ending balance isn't calculable in {end_bal_off_ratio:.2%}"
                " of records. Expected under 0.5%."
            )
        return df

    @cache_df("process_xbrl_metadata")
    def process_xbrl_metadata(self, xbrl_metadata_json) -> pd.DataFrame:
        """Transform the metadata to reflect the transformed data.

        Replace the name of the balance column reported in the XBRL Instant table with
        starting_balance / ending_balance since we pull those two values into their own
        separate labeled rows, each of which should get the original metadata for the
        Instant column.
        """
        meta = (
            super()
            .process_xbrl_metadata(xbrl_metadata_json)
            .assign(
                xbrl_factoid=lambda x: x.xbrl_factoid.replace(
                    {"cash_and_cash_equivalents": "starting_balance"}
                )
            )
        )
        ending_balance = meta[meta.xbrl_factoid == "starting_balance"].assign(
            xbrl_factoid="ending_balance"
        )
        return pd.concat([meta, ending_balance])
>>>>>>> 950e74f1


def transform(
    ferc1_dbf_raw_dfs: dict[str, pd.DataFrame],
    ferc1_xbrl_raw_dfs: dict[str, dict[str, pd.DataFrame]],
    xbrl_metadata_json: list[dict[Any]],
    ferc1_settings: Ferc1Settings | None = None,
) -> dict[str, pd.DataFrame]:
    """Coordinate the transformation of all FERC Form 1 tables.

    Args:
        ferc1_dbf_raw_dfs: Dictionary mapping PUDL table names (keys) to raw DBF
            dataframes (values).
        ferc1_xbrl_raw_dfs: Nested dictionary containing both an instant and duration
            table for each input XBRL table. Some of these are empty.
        xbrl_metadata_json: FERC 1XBRL taxonomy metadata exported as an array of JSON
            objects.
        ferc1_settings: Validated FERC 1 ETL settings.

    Returns:
        A dictionary of transformed DataFrames.
    """
    if ferc1_settings is None:
        ferc1_settings = Ferc1Settings()

    ferc1_tfr_classes = {
        "fuel_ferc1": FuelFerc1TableTransformer,
        "plants_small_ferc1": PlantsSmallFerc1TableTransformer,
        "plants_hydro_ferc1": PlantsHydroFerc1TableTransformer,
        "plant_in_service_ferc1": PlantInServiceFerc1TableTransformer,
        "plants_pumped_storage_ferc1": PlantsPumpedStorageFerc1TableTransformer,
        "transmission_statistics_ferc1": TransmissionStatisticsFerc1TableTransformer,
        "purchased_power_ferc1": PurchasedPowerFerc1TableTransformer,
        "electric_energy_sources_ferc1": ElectricEnergySourcesFerc1TableTransformer,
        "electric_energy_dispositions_ferc1": ElectricEnergyDispositionsFerc1TableTransformer,
        "utility_plant_summary_ferc1": UtilityPlantSummaryFerc1TableTransformer,
        "electric_opex_ferc1": ElectricOpexFerc1TableTransformer,
        "balance_sheet_liabilities_ferc1": BalanceSheetLiabilitiesFerc1TableTransformer,
        "depreciation_amortization_summary_ferc1": DepreciationAmortizationSummaryFerc1TableTransformer,
        "balance_sheet_assets_ferc1": BalanceSheetAssetsFerc1TableTransformer,
        "other_regulatory_liabilities_ferc1": OtherRegulatoryLiabilitiesFerc1,
        "income_statement_ferc1": IncomeStatementFerc1TableTransformer,
        "electric_plant_depreciation_changes_ferc1": ElectricPlantDepreciationChangesFerc1TableTransformer,
        "electric_plant_depreciation_functional_ferc1": ElectricPlantDepreciationFunctionalFerc1TableTransformer,
        "retained_earnings_ferc1": RetainedEarningsFerc1TableTransformer,
        "electric_operating_revenues_ferc1": ElectricOperatingRevenuesFerc1TableTransformer,
        "cash_flow_ferc1": CashFlowFerc1TableTransformer,
    }
    ferc1_transformed_dfs = {}
    for table in ferc1_settings.tables:
        if table == "plants_steam_ferc1":  # Special case, see below.
            continue
        logger.info(f"Transforming raw FERC Form 1 dataframe for loading into {table}")

        ferc1_transformed_dfs[table] = ferc1_tfr_classes[table](
            xbrl_metadata_json=xbrl_metadata_json[table],
        ).transform(
            raw_dbf=ferc1_dbf_raw_dfs[table],
            raw_xbrl_instant=ferc1_xbrl_raw_dfs[table].get("instant", pd.DataFrame()),
            raw_xbrl_duration=ferc1_xbrl_raw_dfs[table].get("duration", pd.DataFrame()),
        )
    # Special case: fuel must come before steam because the fuel proportions are used
    # in FERC plant ID assignment process, and sthe steam table has a different call
    # signature so it can accommodate the fuel table as an input:
    if "plants_steam_ferc1" in ferc1_settings.tables:
        ferc1_transformed_dfs["plants_steam_ferc1"] = PlantsSteamFerc1TableTransformer(
            xbrl_metadata_json=xbrl_metadata_json["plants_steam_ferc1"]
        ).transform(
            raw_dbf=ferc1_dbf_raw_dfs["plants_steam_ferc1"],
            raw_xbrl_instant=ferc1_xbrl_raw_dfs["plants_steam_ferc1"].get(
                "instant", pd.DataFrame()
            ),
            raw_xbrl_duration=ferc1_xbrl_raw_dfs["plants_steam_ferc1"].get(
                "duration", pd.DataFrame()
            ),
            # use a copy of the fuel table because we *definitely* don't want it to
            # be changed by the steam transform.
            transformed_fuel=ferc1_transformed_dfs["fuel_ferc1"].copy(),
        )

    return ferc1_transformed_dfs


if __name__ == "__main__":
    """Make the module runnable for iterative testing during development."""

    ferc1_settings = Ferc1Settings(
        # 1 year DBF + 1 year XBRL:
        years=[2020, 2021],
        # All the years (slow with plants_steam_ferc1 included)
        # years=Ferc1Settings().years,
<<<<<<< HEAD
        tables=[
            "fuel_ferc1",
            "plants_steam_ferc1",
            "plants_hydro_ferc1",
            "plant_in_service_ferc1",
            "plants_pumped_storage_ferc1",
            "purchased_power_ferc1",
            "plants_small_ferc1",
            "transmission_ferc1",
            "electric_energy_sources_ferc1",
            "electric_energy_dispositions_ferc1",
            "utility_plant_summary_ferc1",
            "balance_sheet_assets_ferc1",
            "income_statement_ferc1",
            "depreciation_amortization_summary_ferc1",
            "other_regulatory_liabilities_ferc1",
        ],
=======
        # Just test your new table:
        # tables=["your_new_table_ferc1"],
        # Run all the tables to make sure you haven't broken something!
        tables=Ferc1Settings().tables,
>>>>>>> 950e74f1
    )
    pudl_settings = pudl.workspace.setup.get_defaults()
    ferc1_dbf_raw_dfs = pudl.extract.ferc1.extract_dbf(
        ferc1_settings=ferc1_settings, pudl_settings=pudl_settings
    )
    ferc1_xbrl_raw_dfs = pudl.extract.ferc1.extract_xbrl(
        ferc1_settings=ferc1_settings, pudl_settings=pudl_settings
    )
    xbrl_metadata_json = pudl.extract.ferc1.extract_xbrl_metadata(
        ferc1_settings=ferc1_settings, pudl_settings=pudl_settings
    )
    dfs = transform(
        ferc1_dbf_raw_dfs=ferc1_dbf_raw_dfs,
        ferc1_xbrl_raw_dfs=ferc1_xbrl_raw_dfs,
        xbrl_metadata_json=xbrl_metadata_json,
        ferc1_settings=ferc1_settings,
    )<|MERGE_RESOLUTION|>--- conflicted
+++ resolved
@@ -75,11 +75,7 @@
     BALANCE_SHEET_LIABILITIES = "balance_sheet_liabilities_ferc1"
     DEPRECIATION_AMORTIZATION_SUMMARY_FERC1 = "depreciation_amortization_summary_ferc1"
     BALANCE_SHEET_ASSETS_FERC1 = "balance_sheet_assets_ferc1"
-<<<<<<< HEAD
-    OTHER_REGULATORY_LIABILITIES_FERC1 = "other_regulatory_liabilities_ferc1"
-=======
     RETAINED_EARNINGS_FERC1 = "retained_earnings_ferc1"
->>>>>>> 950e74f1
     INCOME_STATEMENT_FERC1 = "income_statement_ferc1"
     ELECTRIC_PLANT_DEPRECIATION_CHANGES_FERC1 = (
         "electric_plant_depreciation_changes_ferc1"
@@ -89,6 +85,7 @@
         "electric_plant_depreciation_functional_ferc1"
     )
     CASH_FLOW_FERC1 = "cash_flow_ferc1"
+    OTHER_REGULATORY_LIABILITIES_FERC1 = "other_regulatory_liabilities_ferc1"
 
 
 ################################################################################
@@ -3263,35 +3260,6 @@
         return df
 
 
-<<<<<<< HEAD
-class OtherRegulatoryLiabilitiesFerc1(Ferc1AbstractTableTransformer):
-    """Transformer class for :ref:`other_regulatory_liabilities_ferc1` table."""
-
-    table_id: TableIdFerc1 = TableIdFerc1.OTHER_REGULATORY_LIABILITIES_FERC1
-
-    @cache_df(key="dbf")
-    def process_dbf(self, raw_dbf: pd.DataFrame) -> pd.DataFrame:
-        """DBF-specific transformations that take place before concatenation.
-
-        This is same as the general implementation of ``process_dbf``, except for the
-        exclusion of the ``align_row_numbers_dbf`` method.
-        """
-        logger.info(f"{self.table_id.value}: Processing DBF data pre-concatenation.")
-        return (
-            raw_dbf.drop_duplicates()
-            .pipe(self.select_annual_rows_dbf)
-            .pipe(self.drop_footnote_columns_dbf)
-            .pipe(self.rename_columns, rename_stage="dbf")
-            .pipe(self.assign_record_id, source_ferc1=SourceFerc1.DBF)
-            .pipe(self.drop_unused_original_columns_dbf)
-            .pipe(self.assign_utility_id_ferc1, source_ferc1=SourceFerc1.DBF)
-            .pipe(
-                self.wide_to_tidy,
-                source_ferc1=SourceFerc1.DBF,
-            )
-            .pipe(self.drop_duplicate_rows_dbf)
-        )
-=======
 class ElectricPlantDepreciationChangesFerc1TableTransformer(
     Ferc1AbstractTableTransformer
 ):
@@ -3471,57 +3439,11 @@
 
     table_id: TableIdFerc1 = TableIdFerc1.CASH_FLOW_FERC1
     has_unique_record_ids: bool = False
->>>>>>> 950e74f1
 
     @cache_df("process_instant_xbrl")
     def process_instant_xbrl(self, df: pd.DataFrame) -> pd.DataFrame:
         """Pre-processing required to make the instant and duration tables compatible.
 
-<<<<<<< HEAD
-        Each year the plant account balances are reported twice, in two separate
-        records: one for the end of the previous year, and one for the end of the
-        current year, with appropriate dates for the two year ends. Here we are
-        reshaping the table so that we instead have two columns: ``starting_balance``
-        and ``ending_balance`` that both pertain to the current year, so that all of
-        the records pertaining to a single ``report_year`` can be identified without
-        dealing with the instant / duration distinction.
-
-        NOTE: this is a copy/paste from the plant in service table. We should probably
-        generalize & parameterize it. Right now it looks like it would *only* be a bool.
-
-        One small change was added to this implementation, which is the addition of
-        ``other_regulatory_liability_axis`` to the ``set_index`` call. This could be
-        paramatarized.
-        """
-        df = super().process_instant_xbrl(df)
-        df["year"] = pd.to_datetime(df["date"]).dt.year
-        df.loc[df.report_year == (df.year + 1), "balance_type"] = "starting_balance"
-        df.loc[df.report_year == df.year, "balance_type"] = "ending_balance"
-        if not df.balance_type.notna().all():
-            raise ValueError(
-                f"Unexpected years found in the {self.table_id.value} table: "
-                f"{df.loc[df.balance_type.isna(), 'year'].unique()}"
-            )
-        df = (
-            df.drop(["year", "date"], axis="columns")
-            .set_index(
-                [
-                    "entity_id",
-                    "report_year",
-                    "balance_type",
-                    "other_regulatory_liability_axis",
-                ]
-            )
-            .unstack("balance_type")
-        )
-        # This turns a multi-index into a single-level index with tuples of strings as
-        # the keys, and then converts the tuples of strings into a single string by
-        # joining their values with an underscore. This results in column labels like
-        # boiler_plant_equipment_steam_production_starting_balance
-        # Is there a better way?
-        df.columns = ["_".join(items) for items in df.columns.to_flat_index()]
-        return df.reset_index()
-=======
         This table has a rename that needs to take place in an unusual spot -- after the
         starting / ending balances have been usntacked, but before the instant &
         duration tables are merged. This method just reversed the order in which these
@@ -3622,7 +3544,82 @@
             xbrl_factoid="ending_balance"
         )
         return pd.concat([meta, ending_balance])
->>>>>>> 950e74f1
+
+
+class OtherRegulatoryLiabilitiesFerc1(Ferc1AbstractTableTransformer):
+    """Transformer class for :ref:`other_regulatory_liabilities_ferc1` table."""
+
+    table_id: TableIdFerc1 = TableIdFerc1.OTHER_REGULATORY_LIABILITIES_FERC1
+    has_unique_record_ids = False
+
+    @cache_df(key="dbf")
+    def process_dbf(self, raw_dbf: pd.DataFrame) -> pd.DataFrame:
+        """DBF-specific transformations that take place before concatenation.
+
+        This is same as the general implementation of ``process_dbf``, except for the
+        exclusion of the ``align_row_numbers_dbf`` method.
+        """
+        logger.info(f"{self.table_id.value}: Processing DBF data pre-concatenation.")
+        return (
+            raw_dbf.drop_duplicates()
+            .pipe(self.select_annual_rows_dbf)
+            .pipe(self.drop_footnote_columns_dbf)
+            .pipe(self.rename_columns, rename_stage="dbf")
+            .pipe(self.assign_record_id, source_ferc1=SourceFerc1.DBF)
+            .pipe(self.drop_unused_original_columns_dbf)
+            .pipe(self.assign_utility_id_ferc1, source_ferc1=SourceFerc1.DBF)
+            .pipe(
+                self.wide_to_tidy,
+                source_ferc1=SourceFerc1.DBF,
+            )
+            .pipe(self.drop_duplicate_rows_dbf)
+        )
+
+    @cache_df("process_instant_xbrl")
+    def process_instant_xbrl(self, df: pd.DataFrame) -> pd.DataFrame:
+        """Pre-processing required to make the instant and duration tables compatible.
+
+        Each year the plant account balances are reported twice, in two separate
+        records: one for the end of the previous year, and one for the end of the
+        current year, with appropriate dates for the two year ends. Here we are
+        reshaping the table so that we instead have two columns: ``starting_balance``
+        and ``ending_balance`` that both pertain to the current year, so that all of
+        the records pertaining to a single ``report_year`` can be identified without
+        dealing with the instant / duration distinction.
+        NOTE: this is a copy/paste from the plant in service table. We should probably
+        generalize & parameterize it. Right now it looks like it would *only* be a bool.
+        One small change was added to this implementation, which is the addition of
+        ``other_regulatory_liability_axis`` to the ``set_index`` call. This could be
+        paramatarized.
+        """
+        df = super().process_instant_xbrl(df)
+        df["year"] = pd.to_datetime(df["date"]).dt.year
+        df.loc[df.report_year == (df.year + 1), "balance_type"] = "starting_balance"
+        df.loc[df.report_year == df.year, "balance_type"] = "ending_balance"
+        if not df.balance_type.notna().all():
+            raise ValueError(
+                f"Unexpected years found in the {self.table_id.value} table: "
+                f"{df.loc[df.balance_type.isna(), 'year'].unique()}"
+            )
+        df = (
+            df.drop(["year", "date"], axis="columns")
+            .set_index(
+                [
+                    "entity_id",
+                    "report_year",
+                    "balance_type",
+                    "other_regulatory_liability_axis",
+                ]
+            )
+            .unstack("balance_type")
+        )
+        # This turns a multi-index into a single-level index with tuples of strings as
+        # the keys, and then converts the tuples of strings into a single string by
+        # joining their values with an underscore. This results in column labels like
+        # boiler_plant_equipment_steam_production_starting_balance
+        # Is there a better way?
+        df.columns = ["_".join(items) for items in df.columns.to_flat_index()]
+        return df.reset_index()
 
 
 def transform(
@@ -3663,13 +3660,13 @@
         "balance_sheet_liabilities_ferc1": BalanceSheetLiabilitiesFerc1TableTransformer,
         "depreciation_amortization_summary_ferc1": DepreciationAmortizationSummaryFerc1TableTransformer,
         "balance_sheet_assets_ferc1": BalanceSheetAssetsFerc1TableTransformer,
-        "other_regulatory_liabilities_ferc1": OtherRegulatoryLiabilitiesFerc1,
         "income_statement_ferc1": IncomeStatementFerc1TableTransformer,
         "electric_plant_depreciation_changes_ferc1": ElectricPlantDepreciationChangesFerc1TableTransformer,
         "electric_plant_depreciation_functional_ferc1": ElectricPlantDepreciationFunctionalFerc1TableTransformer,
         "retained_earnings_ferc1": RetainedEarningsFerc1TableTransformer,
         "electric_operating_revenues_ferc1": ElectricOperatingRevenuesFerc1TableTransformer,
         "cash_flow_ferc1": CashFlowFerc1TableTransformer,
+        "other_regulatory_liabilities_ferc1": OtherRegulatoryLiabilitiesFerc1,
     }
     ferc1_transformed_dfs = {}
     for table in ferc1_settings.tables:
@@ -3714,30 +3711,10 @@
         years=[2020, 2021],
         # All the years (slow with plants_steam_ferc1 included)
         # years=Ferc1Settings().years,
-<<<<<<< HEAD
-        tables=[
-            "fuel_ferc1",
-            "plants_steam_ferc1",
-            "plants_hydro_ferc1",
-            "plant_in_service_ferc1",
-            "plants_pumped_storage_ferc1",
-            "purchased_power_ferc1",
-            "plants_small_ferc1",
-            "transmission_ferc1",
-            "electric_energy_sources_ferc1",
-            "electric_energy_dispositions_ferc1",
-            "utility_plant_summary_ferc1",
-            "balance_sheet_assets_ferc1",
-            "income_statement_ferc1",
-            "depreciation_amortization_summary_ferc1",
-            "other_regulatory_liabilities_ferc1",
-        ],
-=======
         # Just test your new table:
         # tables=["your_new_table_ferc1"],
         # Run all the tables to make sure you haven't broken something!
         tables=Ferc1Settings().tables,
->>>>>>> 950e74f1
     )
     pudl_settings = pudl.workspace.setup.get_defaults()
     ferc1_dbf_raw_dfs = pudl.extract.ferc1.extract_dbf(
