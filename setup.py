--- conflicted
+++ resolved
@@ -49,11 +49,7 @@
     install_requires=[
         "addfips>=0.4,<0.5",
         "catalystcoop.dbfread>=3.0,<3.1",
-<<<<<<< HEAD
         "catalystcoop.ferc-xbrl-extractor==0.7.0",
-=======
-        "catalystcoop.ferc-xbrl-extractor==0.6.1",
->>>>>>> 63ceed7b
         "coloredlogs>=15.0,<15.1",
         "dask>=2021.8,<2022.12.1",
         "datapackage>=1.11,<1.16",  # Transition datastore to use frictionless.
