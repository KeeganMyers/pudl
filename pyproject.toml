--- conflicted
+++ resolved
@@ -22,15 +22,9 @@
     "catalystcoop.dbfread>=3.0,<3.1",
     "catalystcoop.ferc-xbrl-extractor==0.8.2",
     "coloredlogs>=14.0,<15.1",  # Dagster requires 14.0
-<<<<<<< HEAD
-    "dagit>=1.2.2,<1.3",  # 1.2.2 is first version to support Python 3.11
-    "dagster>=1.2.2,<1.3",  # 1.2.2 is first version to support Python 3.11
-    "dask>=2021.8,<2023.4.1",
-=======
     "dagit>=1.2.2,<1.4",  # 1.2.2 is first version to support Python 3.11
     "dagster>=1.2.2,<1.4",  # 1.2.2 is first version to support Python 3.11
-    "dask>=2021.8,<2023.3.3",
->>>>>>> b0b3bb20
+    "dask>=2021.8,<2023.4.1",
     "datapackage>=1.11,<1.16",  # Transition datastore to use frictionless.
     "fsspec>=2021.7,<2023.4.1",  # For caching datastore on GCS
     "gcsfs>=2021.7,<2023.4.1",  # For caching datastore on GCS
