###########################################################################
# FERC FORM 1 DB CLONE SETTINGS
###########################################################################
# if you are loading ferc1, you need to specify a reference year. This is the
# year whose database structure is used as a template.
ferc1_to_sqlite_refyear: 2019
# What years of original FERC data should be cloned into the SQLite DB?
ferc1_to_sqlite_years: [
    1994, 1995, 1996, 1997, 1998, 1999, 2000, 2001, 2002, 2003,
    2004, 2005, 2006, 2007, 2008, 2009, 2010, 2011, 2012, 2013,
    2014, 2015, 2016, 2017, 2018, 2019
]
# A list of tables to be loaded into the local SQLite database. These are
# the table names as they appear in the 2015 FERC Form 1 database.
ferc1_to_sqlite_tables: [
    f1_respondent_id,
    f1_acb_epda,
    f1_accumdepr_prvsn,
    f1_accumdfrrdtaxcr,
    f1_adit_190_detail,
    f1_adit_190_notes,
    f1_adit_amrt_prop,
    f1_adit_other,
    f1_adit_other_prop,
    f1_allowances,
    f1_bal_sheet_cr,
    f1_capital_stock,
    f1_cash_flow,
    f1_cmmn_utlty_p_e,
    f1_comp_balance_db,
    f1_construction,
    f1_control_respdnt,
    f1_co_directors,
    f1_cptl_stk_expns,
    f1_csscslc_pcsircs,
    f1_dacs_epda,
    f1_dscnt_cptl_stk,
    f1_edcfu_epda,
    f1_elctrc_erg_acct,
    f1_elctrc_oper_rev,
    f1_elc_oper_rev_nb,
    f1_elc_op_mnt_expn,
    f1_electric,
    f1_envrnmntl_expns,
    f1_envrnmntl_fclty,
    f1_fuel,
    f1_general_info,
    f1_gnrt_plant,
    f1_important_chg,
    f1_incm_stmnt_2,
    f1_income_stmnt,
    f1_miscgen_expnelc,
    f1_misc_dfrrd_dr,
    f1_mthly_peak_otpt,
    f1_mtrl_spply,
    f1_nbr_elc_deptemp,
    f1_nonutility_prop,
    f1_nuclear_fuel,
    f1_officers_co,
    f1_othr_dfrrd_cr,
    f1_othr_pd_in_cptl,
    f1_othr_reg_assets,
    f1_othr_reg_liab,
    f1_overhead,
    f1_pccidica,
    f1_plant_in_srvce,
    f1_pumped_storage,
    f1_purchased_pwr,
    f1_reconrpt_netinc,
    f1_reg_comm_expn,
    f1_respdnt_control,
    f1_retained_erng,
    f1_r_d_demo_actvty,
    f1_sales_by_sched,
    f1_sale_for_resale,
    f1_sbsdry_totals,
    f1_schedules_list,
    f1_security_holder,
    f1_slry_wg_dstrbtn,
    f1_substations,
    f1_taxacc_ppchrgyr,
    f1_unrcvrd_cost,
    f1_utltyplnt_smmry,
    f1_work,
    f1_xmssn_adds,
    f1_xmssn_elc_bothr,
    f1_xmssn_elc_fothr,
    f1_xmssn_line,
    f1_xtraordnry_loss,
    f1_codes_val,
    f1_sched_lit_tbl,
    f1_audit_log,
    f1_col_lit_tbl,
    f1_load_file_names,
    f1_privilege,
    f1_sys_error_log,
    f1_unique_num_val,
    f1_row_lit_tbl,
    f1_hydro,
    f1_ident_attsttn,
    f1_steam,
    f1_leased,
    f1_sbsdry_detail,
    f1_plant,
    f1_long_term_debt,
    f1_106_2009,
    f1_106a_2009,
    f1_106b_2009,
    f1_208_elc_dep,
    f1_231_trn_stdycst,
    f1_324_elc_expns,
    f1_325_elc_cust,
    f1_331_transiso,
    f1_338_dep_depl,
    f1_397_isorto_stl,
    f1_398_ancl_ps,
    f1_399_mth_peak,
    f1_400_sys_peak,
    f1_400a_iso_peak,
    f1_429_trans_aff,
    f1_allowances_nox,
    f1_cmpinc_hedge_a,
    f1_cmpinc_hedge,
    f1_email,
    f1_rg_trn_srv_rev,
    f1_s0_checks,
    f1_s0_filing_log,
    f1_security,
#   f1_note_fin_stmnt, # Huge junk table, 52% of the data by MB
#   f1_footnote_tbl,   # Huge junk table, 37% of DB
#   f1_footnote_data,  # Only useful with f1_footnote_tbl
#   f1_pins,    # private database table, not publicly distributed
#   f1_freeze,  # private database table, not publicly distributed
]

datapkg_bundle_name: pudl-sqlite-full
datapkg_bundle_doi: 10.5072/zenodo.123456 # Sandbox DOI... not real.
datapkg_bundle_settings:
  - name: pudl-sqlite-full
    title: PUDL Full ETL
    description: >
      All available data for FERC 1 and EIA 860/923 (output to SQLite) plus all
      years of EPA CEMS hourly emissions data (output to Parquet).
    version: 0.1.0
    datasets:
      - ferc1:
          ferc1_tables:
           - fuel_ferc1 # requires plants_steam_ferc1 to load properly
           - plants_steam_ferc1
           - plants_small_ferc1
           - plants_hydro_ferc1
           - plants_pumped_storage_ferc1
           - plant_in_service_ferc1
           - purchased_power_ferc1
          ferc1_years: [
              1994, 1995, 1996, 1997, 1998, 1999, 2000, 2001, 2002, 2003,
              2004, 2005, 2006, 2007, 2008, 2009, 2010, 2011, 2012, 2013,
              2014, 2015, 2016, 2017, 2018, 2019
          ]
<<<<<<< HEAD
=======

  ###########################################################################
  # EIA 860 & 923 SETTINGS
  ###########################################################################
  - name: eia
    title: EIA Forms 860 and 923.
    description: >
      All years of EIA Forms 860 and 923.
    version: 0.1.0
    datasets:
      - eia:
          eia923_tables:
            - generation_fuel_eia923
            - boiler_fuel_eia923
            - generation_eia923
            - coalmine_eia923 # REQUIRES fuel_receipts_costs_eia923
            - fuel_receipts_costs_eia923
          eia923_years: [
              2001, 2002, 2003, 2004, 2005, 2006, 2007, 2008, 2009, 2010,
              2011, 2012, 2013, 2014, 2015, 2016, 2017, 2018, 2019
          ]
          eia860_tables:
            - boiler_generator_assn_eia860
            - utilities_eia860
            - plants_eia860
            - generators_eia860
            - ownership_eia860
          eia860_years: [
              2001, 2002, 2003, 2004, 2005, 2006, 2007, 2008, 2009, 2010,
              2011, 2012, 2013, 2014, 2015, 2016, 2017, 2018, 2019
          ]
          eia860_ytd: True

  ###########################################################################
  # EPA CEMS HOURLY SETTINGS
  ###########################################################################
  # EPA CEMS depends on the EIA data. Rather than running the ETL on EIA
  # twice, we assume its inclusion in this datapackage is sufficient for a
  # quick test run.
  - name: epacems-eia
    title: EIA Forms 860 and 923 combined with EPA CEMS Hourly Emissions.
    description: >
      All years of epacems data for the smallest state (Idaho), combined with
      the EIA Forms 860 and 923, to supply plant latitudes and longitudes,
      from which timezones are inferred.
    version: 0.1.0
    datasets:
>>>>>>> 070bf7c7
      - eia:
          eia923_tables:
            - generation_fuel_eia923
            - boiler_fuel_eia923
            - generation_eia923
            - coalmine_eia923 # REQUIRES fuel_receipts_costs_eia923
            - fuel_receipts_costs_eia923
          eia923_years: [
              2001, 2002, 2003, 2004, 2005, 2006, 2007, 2008, 2009, 2010,
              2011, 2012, 2013, 2014, 2015, 2016, 2017, 2018, 2019
          ]
          eia860_tables:
            - boiler_generator_assn_eia860
            - utilities_eia860
            - plants_eia860
            - generators_eia860
            - ownership_eia860
          eia860_years: [
              2001, 2002, 2003, 2004, 2005, 2006, 2007, 2008, 2009, 2010,
              2011, 2012, 2013, 2014, 2015, 2016, 2017, 2018, 2019
          ]
          eia860_ytd: True
      - epacems:
          # Note that the CEMS data relies on EIA 860 data for plant locations,
          # so if you're loading CEMS data for a particular year, you should
          # also load the EIA 860 data for that year if possible
          # Just Idaho, because it is tiny:
          epacems_states: [all]
          epacems_years: [
              1995, 1996, 1997, 1998, 1999, 2000, 2001, 2002, 2003, 2004,
              2005, 2006, 2007, 2008, 2009, 2010, 2011, 2012, 2013, 2014,
              2015, 2016, 2017, 2018, 2019, 2020
          ]<|MERGE_RESOLUTION|>--- conflicted
+++ resolved
@@ -157,56 +157,6 @@
               2004, 2005, 2006, 2007, 2008, 2009, 2010, 2011, 2012, 2013,
               2014, 2015, 2016, 2017, 2018, 2019
           ]
-<<<<<<< HEAD
-=======
-
-  ###########################################################################
-  # EIA 860 & 923 SETTINGS
-  ###########################################################################
-  - name: eia
-    title: EIA Forms 860 and 923.
-    description: >
-      All years of EIA Forms 860 and 923.
-    version: 0.1.0
-    datasets:
-      - eia:
-          eia923_tables:
-            - generation_fuel_eia923
-            - boiler_fuel_eia923
-            - generation_eia923
-            - coalmine_eia923 # REQUIRES fuel_receipts_costs_eia923
-            - fuel_receipts_costs_eia923
-          eia923_years: [
-              2001, 2002, 2003, 2004, 2005, 2006, 2007, 2008, 2009, 2010,
-              2011, 2012, 2013, 2014, 2015, 2016, 2017, 2018, 2019
-          ]
-          eia860_tables:
-            - boiler_generator_assn_eia860
-            - utilities_eia860
-            - plants_eia860
-            - generators_eia860
-            - ownership_eia860
-          eia860_years: [
-              2001, 2002, 2003, 2004, 2005, 2006, 2007, 2008, 2009, 2010,
-              2011, 2012, 2013, 2014, 2015, 2016, 2017, 2018, 2019
-          ]
-          eia860_ytd: True
-
-  ###########################################################################
-  # EPA CEMS HOURLY SETTINGS
-  ###########################################################################
-  # EPA CEMS depends on the EIA data. Rather than running the ETL on EIA
-  # twice, we assume its inclusion in this datapackage is sufficient for a
-  # quick test run.
-  - name: epacems-eia
-    title: EIA Forms 860 and 923 combined with EPA CEMS Hourly Emissions.
-    description: >
-      All years of epacems data for the smallest state (Idaho), combined with
-      the EIA Forms 860 and 923, to supply plant latitudes and longitudes,
-      from which timezones are inferred.
-    version: 0.1.0
-    datasets:
->>>>>>> 070bf7c7
       - eia:
           eia923_tables:
             - generation_fuel_eia923
